![](./img/Kipper-Logo-with-head.png)

# The Kipper programming language - `kipper`

[![Version](https://img.shields.io/npm/v/kipper?label=release&color=%23cd2620&logo=npm)](https://npmjs.org/package/kipper)
<<<<<<< HEAD
![](https://img.shields.io/badge/Coverage-79%25-5A7302.svg?style=flat&logoColor=white&color=blue&prefix=$coverage$)
=======
![](https://img.shields.io/badge/Coverage-78%25-5A7302.svg?style=flat&logo=github&logoColor=white&color=blue&prefix=$coverage$)
>>>>>>> c137a4fc
[![Issues](https://img.shields.io/github/issues/Luna-Klatzer/Kipper)](https://github.com/Luna-Klatzer/Kipper/issues)
[![License](https://img.shields.io/github/license/Luna-Klatzer/Kipper?color=cyan)](https://github.com/Luna-Klatzer/Kipper/blob/main/LICENSE)
[![FOSSA Status](https://app.fossa.com/api/projects/git%2Bgithub.com%2FLuna-Klatzer%2FKipper.svg?type=shield)](https://app.fossa.com/projects/git%2Bgithub.com%2FLuna-Klatzer%2FKipper?ref=badge_shield)

Kipper is a JavaScript-like strongly and strictly typed language with Python flavour. It aims to provide
straightforward, simple, secure and type-safe coding with better efficiency and developer satisfaction! 🦊

## Installation

To install the whole Kipper package with its CLI, run the following command:

```bash
npm i kipper
```

If you are using `pnpm` or `yarn`, use `pnpm i kipper` or `yarn add kipper`.

## Goals

- Full type safety to ensure errors occur on compile time, not runtime.
- Runtime types and type checking, which allow variable types to be checked during runtime, if their type can not be
  evaluated during compile time. For example when using `JSON.parse()` and the object type is
  unknown.
- Runtime errors for invalid operations. No hidden errors like in JavaScript.
- Null safety, by enforcing non-null types unless explicitly allowed.
- Full translation to/and integration with JavaScript and TypeScript.

## Example Code Snippet

![](img/carbon/carbon-code-snippet.png)

_Kipper is still in an early development phase, as such not all features shown in the snippet are implemented yet._

## Packages

- [`kipper`](https://www.npmjs.com/package/kipper): The Kipper compiler and API, which ships with all child packages.
- [`@kipper/core`](https://www.npmjs.com/package/@kipper/core): The core implementation of the Kipper compiler.
- [`@kipper/cli`](https://www.npmjs.com/package/@kipper/cli): The Kipper command line interface (CLI).
- [`@kipper/web`](https://www.npmjs.com/package/@kipper/web): The standalone web-module for the Kipper compiler.
- [`@kipper/target-js`](https://www.npmjs.com/package/@kipper/target-js): The JavaScript target for the Kipper
  compiler.
- [`@kipper/target-ts`](https://www.npmjs.com/package/@kipper/target-ts): The TypeScript target for the Kipper
  compiler.

## Kipper Docs

Proper documentation for the Kipper language is available [here](https://luna-klatzer.github.io/Kipper/)!

## How to use Kipper?

To use Kipper you have three options:

- Run it in the browser using the CDN [`kipper-standalone.min.js`](https://cdn.jsdelivr.net/npm/@kipper/core@latest/kipper-standalone.min.js) file, which bundles the entire compiler
  for your browser.
- Run it using the NodeJS CLI [`@kipper/cli`](https://www.npmjs.com/package/@kipper/cli).
- Import the package [`@kipper/core`](https://www.npmjs.com/package/@kipper/core) in NodeJS or Deno.

### In a browser

For running Kipper in the browser, you will have to include the `kipper-standalone.min.js` file, which
provides the Kipper Compiler for the browser and enables the compilation of Kipper code to JavaScript.

Simple example of compiling and running Kipper code in a browser:

```html
<!-- Kipper dependency -->
<script src="https://cdn.jsdelivr.net/npm/@kipper/web@latest/kipper-standalone.min.js"></script>

<!-- You won't have to define Kipper or anything after including the previous file. It will be defined per default  -->
<!-- with the global 'Kipper' -->
<script type="module">
	// Define your own logger and compiler, which will handle the compilation
	const logger = new Kipper.KipperLogger((level, msg) => {
		console.log(`[${Kipper.getLogLevelString(level)}] ${msg}`);
	});
	// Define your own compiler with your wanted configuration
	const compiler = new Kipper.KipperCompiler(logger);

	// Compile the code to JavaScript
	// Top-level await ref: https://developer.mozilla.org/en-US/docs/Web/JavaScript/Reference/Operators/await#top_level_await
	const result = await compiler.compile(`call print("Hello world!");`, {
		target: new KipperJS.KipperJavaScriptTarget(),
	});
	const jsCode = result.write();

	// Finally, run your program
	eval(jsCode);
</script>
```

### Locally using Node.js and the CLI

This is to recommend way to use Kipper if you want to dive deeper into Kipper, as it allows you to locally use and run
kipper, without depending on a browser.

For example:

- Compiling a Kipper program:
  ```bash
  kipper compile file.kip
  ```
- Executing a Kipper program using Node.js:
  ```bash
  kipper run file.kip
  ```

This also enables the usage of Kipper files with the `.kip` extension, which can be read and compiled to TypeScript,
without having to configure anything yourself. This also allows the input of data over the
console and file-interactions, which are not supported inside a browser.

For more info go to the [`@kipper/cli` README](https://github.com/Luna-Klatzer/Kipper/blob/main/kipper/cli/README.md).

### Locally in your own code as a package

This is the recommended way if you intend to use kipper in a workflow or write code yourself to manage
the compiler. This also allows for special handling of logging and customising the compilation process.

Simple example of using the Kipper Compiler in Node.js:

- JavaScript:

  ```js
  const ts = require("typescript");
  const fs = require("fs").promises;
  const kipper = require("@kipper/core");
  const KipperTypeScriptTarget = require("@kipper/target-ts").KipperTypeScriptTarget;

  const path = "INSERT_PATH";
  fs.readFile(path, "utf8").then(async (fileContent) => {
  	// Define your own logger and compiler, which will handle the compilation
  	const logger = new kipper.KipperLogger((level, msg) => {
  		console.log(`[${level}] ${msg}`);
  	});
  	const compiler = new kipper.KipperCompiler(logger);

  	// Compile the code string or stream
  	let result = await compiler.compile(fileContent, {
  		/* Config */
  		target: new KipperTypeScriptTarget(),
  	});
  	let tsCode = result.write();

  	// Compiling down to JS using the typescript node module
  	let jsCode = ts.transpile(tsCode);

  	// Running the Kipper program
  	eval(jsCode);
  });
  ```

- TypeScript:

  ```ts
  import * as ts from "typescript";
  import { promises as fs } from "fs";
  import * as kipper from "@kipper/core";
  import { KipperTypeScriptTarget } from "@kipper/target-ts";

  const path = "INSERT_PATH";
  fs.readFile(path, "utf8" as BufferEncoding).then(async (fileContent: string) => {
  	// Define your own logger and compiler, which will handle the compilation
  	const logger = new kipper.KipperLogger((level, msg) => {
  		console.log(`[${level}] ${msg}`);
  	});
  	const compiler = new kipper.KipperCompiler(logger);

  	// Compile the code string or stream
  	let result = await compiler.compile(fileContent, {
  		/* Config */
  		target: new KipperTypeScriptTarget(),
  	});
  	let tsCode = result.write();

  	// Compiling down to JS using the typescript node module
  	let jsCode = ts.transpile(tsCode);

  	// Running the Kipper program
  	eval(jsCode);
  });
  ```

## Contributing to Kipper

If you want to contribute to Kipper, we have a full guide explaining the structure of Kipper and how to use GitHub
issues and pull requests. Check it out [here](https://github.com/Luna-Klatzer/Kipper/blob/main/CONTRIBUTING.md)!

If you have any questions or concerns, you can open up a discussion page [here](https://github.com/Luna-Klatzer/Kipper/discussions)!

## Copyright and License

![License](https://img.shields.io/github/license/Luna-Klatzer/Kipper?color=cyan)
[![FOSSA Status](https://app.fossa.com/api/projects/git%2Bgithub.com%2FLuna-Klatzer%2FKipper.svg?type=shield)](https://app.fossa.com/projects/git%2Bgithub.com%2FLuna-Klatzer%2FKipper?ref=badge_shield)

Copyright (C) 2021-2022 Luna Klatzer

This program is free software: you can redistribute it and/or modify it under
the terms of the GNU General Public License as published by the Free Software
Foundation, either version 3 of the License, or
(at your option) any later version.

This program is distributed in the hope that it will be useful, but WITHOUT ANY
WARRANTY; without even the implied warranty of MERCHANTABILITY or FITNESS FOR A
PARTICULAR PURPOSE. See the GNU General Public License for more details.

You should have received a copy of the GNU General Public License along with
this program. If not, see <https://www.gnu.org/licenses/>.

See the [LICENSE](https://raw.githubusercontent.com/Luna-Klatzer/Kipper/main/LICENSE)
for information on terms & conditions for usage.

### FOSSA License Report

[![FOSSA Status](https://app.fossa.com/api/projects/git%2Bgithub.com%2FLuna-Klatzer%2FKipper.svg?type=large)](https://app.fossa.com/projects/git%2Bgithub.com%2FLuna-Klatzer%2FKipper?ref=badge_large)<|MERGE_RESOLUTION|>--- conflicted
+++ resolved
@@ -3,11 +3,7 @@
 # The Kipper programming language - `kipper`
 
 [![Version](https://img.shields.io/npm/v/kipper?label=release&color=%23cd2620&logo=npm)](https://npmjs.org/package/kipper)
-<<<<<<< HEAD
 ![](https://img.shields.io/badge/Coverage-79%25-5A7302.svg?style=flat&logoColor=white&color=blue&prefix=$coverage$)
-=======
-![](https://img.shields.io/badge/Coverage-78%25-5A7302.svg?style=flat&logo=github&logoColor=white&color=blue&prefix=$coverage$)
->>>>>>> c137a4fc
 [![Issues](https://img.shields.io/github/issues/Luna-Klatzer/Kipper)](https://github.com/Luna-Klatzer/Kipper/issues)
 [![License](https://img.shields.io/github/license/Luna-Klatzer/Kipper?color=cyan)](https://github.com/Luna-Klatzer/Kipper/blob/main/LICENSE)
 [![FOSSA Status](https://app.fossa.com/api/projects/git%2Bgithub.com%2FLuna-Klatzer%2FKipper.svg?type=shield)](https://app.fossa.com/projects/git%2Bgithub.com%2FLuna-Klatzer%2FKipper?ref=badge_shield)
@@ -67,7 +63,7 @@
 
 ### In a browser
 
-For running Kipper in the browser, you will have to include the `kipper-standalone.min.js` file, which
+For running Kipper in the browser, you will have to include the `kipper-standalone.js` file, which
 provides the Kipper Compiler for the browser and enables the compilation of Kipper code to JavaScript.
 
 Simple example of compiling and running Kipper code in a browser:
@@ -130,10 +126,9 @@
 - JavaScript:
 
   ```js
-  const ts = require("typescript");
   const fs = require("fs").promises;
   const kipper = require("@kipper/core");
-  const KipperTypeScriptTarget = require("@kipper/target-ts").KipperTypeScriptTarget;
+  const KipperJavaScriptTarget = require("@kipper/target-js").KipperJavaScriptTarget;
 
   const path = "INSERT_PATH";
   fs.readFile(path, "utf8").then(async (fileContent) => {
@@ -146,12 +141,9 @@
   	// Compile the code string or stream
   	let result = await compiler.compile(fileContent, {
   		/* Config */
-  		target: new KipperTypeScriptTarget(),
-  	});
-  	let tsCode = result.write();
-
-  	// Compiling down to JS using the typescript node module
-  	let jsCode = ts.transpile(tsCode);
+  		target: new KipperJavaScriptTarget(),
+  	});
+  	let jsCode = result.write();
 
   	// Running the Kipper program
   	eval(jsCode);
@@ -161,10 +153,9 @@
 - TypeScript:
 
   ```ts
-  import * as ts from "typescript";
   import { promises as fs } from "fs";
   import * as kipper from "@kipper/core";
-  import { KipperTypeScriptTarget } from "@kipper/target-ts";
+  import { KipperJavaScriptTarget } from "@kipper/target-js";
 
   const path = "INSERT_PATH";
   fs.readFile(path, "utf8" as BufferEncoding).then(async (fileContent: string) => {
@@ -177,12 +168,9 @@
   	// Compile the code string or stream
   	let result = await compiler.compile(fileContent, {
   		/* Config */
-  		target: new KipperTypeScriptTarget(),
-  	});
-  	let tsCode = result.write();
-
-  	// Compiling down to JS using the typescript node module
-  	let jsCode = ts.transpile(tsCode);
+  		target: new KipperJavaScriptTarget(),
+  	});
+  	let jsCode = result.write();
 
   	// Running the Kipper program
   	eval(jsCode);
