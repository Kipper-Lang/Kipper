# Kipper Compiler Changelog

All notable changes to this project will be documented in this file.

The format is based on [Keep a Changelog](https://keepachangelog.com/en/1.0.0/), and this project adheres
to [Semantic Versioning](https://semver.org/spec/v2.0.0.html).

## [Unreleased]

<details>
<summary>Show unreleased changes</summary>

Note that all changes categorised under [Unreleased](#unreleased) are UNSTABLE changes, which MAY be released in the
next version. These should not be considered guaranteed changes for the next release of Kipper.

To use development versions of Kipper download the
[`next` tag release](https://www.npmjs.com/package/kipper?activeTab=versions), which will include the specified changes.

### Added

- Support for dot notation for accessing properties of objects. ([#67](https://github.com/Kipper-Lang/Kipper/issues/67))
- Support for classes, class methods, class properties and class constructors.
  ([#665](https://github.com/Kipper-Lang/Kipper/issues/665))
- Support for object literals and object properties.
  ([#526](https://github.com/Kipper-Lang/Kipper/issues/526))
- Support for calling lambdas and functions stored in variables or expressions.
  ([#674](https://github.com/Kipper-Lang/Kipper/issues/674))
- Semantic checking and code generation for the `new` keyword expression to be able to create new instances of
  classes. ([#679](https://github.com/Kipper-Lang/Kipper/issues/679))
- Support for the `this` keyword inside a class method to access the current instance of the class.
  ([#697](https://github.com/Kipper-Lang/Kipper/issues/697))
- Support for the typeof operator, which returns the runtime type of a value.
  ([#663](https://github.com/Kipper-Lang/Kipper/issues/663))
- Implemented `instanceof` operator expression, which checks if an object is an instance of a class.
  ([#686](https://github.com/Kipper-Lang/Kipper/issues/686))
- Implemented the generic `Array<T>` type and single-type array initializers.
  ([#499](https://github.com/Kipper-Lang/Kipper/issues/499))
- Support for index-based array assignments. ([#669](https://github.com/Kipper-Lang/Kipper/issues/669))
- Implemented the generic `Func<T..., R>` type and function type initializers.
  ([#584](https://github.com/Kipper-Lang/Kipper/issues/584))
- Implemented internal generic spread argument `T...`, which allows multiple arguments to be passed to a single
  parameter inside a generic type specifier.
- Implemented constant `NaN`, which represents the `NaN` value in JavaScript (Not a Number).
  ([#671](https://github.com/Kipper-Lang/Kipper/issues/671))
- Support for Nix Flakes and direnv, which allows for a more reproducible and consistent development environment.
- Support for internal type unions in built-in and internal functions.
  ([#496](https://github.com/Kipper-Lang/Kipper/issues/496))
- Support for the `obj` type translation to TypeScript.
- Implemented internal representation for custom types such as objects, interfaces and classes. This change means that
  the entire core type system has been reworked and adjusted to also support custom types as well as complex types
  (objects, arrays etc.). This does not inherently add functionality but serves as the stepping stone for the
  implementation of all custom types in the future. ([#524](https://github.com/Kipper-Lang/Kipper/issues/524))
- Implemented internal preliminary type checking and "ahead of time" type evaluation to allow for self-referential
  types and type checking of recursive types.
- New module:
  - `semantics/runtime-built-ins`, which contains runtime built-in functions, variables and types.
  - `semantics/runtime-internals`, which contains the runtime internal functions.
  - `semantics/types`, which contains the runtime types.
- New classes:
  - `NewInstantiationExpression`, which represents an AST new instantiation expression.
  - `TypeofExpression`, which represents an AST typeof expression that returns the runtime type of an object.
  - `TypeofTypeSpecifierExpression`, which represents an AST typeof type specifier that lets one define a type by using an object as reference
  - `BuiltInTypeObject`, which is the base class for the compilers representation of runtime objects
  - `UniverseScope`, which represents the universe scope, where all built-in types, functions and variables are
    declared. This serves as the parent of the global scope.
  - `InterfaceDeclaration`, which represents an AST interface declaration.
  - `ClassMethodDeclaration`, which represents an AST class method declaration.
  - `ClassPropertyDeclaration`, which represents an AST class property declaration.
  - `ClassConstructorDeclaration`, which represents an AST class constructor.
  - `ClassDeclaration`, which represents an AST class declaration.
  - `BuiltInType`, which represents a built-in type.
  - `CustomType`, which represents a user defined type.
  - `UnionType`, which represents a union type.
  - `BuiltInTypeAny`, which represents the `any` type.
  - `BuiltInTypeVoid`, which represents the `void` type.
  - `BuiltInTypeNull`, which represents the `null` type.
  - `BuiltInTypeUndefined`, which represents the `undefined` type.
  - `BuiltInTypeBool`, which represents the `bool` type.
  - `BuiltInTypeNum`, which represents the `num` type.
  - `BuiltInTypeStr`, which represents the `str` type.
  - `BuiltInTypeArray`, which represents the `Array<T>` type.
  - `BuiltInTypeFunc`, which represents the `Func<T..., R>` type.
  - `BuiltInTypeObj`, which represents the `obj` type.
  - `ScopeTypeDeclaration`, which represents a scope type declaration.
  - `CustomType`, which is a class extending from `ProcessedType` and implementing the functionality for a custom type such as an interface or class.
  - `UserScope`, which represents a user scope i.e. any scope except the universe scope.
  - `ClassScopeThisDeclaration`, which represents the `this` declaration of a class.
  - `InstanceOfExpression`, which represents the `instanceof` operator expression.
- New errors:
  - `TypeCanNotBeUsedForTypeCheckingError`, which is thrown when a type is used for type checking, but is not a valid
    type. This is an error indicating an invalid logic that should be fixed.
  - `GenericArgumentTypeError`, which is thrown when a generic argument is used with an invalid type. This is an error
    indicating an invalid logic that should be fixed.
  - `InvalidAmountOfGenericArgumentsError`, which is thrown when an invalid amount of generic arguments is used. This is
    an error indicating an invalid logic that should be fixed.
  - `CanNotUseNonGenericAsGenericTypeError`, which is thrown when a non-generic type is used as a generic type. This is
    an error indicating an invalid logic that should be fixed.
  - `MismatchingArgCountBetweenFuncTypesError`, which is thrown when the amount of arguments in a function type does not
    match the number of arguments in the function type it is compared to.
  - `GenericCanOnlyHaveOneSpreadError`, which is thrown when a generic type has more than one spread argument. This is
    for now an internal-only error that should not be thrown in normal circumstances.
  - `TypeNotAssignableToUnionError`, which is thrown when a type is not assignable to a union type.
  - `ValueTypeNotIndexableWithGivenAccessor`, which is thrown when a value type is not indexable with the given
    accessor.
  - `PropertyDoesNotExistError`, which is thrown when a property does not exist on a type.
  - `DuplicateUniverseKeyError`, which is thrown when a key is duplicated in the universe scope.
  - `IdentifierAlreadyUsedByMemberError`, which is thrown when an identifier is already used by another property.
- New interfaces and types:
  - `InterfaceDeclarationSemantics`, which represents the semantics of an interface declaration.
  - `InterfaceDeclarationTypeSemantics`, which represents the type semantics of an interface declaration.
  - `ClassMethodDeclarationSemantics`, which represents the semantics of a class method declaration.
  - `ClassMethodDeclarationTypeSemantics`, which represents the type semantics of a class method declaration.
  - `ClassPropertyDeclarationSemantics`, which represents the semantics of a class property declaration.
  - `ClassPropertyDeclarationTypeSemantics`, which represents the type semantics of a class property declaration.
  - `ClassConstructorDeclarationSemantics`, which represents the semantics of a class constructor declaration.
  - `ClassConstructorDeclarationTypeSemantics`, which represents the type semantics of a class constructor declaration.
  - `ClassDeclarationSemantics`, which represents the semantics of a class declaration.
  - `ClassDeclarationTypeSemantics`, which represents the type semantics of a class declaration.
  - `TypeDeclaration`, which represents a type declaration. This is an abstract base class for all type declarations.
  - `TypeDeclarationSemantics`, which represents the semantics of a type declaration.
  - `TypeDeclarationTyp`KipperTypeChecker.validArrayExpression`eSemantics`, which represents the type semantics of a type declaration.
  - `CompilableType`, which represents a type that can be compiled.
  - `BuiltInReference`, which replaces the now removed type `Reference` in the `KipperProgramContext` for reference
    tracking of built-in types.
  - `NewInstantiationExpressionSemantics`, which represents the semantics of a new instantiation expression.
  - `NewInstantiationExpressionTypeSemantics`, which represents the type semantics of a new instantiation expression.
  - `TypeofExpressionSemantics`, which represents the semantics of a typeof expression.
  - `TypeofExpressionTypeSemantics`, which represents the type semantics of a typeof expression.
  - `KipperCallable`, which is an alias for `FunctionDeclaration`, `LambdaPrimaryExpression` and
    `ClassMethodDeclaration`.
  - `TypeDeclarationPropertyTypeSemantics`, which represents the type semantics of a type declaration property.
  - `InstanceOfExpressionSemantics`, which represents the semantics of an instanceof expression.
  - `InstanceOfExpressionTypeSemantics`, which represents the type semantics of an instanceof expression.
- New functions:
<<<<<<< HEAD
  - `KipperTypeChecker.validArrayExpression`, which ensures that an array expression is valid.
  - `JavaScriptTargetCodeGenerator.generateInterfaceRuntimeType` which generates runtime type for an interface.
  - `getRuntimeType`, which gets the corresponding runtime representation of a built-in type.
=======
  - `KipperTypeChecker.validArrayExpression()`, which ensures that an array expression is valid.
  - `ClassDeclaration.getThis()`, which returns the `this` type of the class.
  - `ClassScope.getThis()`, which returns the `this` type of the class. This is a simple alias for the method in the
    `ClassDeclaration` class.
  - `generateInterfaceRuntimeTypeChecks()` which generates runtime type checks for an interface.
  - `getRuntimeType()`, which gets the corresponding runtime representation of a built-in type.
>>>>>>> 4f41f0c1
- New properties:
  - `BuiltInFunction.funcType`, which returns a function type for the built-in function.
  - `FunctionDeclarationTypeSemantics.type`, which returns the type of the function declaration i.e. the function type.
  - `LambdaPrimaryExpressionTypeSemantics.type`, which returns the type of the lambda primary expression i.e. the
    function type.
  - `FunctionCallExpressionTypeSemantics.funcOrExp`, which returns the function or expression that is called. This
    always stores some sort of value that extends `BuiltInTypeFunc`.
  - `CustomType.clsExtends`, which returns the class that the custom type extends. This is only applicable for classes.
  - `CustomType.clsImplements`, which returns the interfaces that the custom type implements. This is only applicable
    for classes.
  - `CustomType.intfExtends`, which returns the interfaces that the custom type extends. This is only applicable for
    interfaces.
  - `CustomType._clsStaticFields`, which returns the static fields of the custom type. This is only applicable for
    classes.
  - `ASTNode.preliminaryTypeSemantics`, which runs the preliminary type semantics of the node as well as the preliminary
    type semantics of all its children. This is a recursive function.
  - `ASTNode.primaryPreliminaryTypeSemantics`, which returns the primary preliminary type semantics of the node. May be
    undefined if there is no primary preliminary type semantics for the given node.
- New runtime error `KipperError`, which serves as the base for `TypeError` and `IndexError`.

### Changed

- Argument type of built-in function `print` from `str` to `any`.
- Argument type of built-in function `len` from `str` to `str | Array<any>`.
  ([#667](https://github.com/Kipper-Lang/Kipper/issues/667))
- Type from interface to class:
  - `InternalFunction`, which represents an internal function.
  - `BuiltInFunction`, which represents a built-in function.
  - `InternalFunctionArgument`, which represents an internal function argument.
  - `BuiltInVariable`, which represents a built-in variable.
- Renamed:
  - Module `analysis` to `semantics`.
  - Module `compiler/.../expressions/arithmetic` to `arithmetic-expression`.
  - Class `UncheckedType` to `RawType`.
  - Class `CheckedType` to `ProcessedType`.
  - Class `UndefinedCustomType` to `UndefinedType`.
  - Method `KipperProgramContext._initUniversalReferencables()` to `_initUniversalReferenceables()`.

### Fixed

- All functions and lambdas simply resolving to `Func` instead of the appropriate filled-up `Func<T..., R>` type. This
  now enables proper type checking for function references.
- CLI command `run` not properly reporting internal or unexpected errors, as they were already prettified in the
  internally called up command `compile`.
- Previously invalid parent type checking and evaluation performed in `ReturnStatement`. This was now made absolute by
  the introduction of the preliminary type checking and "ahead of time" type evaluation, as that now allows for
  self-referential types and type checking of recursive types i.e. the return statement now knows the type of its
  function even though it is not yet fully processed.
- Duplicate universe entry registration in the `KipperProgramContext` for built-in types, functions and variables.

### Deprecated

### Removed

- Type `Reference` as it is no longer needed and has been replaced by `KipperReferenceable`.
- Function `FunctionCallExpressionTypeSemantics.func`, which is now has been replaced by `funcOrExp`.
- Function `KipperProgramContext.setUpBuiltInsInGlobalScope()`, which is no longer needed as the universe scope now
  handles all built-in types, functions and variables.

</details>

## [0.11.0] - 2024-07-10

### Added

- Implemented Processing for File Scoped pragmas ([#480](https://github.com/Kipper-Lang/Kipper/issues/480))
- Added Lambda Expressions, which are anonymous functions that can be used as expressions.
  ([#572](https://github.com/Kipper-Lang/Kipper/issues/572))
- Implemented Bitwise Operations (`&`, `|`, `^`, `~`, `<<`, `>>`, `>>>`).
  ([#493](https://github.com/Kipper-Lang/Kipper/issues/493))
- Implemented Conditional Expression (`COND ? EXP : EXP`) as a ternary operator.
  ([#534](https://github.com/Kipper-Lang/Kipper/issues/534))
- Implemented Do-While-Loop (`do ... while ...`) iteration statements.
  ([#271](https://github.com/Kipper-Lang/Kipper/issues/271))
- Support for config files with a new monorepo package called `@kipper/config`, which implements config file loading
  and parsing. This package is used by the Kipper CLI to automatically load and parse config files.
  ([#502](https://github.com/Kipper-Lang/Kipper/issues/502)).
- Added setup wizard to the `@kipper/cli` to automatically create a Kipper project with a config file.
  ([#502](https://github.com/Kipper-Lang/Kipper/issues/502)).
- Support for complex string formatting (or also called templating) in the form of Python-like F-Strings.
  ([#287](https://github.com/Kipper-Lang/Kipper/issues/287)).
- Support for string multiplication using the `*` operator.
  ([#478](https://github.com/Kipper-Lang/Kipper/issues/478)).
- New CLI flag `--dry-run` in `compile`, which only compiles the program and does not write any outputs.
  ([#532](https://github.com/Kipper-Lang/Kipper/issues/532)).
- New valid conversions:
  - `void` to `str`.
  - `null` to `str`.
  - `undefined` to `str`.
- New modules:
  - `kipper/core/tools`, which contains all tools and utilities used by the compiler.
  - `kipper/core/tools/decorators`, which contains all decorators used by the compiler.
  - `kipper/core/tools/functions`, which contains all functions used by the compiler.
  - `kipper/core/tools/types`, which contains all types used by the compiler.
  - `kipper/core/compiler/ast/common`, which contains commonly used types and functions.
  - `kipper/core/compiler/ast/factories`, which replaces the old file `factories.ts` and contains all AST factory
    classes and types.
  - `kipper/core/compiler/ast/mapping`, which contains all AST mapping objects and the `ASTNodeMapper` class.
- New classes:
  - `ASTNodeMapper`, which handles the mapping between kind numbers, rule names, AST classes and parser context classes.
  - `PrimaryExpression`, which is an abstract base class for all primary expressions.
  - `PostfixExpression`, which is an abstract base class for all postfix expressions.
  - `PromptModule` in `@kipper/cli`, which contains all prompt-related functions and classes.
  - `ObjectPrimaryExpression`, which represents an AST object primary expression.
  - `ObjectProperty`, which represents an AST object property.
  - `BitwiseExpression`, which represents an AST bitwise expression.
  - `BitwiseAndExpression`, which represents an AST bitwise AND expression.
  - `BitwiseOrExpression`, which represents an AST bitwise OR expression.
  - `BitwiseXorExpression`, which represents an AST bitwise XOR expression.
  - `BitwiseShiftExpression`, which represents an AST bitwise shift expression.
  - `LambdaExpression`, which represents an AST lambda expression.
  - `PragmaProcessor` which handles the processing of all possible Pragmas.
- New interfaces:
  - `LambdaExpressionSemantics`, which represents the semantics of a lambda expression.
  - `LambdaExpressionTypeSemantics`, which represents the type semantics of a lambda expression.
  - `PrimaryExpressionSemantics`, which represents the semantics of a primary expression.
  - `PrimaryExpressionTypeSemantics`, which represents the type semantics of a primary expression.
  - `PostfixExpressionSemantics`, which represents the semantics of a postfix expression.
  - `PostfixExpressionTypeSemantics`, which represents the type semantics of a postfix expression.
  - `IterationStatementTypeSemantics`, which represents the type semantics of an iteration statement.
  - `ExpressionStatementSemantics`, which represents the semantics of an expression statement.
  - `ExpressionStatementTypeSemantics`, which represents the type semantics of an expression statement.
  - `StatementSemantics`, which represents the semantics of a statement.
  - `StatementTypeSemantics`, which represents the type semantics of a statement.
  - `IfStatementTypeSemantics`, which represents the type semantics of an if statement.
  - `CompoundStatementSemantics`, which represents the semantics of a compound statement.
  - `CompoundStatementTypeSemantics`, which represents the type semantics of a compound statement.
  - `ForLoopStatementTypeSemantics`, which represents the type semantics of a for loop statement.
  - `DoWhileLoopIterationStatementTypeSemantics`, which represents the type semantics of a do-while loop statement.
  - `WhileLoopStatementTypeSemantics`, which represents the type semantics of a while loop statement.
  - `JumpStatementTypeSemantics`, which represents the type semantics of a jump statement.
  - `SwitchStatementSemantics`, which represents the semantics of a switch statement.
  - `SwitchStatementTypeSemantics`, which represents the type semantics of a switch statement.
  - `ObjectPrimaryExpressionSemantics`, which represents the semantics of an object primary expression.
  - `ObjectPrimaryExpressionTypeSemantics`, which represents the type semantics of an object primary expression.
  - `ObjectPropertySemantics`, which represents the semantics of an object property.
  - `ObjectPropertyTypeSemantics`, which represents the type semantics of an object property.
  - `BitwiseExpressionSemantics`, which represents the semantics of a bitwise expression.
  - `BitwiseExpressionTypeSemantics`, which represents the type semantics of a bitwise expression.
  - `BitwiseAndExpressionSemantics`, which represents the semantics of a bitwise AND expression.
  - `BitwiseAndExpressionTypeSemantics`, which represents the type semantics of a bitwise AND expression.
  - `BitwiseOrExpressionSemantics`, which represents the semantics of a bitwise OR expression.
  - `BitwiseOrExpressionTypeSemantics`, which represents the type semantics of a bitwise OR expression.
  - `BitwiseXorExpressionSemantics`, which represents the semantics of a bitwise XOR expression.
  - `BitwiseXorExpressionTypeSemantics`, which represents the type semantics of a bitwise XOR expression.
  - `BitwiseShiftExpressionSemantics`, which represents the semantics of a bitwise shift expression.
  - `BitwiseShiftExpressionTypeSemantics`, which represents the type semantics of a bitwise shift expression.
- New parameters:
  - `ignoreParams` in `genJSFunction()`, which, if true makes the function signature define no parameters.
  - `ignoreParams` in `createJSFunctionSignature()`, which, if true makes the function signature define no parameters.
  - `ignoreParams` in `genTSFunction()`, which, if true makes the function signature define no parameters.
  - `ignoreParams` in `createTSFunctionSignature()`, which, if true makes the function signature define no parameters.
- New constants:
  - `DEFAULT_TOKEN_CHANNEL`, which is the channel id of the default channel storing all the parser-relevant tokens that
    the Lexer lexed.
  - `HIDDEN`, which is the channel id of the channel storing all whitespaces and newlines that the Lexer lexed.
  - `COMMENT`, which is the channel id of the channel storing all the comments that the Lexer lexed.
  - `PRAGMA`, which is the channel id of the channel storing all pragma comments that the Lexer lexed.
- New fields:
  - `KipperError.programCtx`, which contains, if `KipperError.tracebackData.errorNode` is not undefined, the program
    context of the error.
  - `ParserASTNode.ruleName`, which contains the rule name of the node.
  - `LexerParserData.channels`, which stores the channels generated by the Lexer.
- New types:
  - `InverseMap`, which inverts a map by swapping the keys and values.
- New functions:
  - `KipperTargetBuiltInGenerator.voidToStr()`, for the built-in conversion from `void` to `str`.
  - `KipperTargetBuiltInGenerator.nullToStr()`, for the built-in conversion from `null` to `str`.
  - `KipperTargetBuiltInGenerator.undefinedToStr()`, for the built-in conversion from `undefined` to `str`.
  - `replaceObjKeys()`, which replaces the keys of an object with the values returned by a function.
  - `inverseMap()`, which inverts a map by swapping the keys and values.
  - `loadConfig()` in `@kipper/cli`, which loads a config file from the specified path.
  - `loadAutoConfig()` in `@kipper/cli`, which loads a config file from the current working directory.
  - `copyConfigResources()` in `@kipper/cli`, which copies the resources from the config file to the output directory.
  - `KipperTypeChecker.validConditionalExpression()`, which ensures that a conditional expression is valid.
  - `PragmaProcessor.processSingleLine()`, which changes the compiler options according to the pragmas found in the file.

### Changed

- Fixed bug allowing the use of any expressions for call expressions as that is not implemented yet.
- Standardised error output for the CLI as described in [#435](https://github.com/Kipper-Lang/Kipper/issues/435).
  (This is the same change as in `0.10.3`, but was only added to the dev branch with the release of `0.11.0-alpha.1`
  i.e. `0.11.0-alpha.0` does _not_ have this change).
- Made `VoidOrNullOrUndefinedPrimaryExpression` a constant expression and inherit from the `ConstantExpression` class.
  This means it's AST kind number is now also added to the `ASTConstantExpressionKind` type and its context class is
  also part of the `ParserConstantExpressionContext` type.
- Renamed:
  - Module `compiler/parser` to `lexer-parser`.
  - File `kipper/core/compiler/parser/parser-ast-mapping.ts` to `parse-rule-kind-mappings.ts`.
  - Class `KipperParseStream` to `KipperFileStream` including its file to `file-stream.ts`.
  - CLI Class `KipperParseFile` to `KipperInputFile` including its file to `input-file.ts`.
  - Class `FunctionCallPostfixTypeSemantics` to `FunctionCallExpressionTypeSemantics`.
  - Field `FStringPrimaryExpressionSemantics.items` to `atoms`.
  - Function `getTSFunction()` to `genTSFunction()`.
  - Grammar Rule `typeSpecifier` to `typeSpecifierExpression` and its AST class `TypeSpecifier` to
    `TypeSpecifierExpression`. This also includes changing the name in the `KipperTargetCodeGenerator`,
    `KipperTargetSemanticAnalyser` and `KipperTargetBuiltInGenerator` classes.
  - Grammar Rule `identifierTypeSpecifier` to `identifierTypeSpecifierExpression` and its AST class
    `IdentifierTypeSpecifier` to `IdentifierTypeSpecifierExpression`. This also includes changing the name in the
    `KipperTargetCodeGenerator`, `KipperTargetSemanticAnalyser` and `KipperTargetBuiltInGenerator` classes.
  - Grammar Rule `genericTypeSpecifier` to `genericTypeSpecifierExpression` and its AST class `GenericTypeSpecifier` to
    `GenericTypeSpecifierExpression`. This also includes changing the name in the `KipperTargetCodeGenerator`,
    `KipperTargetSemanticAnalyser` and `KipperTargetBuiltInGenerator` classes.
  - Grammar Rule `typeofTypeSpecifier` to `typeofTypeSpecifierExpression` and its AST class `TypeofTypeSpecifier` to
    `TypeofTypeSpecifierExpression`. This also includes changing the name in the `KipperTargetCodeGenerator`,
    `KipperTargetSemanticAnalyser` and `KipperTargetBuiltInGenerator` classes.
  - Grammar Rule `forLoopStatement` to `forLoopIterationStatement` and its AST class `ForLoopStatement` to
    `ForLoopIterationStatement`. This also includes changing the name in the `KipperTargetCodeGenerator`,
    `KipperTargetSemanticAnalyser` and `KipperTargetBuiltInGenerator` classes.
  - Grammar Rule `whileLoopStatement` to `whileLoopIterationStatement` and its AST class `WhileLoopStatement` to
    `WhileLoopIterationStatement`. This also includes changing the name in the `KipperTargetCodeGenerator`,
    `KipperTargetSemanticAnalyser` and `KipperTargetBuiltInGenerator` classes.
  - Grammar Rule `doWhileLoopStatement` to `doWhileLoopIterationStatement` and its AST class
    `DoWhileLoopStatement` to `DoWhileLoopIterationStatement`. This also includes changing the name in the
    `KipperTargetCodeGenerator`, `KipperTargetSemanticAnalyser` and `KipperTargetBuiltInGenerator` classes.
  - File `kipper/core/compiler/parser/parser-ast-mapping.ts` to `parse-rule-kind-mappings.ts`.
  - Class `ArrayLiteralPrimaryExpression` to `ArrayPrimaryExpression`.
  - Interface `ArrayLiteralPrimaryExpressionSemantics` to `ArrayPrimaryExpressionSemantics`.
  - Interface `ArrayLiteralPrimaryExpressionTypeSemantics` to `ArrayPrimaryExpressionTypeSemantics`.
  - Interface `TangledPrimaryTypeSemantics` to `TangledPrimaryExpressionTypeSemantics`.
  - Interface `DoWhileLoopStatementSemantics` to `DoWhileLoopIterationStatementSemantics`.
  - Interface `ParseData` to `LexerParserData`.
  - Method `TargetASTNodeCodeGenerator.arrayLiteralExpression` to `arrayPrimaryExpression`.
  - Method `TargetASTNodeSemanticAnalyser.listPrimaryExpression` to `arrayPrimaryExpression`.
  - Field `FStringPrimaryExpressionSemantics.items` to `atoms`.
  - Field `LexerParserData.parseStream` to `fileStream`.
- Moved:
  - `kipper/core/utils.ts` to `kipper/core/tools` and separated it into multiple files & modules.
  - `kipper/core/compiler/ast/root-ast-node.ts` to the `kipper/core/compiler/ast/nodes` module.
  - `kipper/core/compiler/ast/ast-types.ts` to the new `kipper/core/compiler/ast/common` module.

### Fixed

- Redeclaration bug causing an `InternalError` after calling the compiler
  ([#462](https://github.om/Kipper-Lang/Kipper/issues/462)).
- Compiler argument bug in `KipperCompiler`, where `abortOnFirstError` didn't precede `recover`, meaning that instead
  of an error being thrown the failed result was returned (As defined in the `recover` behaviour, which is incorrect).
- Bug of invalid underline indent in error traceback.
  ([#434](https://github.com/Kipper-Lang/Kipper/issues/434)).
- CLI bug where the `-t` shortcut flag was incorrectly shown for the command `help compile`.
  ([#451](https://github.com/Kipper-Lang/Kipper/issues/451)) (This is the same fix as in `0.10.3`, but was only
  added to the dev branch with the release of `0.11.0-alpha.1` i.e. `0.11.0-alpha.0` still has this bug).
- CLI error handling bug as described in [#491](https://github.com/Kipper-Lang/Kipper/issues/491). This includes
  multiple bugs where errors were reported as "Unexpected CLI Error". (This is the same fix as in `0.10.4`, but with one
  additional edge-case covered. This fix was only added to the dev branch with the release of `0.11.0-alpha.1` i.e.
  `0.11.0-alpha.0` still has this bug).

### Removed

- Removed deprecated flag `--abort-on-first-error` in favour of `--no-recover`.
  ([#501](https://github.com/Kipper-Lang/Kipper/issues/501)).
- Removed CLI command `analyse` in favor of the flag `--dry-run` in the CLI command `compile`.
  ([#532](https://github.com/Kipper-Lang/Kipper/issues/532)).
- Removed AST parent class `ConstantExpression`, its interfaces `ConstantExpressionSemantics` and
  `ConstantExpressionTypeSemantics`, as they were not really needed and unnecessarily added another level of
  complexity to the AST. All classes which previously inherited from `ConstantExpression` now inherit from
  `PrimaryExpression` instead.

## [0.10.4] - 2023-08-15

### Changed

- Moved function `executeKipperProgram` to `Run` as a private function.
- Moved class `KipperCompileResult` to new file `compile-result.ts` in the same directory.
- Field `KipperCompileResult.programCtx` can now be also `undefined`, due to the changed behaviour that now
  a `KipperCompileResult` is also returned for syntax errors (where it has no value).

### Fixed

- CLI error handling bug as described in [#491](https://github.com/Kipper-Lang/Kipper/issues/491). This includes
  multiple bugs where errors were reported as "Unexpected CLI Error".

### Deprecated

- CLI flag `--abort-on-first-error` in favour of `--no-recover`. [#501](https://github.com/Kipper-Lang/Kipper/issues/501).

## [0.10.3] - 2023-07-22

### Added

- New modules in `@kipper/cli`:
  - `input`, which contains all input-related handling functions and classes.
  - `output`, which contains the output-related handling functions and classes.
- New decorator `prettifiedErrors` in `@kipper/cli`, which applies standardised error formatting to any thrown error.

### Changed

- Standardised error output for the CLI as described in [#435](https://github.com/Kipper-Lang/Kipper/issues/435).
- Error message of `KipperInternalError`, which does not have " - Report this bug to the developer using the traceback!"
  as a suffix anymore.
- Changed success message of the `kipper analyse` command `Finished code analysis in ...` to `Done in ...`.
- Renamed `getFile` to `getParseStream`.

### Fixed

- CLI bug where the `-t` shortcut flag was incorrectly shown for the command `help compile`.
  ([#451](https://github.com/Kipper-Lang/Kipper/issues/451))

## [0.10.2] - 2023-06-16

### Added

- New field:
  - `KipperError.programCtx`, which contains, if `KipperError.tracebackData.errorNode` is not undefined, the program
    context of the error.
- New function:
  - `ensureScopeDeclarationAvailableIfNeeded`, which ensures that a scope declaration is available if needed. This
    is used during the semantic analysis/type checking of a declaration statement, which may need the scope
    declaration object during the processing.

### Fixed

- Redeclaration bug causing an `InternalError` after calling the compiler
  ([#462](https://github.com/Kipper-Lang/Kipper/issues/462)).
- Compiler argument bug in `KipperCompiler`, where `abortOnFirstError` didn't precede `recover`, meaning that instead
  of an error being thrown the failed result was returned (As defined in the `recover` behaviour, which is incorrect).
- Bug of invalid underline indent in error traceback.
  ([#434](https://github.com/Kipper-Lang/Kipper/issues/434)).

## [0.10.1] - 2023-02-21

### Fixed

- Bug causing the compiler to not detect the expected useless statement warning for a useless arithmetic
  expression. ([#426](https://github.com/Kipper-Lang/Kipper/issues/426)).

## [0.10.0] - 2023-02-19

### Added

- Added full support for custom-defined functions, function arguments, function return evaluation, function
  scopes/argument referencing and return-value code branch
  inspection. ([#183](https://github.om/Kipper-Lang/Kipper/issues/183)).
- Implemented while-loop iteration statements ([#268](https://github.com/Kipper-Lang/Kipper/issues/268)).
- Implemented for-loop iteration statements ([#270](https://github.com/Kipper-Lang/Kipper/issues/270)).
- JavaScript compilation target with a new monorepo package called `@kipper/target-js`, which implements the semantic
  analysis and code generation for JavaScript, and provides the class `KipperJavaScriptTarget` (`TargetTS` available
  as alias), which can be used as the target in
  the `CompileConfig`. ([#208](https://github.com/Kipper-Lang/Kipper/issues/208)).
- Standalone web-module package called `@kipper/web`, which from now on will provide the `kipper-standalone.js` script
  that can be used in a web-application. This also bundles `@kipper/target-js` and `@kipper/target-ts`, which can be
  also accessed using the identifiers `KipperJS` and `KipperTS` in the web environment.
  ([#86](https://github.com/Kipper-Lang/Kipper/issues/86)).
- Implemented arithmetic assignment operators `+=`, `-=`, `*=`, `%=` and `/=`
  ([#273](https://github.com/Kipper-Lang/Kipper/issues/273)).
- Support for unary and postfix increment and decrement (`++`, `--`) expressions
  ([#272](https://github.com/Kipper-Lang/Kipper/issues/272)).
- Implemented member-access expressions using bracket and slice notation (`[]`, `[:]`), which can be used to access
  specific elements of a string (In the future, this will also be used to access elements of arrays and objects).
  ([#372](https://github.com/Kipper-Lang/Kipper/issues/372)).
- Support for single-line comments separated by a newline char.
  ([#400](https://github.com/Kipper-Lang/Kipper/issues/400)).
- Implemented new built-in function `len()`, which returns the length of a string (In the future also arrays).
  ([#411](https://github.com/Kipper-Lang/Kipper/issues/411)).
- Support for jump statements `continue` and `break` for iteration statements.
  ([#269](https://github.com/Kipper-Lang/Kipper/issues/269)).
- New built-in variable `__name__` returning the name of the current file. This also includes general support for
  built-in variables in the compiler.
  ([#412](https://github.com/Kipper-Lang/Kipper/issues/412)).
- New built-in Kipper type `null` and `undefined`, and support for the constant identifier `void`, `null` and
  `undefined`.
- Finished implementation of warning reporting system and added warning for useless expression statements.
  ([#413](https://github.com/Kipper-Lang/Kipper/issues/413)).
- New Kipper CLI flag `-t/--target` to specify the target to use for a compilation or execution.
- Use of `"use strict";` in the TypeScript target to enforce the use of strict mode during runtime.
- New generic parameter `TypeSemantics` to `ASTNode`, which defines the type data that the AST Node should
  evaluate during type checking.
- New CLI flags for commands `run` and `compile`:
  - `--log-timestamp`, which enables timestamps for the log messages.
  - `--recover`, which enables error recovery for the Kipper compiler.
  - `--abort-on-first-error`, which aborts the compilation on the first compiler error that is encountered.
- New errors/warnings:
  - `MissingFunctionBodyError`, which is thrown when a function declaration is missing a body (compound statement).
  - `LexerOrParserSyntaxError`, which is thrown when the lexer or parser encounters a syntax error.
  - `IdentifierAlreadyUsedByParameterError`, which is thrown when an identifier is already used by a parameter in
    the same scope or any parent scope.
  - `ExpressionNotCallableError`, which is thrown when an expression is not callable, despite it being used in a call
    expression.
  - `IncompleteReturnsInCodePathsError`, which is thrown whenever a non-void function has code paths that do not return
    a value.
  - `ReturnStatementError`, which is thrown whenever a return statement is used outside a function.
  - `InvalidUnaryExpressionOperandError`, which is thrown whenever a unary expression is used with an invalid operand.
  - `UndefinedDeclarationCtxError`, which is thrown when the declaration context of a declaration is undefined. (This is
    an internal error that happens if the declaration context is accessed too early e.g. before its creation.)
  - `TypeNotCompilableError`, which is thrown when an invalid/undefined type is cast to a compilable type, despite it
    being invalid. (This is an internal error that happens if the type is cast during compilation despite it having
    errored during semantic analysis/type checking.)
  - `InvalidKeyTypeError`, which is thrown when an expression with an invalid type is used as a key/index to access
    an object-like or array-like.
  - `ValueNotIndexableTypeError`, which is thrown when a value is not indexable (not object-like), despite it being used
    in a member access expression.
  - `MissingRequiredSemanticDataError`, which is a specific internal error used to indicate that a specified node is
    missing required semantic data from another node and as a result failed to process itself.
  - `UselessExpressionStatementWarning`, which is reported when an expression statement is used without any side-effects
    and as such does not have any effect on the program.
- New classes/interfaces:
  - `KipperWarning`, which is a subclass of `KipperError` that is used to indicate a warning.
    This replaces the use of `KipperError` for warnings.
  - `ReturnStatement`, which is a subclass of `Statement` that represents a return statement. This is not anymore
    included in the `JumpStatement` class.
  - `FunctionScope`, which is a subclass of `Scope` that represents a function scope with registered parameters.
  - `UndefinedCustomType`, which represents an invalid/undefined type that was created by the user, but is not
    defined in the program. This is used to allow error recovery and continue even with an invalid type during type
    checking, and let the type checker know to ignore type checks with references of this type.
  - `Type`, which is an abstract base class for defining a wrapper class for a Kipper type during semantic analysis and
    type checking.
  - `UncheckedType`, which is an implementation of `Type` and represents a raw specified type during semantic analysis.
  - `CheckedType`, which is an implementation of `Type` and represents a checked type during type checking, which also
    handles compatibility and error recovery for undefined types.
  - `MemberAccessExpression`, which is a subclass of `Expression` that represents a member access expression (Antlr4
    rule `memberAccessExpression`).
  - `AnalysableASTNode`, which represents an AST node that can be semantically processed. This class was created as
    a parent class for `CompilableASTNode`, as a way to split up the semantic analysis and code generation.
  - `KipperWarningIssuer`, which is a class similar to `KipperSemanticChecker` and checks for certain conditions and
    reports warnings if they are met.
  - `ScopeNode<T>`, which is an interface representing an AST node that implements its own local scope. This means that
    the definitions of its children, will be stored in the `innerScope` field of the class implementation.
  - `SymbolTable`, which implements the basic functionality of a symbol table containing the metadata for a scope.
  - `MemberAccessExpressionSemantics`, which represents the semantics for `MemberAccessExpression`.
  - `MemberAccessExpressionTypeSemantics`, which represents the type semantics for `MemberAccessExpression`.
  - `TargetAnalysableNode`, which represents an AST node that has a target-specific semantic analysis function.
  - `TargetCompilableNode`, which represents an AST node that has a target-specific code generation function.
  - `ASTNodeFactory`, which represents a basic factory for creating AST nodes.
  - `InternalFunctionArgument`, which represents an internal function argument.
  - `InternalReference<T>`, which represents an indirect reference to an internal function by the user. This is
    primarily used to keep track of the internal functions that are used in the program, and to generate them in the
    target code.
- New functions:
  - `KipperTargetCodeGenerator.setUp()`, which should generate SetUp code for the specified target.
  - `KipperTargetCodeGenerator.wrapUp()`, which should generate WrapUp code for the specified target.
  - `ASTNode.getTypeSemanticData()`, which returns the type semantics if they are defined, otherwise throws an
    `UndefinedSemanticsError`.
  - `CompilableASTNode.semanticTypeChecking()`, which performs type checking for the AST node and its children nodes.
    This is called in the function `RootASTNode.semanticAnalysis` after `CompilableASTNode.semanticAnalysis()`.
  - `CompilableASTNode.wrapUpSemanticAnalysis()`, which performs wrap-up semantic analysis for the target of the AST
    node.
    This is called in the function `RootASTNode.semanticAnalysis` after `CompilableASTNode.semanticTypeChecking()`.
  - `Scope.getReferenceRecursively()`, which tries to evaluate a reference recursively in the scope and its parent
    scopes.
  - `KipperTypeChecker.validReturnStatement()`, which ensures that a return statement is only used inside a function.
  - `KipperTypeChecker.checkMatchingTypes()`, which checks if the two specified types are matching.
  - `KipperTypeChecker.referenceCallable()`, which asserts that the specified reference is a callable function.
  - `KipperTypeChecker.validReturnCodePathsInFunctionBody()`, which ensures that all code paths of a non-void
    function return a proper value.
  - `KipperSemanticChecker.identifierNotUsed()`, which asserts that the specified identifier is unused in the
    specified scope and can be used for a new declaration.
  - `KipperSemanticChecker.getReturnStatementParent()`, which evaluates the parent function for a return statement.
  - `KipperSemanticChecker.refTargetDefined()`, which asserts that the specified reference is defined and can be used.
  - `KipperSemanticChecker.validFunctionBody()`, which ensures the body of a function is a compound statement.
  - `CompilableASTNode.addError()`, which adds an error to the list of errors caused by the node.
  - `removeBraces()` for removing braces due to formatting reasons.
  - `CompilableASTNode.recursivelyCheckForWarnings()`, which recursively calls all children's `checkforWarnings()`
    functions as well as the function of the parent instance.
  - `shouldRecoverFromError()` and `handleSemanticError()` in `handle-error.ts`.
  - `AnalysableASTNode.semanticallyAnalyseChildren()`, which semantically analyses all children nodes of the AST node.
  - `AnalysableASTNode.semanticallyTypeCheckChildren()`, which semantically type checks all children nodes of the AST
    node.
  - `AnalysableASTNode.targetSemanticallyAnalyseChildren()`, which semantically analyses all children nodes of the AST
    node for the target.
  - `AnalysableASTNode.ensureSemanticallyValid()`, which throws a `MissingRequiredSemanticDataError` in case that the
    specified node failed during semantic analysis. This is used by other nodes to ensure that the node is valid and
    its data can be safely accessed.
  - `AnalysableASTNode.ensureTypeSemanticallyValid()`, which throws a `MissingRequiredSemanticDataError` in case that
    the specified node failed during type checking. This is used by other nodes to ensure that the node is valid and
    its data can be safely accessed.
  - `KipperSemanticChecker.getJumpStatementParent()`, which evaluates the parent iteration statement for a jump statement.
  - `KipperProgramContext.registerBuiltInFunctions()`, which registers one or more built-in functions.
  - `KipperProgramContext.registerBuiltInVariables()`, which registers one or more built-in variables.
  - `KipperProgramContext.clearBuiltInFunctions()`, which clears the list of built-in functions.
  - `KipperProgramContext.clearBuiltInVariables()`, which clears the list of built-in variables.
  - `KipperProgramContext.getBuiltInVariable()`, which returns the built-in variable with the specified name if found.
  - `KipperProgramContext.builtInFunctionReferences`, which stores all the references to built-in functions.
  - `KipperProgramContext.builtInVariableReferences`, which stores all the references to built-in variables.
- New types:
  - `TypeData`, which represents the type data of an `ASTNode`.
  - `NoTypeSemantics`, which hints that an `ASTNode` has no type semantic data.
  - `TargetSetUpCodeGenerator`, which represents a function that generates SetUp code for a Kipper file.
  - `TargetWrapUpCodeGenerator`, which represents a function that generates WrapUp code for a Kipper file.
  - `KipperEqualAssignOperator`, which represents the equal assignment operator (`=`).
  - `KipperAssignOperator`, which represents all available assignment operators.
  - `KipperArithmeticAssignOperator`, which represents all available arithmetic assignment operators.
  - `KipperArg`, which represents a function argument. Alias for `KipperParam`.
  - `KipperParam`, which represents a function parameter.
  - `JmpStatementType`, which represents all possible jump statement types e.g. `break` and `continue`.
  - `ASTDeclarationKind`, which is a union type of all possible `ParserASTNode.kind` values for a `Declaration` AST
    node.
  - `ASTExpressionKind`, which is a union type of all possible `ParserASTNode.kind` values for a `Expression` AST
    node.
  - `ASTStatementKind`, which is a union type of all possible `ParserASTNode.kind` values for a `Statement` AST
    node.
  - `ASTConstantExpressionKind`, which is a union type of all possible `ParserASTNode.kind` values for a
    `ConstantExpression` AST node.
  - `ParserConstantExpressionContext`, which is a union type of all possible `ParserASTNode.antlrRuleCtx` values
    for a `ConstantExpression` AST node.
  - `ASTTypeSpecifierExpressionKind`, which is a union type of all possible `ParserASTNode.kind` values for a
    `TypeSpecifierExpression` AST node.
  - `ParserTypeSpecifierExpressionContext`, which is a union type of all possible `ParserASTNode.antlrRuleCtx`
    values for a `TypeSpecifierExpression` AST node.
  - `ASTUnaryExpressionKind`, which is a union type of all possible `ParserASTNode.kind` values for a
    `UnaryExpression` AST node.
  - `ParserUnaryExpressionContext`, which is a union type of all possible `ParserASTNode.antlrRuleCtx` values for a
    `UnaryExpression` AST node.
  - `ASTComparativeExpressionKind`, which is a union type of all possible `ParserASTNode.kind` values for a
    `ComparativeExpression` AST node.
  - `ParserComparativeExpressionContext`, which is a union type of all possible `ParserASTNode.antlrRuleCtx` values for
    a `ComparativeExpression` AST node.
  - `ConstructableASTStatementClass`, which is a union type of all possible `Statement` AST node classes.
  - `ASTLogicalExpressionKind`, which is a union type of all possible `ParserASTNode.kind` values for a
    `LogicalExpression` AST node.
  - `ParserLogicalExpressionContext`, which is a union type of all possible `Parserement` AST node classes.
  - `ConstructableASTExpressionClass`, which is a union type of all possible `Expression` AST node classes.
  - `ConstructableASTDeclarationClass`, which is a union type of all possible `Declaration` AST node classes.
  - `ConstructableASTNodeClass`, which is a union type of all possible `ASTNode` AST node classes.
  - `ConstructableASTStatement`, which is a union type of all possible `Statement` AST node instances.
  - `ConstructableASTExpression`, which is a union type of all possible `Expression` AST node instances.
  - `ConstructableASTDeclaration`, which is a union type of all possible `Declaration` AST node instances.
  - `ConstructableASTNode`, which is a union type of all possible `ASTNode` AST node instances.
  - `ASTKind`, which represents a union of all AST node kind values that can be used to map a KipperParser rule context
    to an AST node. This is the type representing all values from `ParserASTMapping`.
  - `ConstructableASTKind`, which is the same as `ASTKind`, but removes any kind value that does not have a
    corresponding AST node class.
  - `KipperReferenceableFunction`, which represents a function that can be referenced by a `FunctionCallExpression`.
  - `ASTNodeParserContext`, which represents a union of all possible `ParserASTNode.antlrRuleCtx` values implemented
    in the `KipperParser` that have a corresponding AST node class.
- New fields/properties:
  - `CompileConfig.recover`, which if set enables compiler error recovery.
  - `CompileConfig.abortOnFirstError`, which changes the compiler error handling behaviour and makes it
    abort on the first error encountered. This overwrites `recover` per default.
  - `RootASTNode.target`, which returns the `KipperCompileTarget` of the program ctx the root AST node is in.
  - `RootASTNode.codeGenerator`, which returns the `KipperTargetCodeGenerator` of the program ctx the root AST node is
    in.
  - `RootASTNode.semanticAnalyser`, which returns the `KipperTargetSemanticAnalyser` of the program ctx the root AST
    node is in.
  - `ASTNode.typeSemantics`, which contains the type data for an ASTNode that was evaluated during type checking.
  - `ScopeFunctionDeclaration.typeData`, which returns the type data of the function AST node.
  - `ScopeVariableDeclaration.typeData`, which returns the type data of the variable AST node.
  - `ScopeVariableDeclaration.valueWasUpdated`, which returns true if the variable was updated after its initial
    declaration.
  - `ScopeDeclaration.isDefined`, which is an abstract field that returns whether the scope declaration was defined
    during its declaration.
  - `ScopeDeclaration.hasValue`, which is an abstract field that returns whether the scope declaration has a value set.
  - `FunctionDeclaration.innerScope`, which returns the inner scope of the function declaration. This can be used before
    semantic analysis, though will return undefined if it encounters any error.
  - `TracebackMetadata.errorNode`, which contains the error node that caused the error.
  - `CompilableASTNode.errors` and `RootASTNode.errors`, which returns all errors caused by this node and or its
    children.
  - `KipperProgramContext.hasFailed`, `CompilableASTNode.hasFailed`, `RootASTNode.hasFailed`, which returns true if the
    node or any of its children have failed to be processed during semantic analysis or type checking.
  - `Scope.parent`, which returns the parent scope of the scope. This is used to recursively evaluate references in all
    parent scopes.
  - `ParserASTNode.kind`, which returns the kind of the parser AST node. This returns the `KipperParser` rule number, as
    defined by `KipperParser.RULE_*`.
  - `StatementASTNodeFactory.statementMatchTable`, which returns the match table for the statement AST node factory.
  - `ExpressionASTNodeFactory.expressionMatchTable`, which returns the match table for the expression AST node factory.
  - `DeclarationASTNodeFactory.declarationMatchTable`, which returns the match table for the declaration AST node factory.
  - `CompileConfig.builtInFunctions`, which overwrites the built-in functions of the target.
  - `CompileConfig.extendBuiltInFunctions`, which adds new built-in functions to the target.
  - `CompileConfig.builtInVariables`, which overwrites the built-in variables of the target.
  - `CompileConfig.extendBuiltInVariables`, which adds new built-in variables to the target.
  - `Expression.hasSideEffects`, which returns true if the expression has side effects and as such affects the state of
    the program. This is primarily used for reporting warnings.
- New constants:
  - `kipperNullType`, which represents the Kipper null type.
  - `kipperUndefinedType`, which represents the Kipper undefined type.
  - `ParserASTMapping`, which is a special mapping object used to get the AST kind number for a `KipperParser` rule ctx
    instance.
  - `kipperRuntimeBuiltInVariables`, which contains the built-in variables of the Kipper runtime.

### Changed

- Moved TypeScript target from the core package to a new monorepo package called `@kipper/target-ts`, which implements
  the semantic analysis and code generation for TypeScript, and provides the class `KipperTypeScriptTarget`
  (`TargetTS` available as alias), which can be used as the target in the `CompileConfig`.
- Updated behaviour of the Compiler semantic analysis and implemented a basic error recovery system.
  ([#198](https://github.com/Kipper-Lang/Kipper/issues/198))
- Updated behaviour of Kipper Compiler semantic analysis and separated primary semantic analysis, type checking and
  target-specific semantic analysis into their own processing steps. (E.g. First, all AST nodes are semantically
  analysed, then type checked and semantically analysed for the target language)
- Updated the built-in functions' generation behaviour, by making every built-in function be defined inside the global
  variable `__kipper` and the global object property `globalThis.__kipper`. This means that the functions are directly
  bound to the JS runtime and any function definition in the generated file is placed after the initial evaluation
  of the global scope.
- Updated the function call syntax and made the `call` keyword optional. This allows for simplified function calls,
  such as `print("Hello world!");`.
- Default error identifier is now just `Error` instead of `KipperError`.
- Migrated the internal storage of `Scope` and its implementing classes to a hashmap implementation.
- Updated types of `CompilableASTNode` functions `primarySemanticAnalysis`, `primarySemanticTypeChecking` and
  `targetSemanticAnalysis` and made them possibly undefined if there is nothing to check. This is to improve
  performance and not call an async function unnecessarily.
- Allowed the use of function declarations inside nested scopes (e.g. inside a function body or compound statement).
- Split grammar file `Kipper.g4` into `KipperLexer.g4` and `KipperParser.g4`.
- Updated factory system for `StatementASTNodeFactory`, `DeclarationASTNodeFactory` and `ExpressionASTNodeFactory` to
  use a mapping table instead of a switch statement for better readability and accessibility. This also allows for
  easier extension of the factory system. The `create` function is now instance-based (not static anymore) as well.
- Constructor in `KipperParseStream` to allow either an `CharPointCharStream` or a `string` as input, but not
  allow a mismatch content between the two.
- Cleaned up structure in `KipperFileASTGenerator` (previously `KipperFileListener`) and removed unnecessary code.
- Renamed:
  - `EvaluatedCompileOptions` to `EvaluatedCompileConfig`.
  - `UnableToDetermineMetadataError` to `UndefinedSemanticsError`.
  - `ReadOnlyAssignmentTypeError` to `ReadOnlyWriteTypeError`.
  - `InvalidAssignmentTypeError` to `AssignmentTypeError`.
  - `InvalidArgumentTypeError` to `ArgumentTypeError`.
  - `InvalidArithmeticOperationTypeError` to `ArithmeticOperationTypeError`.
  - `InvalidReturnTypeError` to `FunctionReturnTypeError`.
  - `UndefinedIdentifierError` to `UndefinedReferenceError`.
  - `UnknownIdentifierError` to `UnknownReferenceError`.
  - `FunctionDeclarationSemantics.args` to `params`.
  - `KipperTypeChecker.argumentTypesMatch` to `validArgumentValue`.
  - `ListPrimaryExpression` to `ArrayLiteralPrimaryExpression`.
  - `FunctionCallPostfixExpression` to `FunctionCallExpression`.
  - `antlrDefinitionCtxType` to `ParserDeclarationCtx`.
  - `antlrExpressionCtxType` to `ParserExpressionCtx`.
  - `antlrStatementCtxType` to `ParserStatementCtx`.
  - `ParserExpressionCtx` to `ParserExpressionContext`.
  - `ParserStatementCtx` to `ParserStatementContext`.
  - `ParserDeclarationCtx` to `ParserDeclarationContext`.
  - `KipperFileListener` to `KipperFileASTGenerator`.
  - `KipperProgramContext.addError` to `reportError`.
  - `kipperRuntimeBuiltIns` to `kipperRuntimeBuiltInFunctions`.
  - `kipperInternalBuiltIns` to `kipperInternalBuiltInFunctions`.
- Moved:
  - Function `KipperSemanticsAsserter.getReference` to class `KipperSemanticChecker`.
  - Function `KipperSemanticsAsserter.getExistingReference` to class `KipperSemanticChecker`.
  - Function `indentLines` to file `tools.ts` of `@kipper/target-js`.
  - Function `CompilableASTNode.semanticAnalysis` to `AnalysableASTNode`.
  - Function `CompilableASTNode.semanticTypeChecking` to `AnalysableASTNode`.
  - Function `CompilableASTNode.wrapUpSemanticAnalysis` to `AnalysableASTNode`.
  - Function `CompilableASTNode.recursivelyCheckForWarnings` to `AnalysableASTNode`.
  - Function `CompilableASTNode.recursivelyCheckForWarnings` to `AnalysableASTNode`.
  - Abstract Function `CompilableASTNode.primarySemanticAnalysis` to `AnalysableASTNode`.
  - Abstract Function `CompilableASTNode.primarySemanticTypeChecking` to `AnalysableASTNode`.
  - Abstract Function `CompilableASTNode.checkForWarnings` to `AnalysableASTNode`.
  - Field `CompilableASTNode.programCtx` to `AnalysableASTNode`.
  - Field `CompilableASTNode.compileConfig` to `AnalysableASTNode`.
  - Field `CompilableASTNode.errors` to `AnalysableASTNode`.
  - Field `CompilableASTNode.addError` to `AnalysableASTNode`.
  - Field `CompilableASTNode.hasFailed` to `AnalysableASTNode`.

### Fixed

- Multiple reference and declaration bugs, which resulted in invalid handling of declarations and assignments
  to undefined variables and allowed the referencing of variables that were not defined or had no value set.
- Grammar bug which didn't allow the representation of empty lists (e.g. `[]`).
- Multiple reference and declaration bugs, which resulted in invalid handling of declarations and assignments
  to undefined variables and allowed the referencing of variables that were not defined or had no value set.
- Grammar bug which didn't allow the representation of empty lists (e.g. `[]`).
- A bug where using a `KipperParseStream` multiple times would result in the `CodePointCharStream` being empty.
- Grammar bug not allowing an empty statement (`;`) in a compound statement.

### Removed

- Kipper CLI command `update`, as it was not needed since there are no plans to deploy S3 distributions of Kipper.
- `KipperError.isWarning`, which has been replaced by the new class `KipperWarning`.
- `KipperCharType` (`char`) and its grammar implementation, meaning all string types from now on will only be of type
  `str`. This also means that the single-quote character `'` can from now also be used for string literals and
  f-strings with the same behaviour as the regular double-quoted character `"`.
- `KipperReturnType` and `kipperReturnTypes`, as they are always identical to the `KipperType` and `kipperTypes`
  respectively.
- `FunctionReturnTypeError`, as it is obsolete since all return types are valid.
- The following fields:
  - `Scope.functions` (replaced by hash-map implementation of `Scope`).
  - `Scope.variables` (replaced by hash-map implementation of `Scope`).
  - `Scope.getVariable` (replaced by hash-map implementation of `Scope`).
  - `Scope.getFunction` (replaced by hash-map implementation of `Scope`).
  - `KipperError.antlrCtx`, as it was replaced by `TracebackMetadata.errorNode`.
  - `KipperTypeChecker.validReturnType`, as it is obsolete due to the absence of `KipperReturnType`.
- The following functions:
  - `KipperFileASTGenerator.handleIncomingDeclarationCtx` (removed in clean-up).
  - `KipperFileASTGenerator.handleIncomingStatementCtx` (removed in clean-up).
  - `KipperFileASTGenerator.handleExitingStatementOrDefinitionCtx` (removed in clean-up).
  - `KipperFileASTGenerator.handleIncomingExpressionCtx` (removed in clean-up).
  - `KipperFileASTGenerator.handleExitingExpressionCtx` (removed in clean-up).
  - `KipperProgramConext.builtInReferences` (replaced by `builtInFunctionReferences` and `builtInVariableReferences`).
  - `KipperProgramConext.registerBuiltIns` (replaced by `registerBuiltInFunctions` and `registerBuiltInVariables`).
  - `CompileConfig.builtIns` (replaced by `builtInFunctions` and `builtInVariables`).
  - `CompileConfig.extendBuiltIns` (replaced by `extendBuiltInFunctions` and `extendBuiltInVariables`).
- Parser rule `arraySpecifierExpression` (`ArraySpecifierExpression`), which was made obsolete with the addition of
  `bracketNotationMemberAccessExpression` (`BracketNotationMemberAccessExpression`).

## [0.9.2] - 2022-07-23

### Changed

- Fixed traceback bug for re-declarations inside compound statements generating an invalid error message and traceback.
  ([#240](https://github.com/Kipper-Lang/Kipper/issues/240))
- Updated Kipper compiler error message.

## [0.9.1] - 2022-06-29

### Changed

- Fixed invalid traceback underline formatting for Kipper errors.
- Updated error messages in multiple Kipper errors.

## [0.9.0] - 2022-06-26

### Added

- Entry point file for the root package `kipper`, which exports `@kipper/core` allowing the `kipper`
  package to be used in projects.
- Syntax support and code generation for if, else-if and else statements
  ([#182](https://github.com/Kipper-Lang/Kipper/issues/182)).
- Code generation of expression lists (e.g. expression statements containing multiple child expressions)
  ([#173](https://github.com/Kipper-Lang/Kipper/issues/173)).
- Code generation for tangled expressions.
  ([#203](https://github.com/Kipper-Lang/Kipper/issues/203))
- Comparative and relational expressions, which allow for logical operations and comparisons on expressions. List of all
  supported operators, which can be used between two expressions.
  - `!=` (Not Equal Operator)
  - `==` (Equal Operator)
  - `>` (Greater than Operator)
  - `>=` (Greater or equal to Operator)
  - `<` (Less than Operator)
  - `<=` (Less or equal to Operator)
- Logical expressions, which allow for the chaining and combination of expressions and conditions. List of all available
  supported operators, which can be used between two expressions/conditions:
  - `&&` (Logical And Operator)
  - `||` (Logical Or Operator)
- Operator modified expressions, which allow for the modification of an expression using a specific operator. List
  of all supported operators:
  - `!` (Logical NOT Operator)
  - `+` (Plus Operator)
  - `-` (Minus Operator)
- Partial support for compiler warnings by allowing `KipperError` instances to be warnings if `isWarning` is set to
  true and implementing AST-based checks for warnings using the new function `CompilableASTNode.checkForWarnings()`.
  ([#199](https://github.com/Kipper-Lang/Kipper/issues/199))
- New flag `-w/--warnings` in the commands `compile`, `run` and `analyse`, which enables logger warnings.
  ([#199](https://github.com/Kipper-Lang/Kipper/issues/199))
- Support for hex, binary and octal numbers. (Only minor changes, as previously the syntax for binary, octal and
  hex numbers was already added.) ([#184](https://github.com/Kipper-Lang/Kipper/issues/184))
- New errors:
  - `InvalidRelationalComparisonTypeError`, which is thrown whenever a relational comparison is used with types that
    are not comparable.
  - `InvalidUnaryExpressionTypeError`, which is thrown whenever a unary expression has an operand with an invalid type.
- New classes:
  - `IfStatement`, which represents if, if-else and else statements. Chained if, else-if and else statements are
    structured like a tree, where the top if statement represents the root and each following if statement is a
    section/branch of the tree.
  - `TypeSpecifierExpression`, which is an abstract class used to provide the commonality between the
    different type specifier expressions.
  - `ComparativeExpression`, which is an abstract class used to provide the commonality between the
    different comparative expressions.
  - `LogicalExpression`, which is an abstract class used to provide the commonality between the
    different logical expressions.
  - `UnaryExpression`, which is an abstract class used to provide the commonality between the
    different unary expressions.
  - `SwitchStatement`, which represents a switch selection statement.
  - `DefinitionASTNodeFactory`, which is a factory that creates a definition instance based on
    a `antlrRuleCtx`.
  - `ExpressionASTNodeFactory`, which is a factory that creates an expression instance based on
    a `antlrRuleCtx`.
  - `StatementASTNodeFactory`, which is a factory that creates a statement instance based on
    a `antlrRuleCtx`.
- New types:
  - `KipperUnaryOperator`
  - `KipperLogicalAndOperator`
  - `KipperLogicalOrOperator`
  - `KipperLogicalOperator`
  - `KipperEqualityOperator`
  - `KipperRelationalOperator`
  - `KipperComparativeOperator`
  - `KipperUnaryModifierOperator`
  - `KipperIncrementOrDecrementOperator`
  - `KipperNegateOperator`
  - `KipperSignOperator`
- New constants:
  - `kipperUnaryOperators`
  - `kipperLogicalAndOperator`
  - `kipperLogicalOrOperator`
  - `kipperLogicalOperator`
  - `kipperEqualityOperators`
  - `kipperRelationalOperators`
  - `kipperComparativeOperators`
  - `kipperIncrementOrDecrementOperators`
  - `kipperNegateOperators`
  - `kipperSignOperators`
- New interfaces:
  - `IfStatementSemantics`, which contains the semantic data of an if-statement.
  - `ComparativeExpressionSemantics`, which defines the semantic data of a comparative expression.
  - `LogicalExpressionSemantics`, which defines the semantics of a logical expression.
  - `UnaryExpressionSemantics`, which defines the base semantics for every unary expression.
  - `TracebackMetadata`, which defines the required data for a full traceback in a `KipperError`.
- New functions:
  - `CompilableASTNode.checkForWarnings()`, which checks for warnings in an AST Node.
  - `KipperTypeChecker.validRelationalExpression()`, which ensures a `RelationalExpression` is semantically valid.
  - `KipperTypeChecker.validUnaryExpression()`, which ensures a `UnaryExpression` is semantically valid.
  - `KipperProgramContext.addWarning()`, which adds a warning to the program context.
  - `KipperLogger.reportWarning()`, which reports a warning with its traceback to the consoles.
- New fields/properties:
  - `CompileConfig.warnings`, which if set to true enables warnings and stores them in `KipperCompileResult.warnings`.
  - `EvaluatedCompileOptions.warnings`, which if set to true enables warnings and stores them in
    `KipperCompileResult.warnings`.
  - `KipperCompileResult.warnings`, which contains a list of all warnings that were found during the compilation of a
    program.
  - `KipperError.isWarning`, which if true defines the error as non-fatal warning that does not prevent the
    compilation from continuing.
  - `KipperProgramContext.warnings`, which contains all warnings that have been found in the program.
  - `KipperLogger.reportWarnings`, which if set to true will report warnings to the console.
  - `KipperProgramContext.reportWarnings`, which if set to true will run warning checks on the AST nodes of the program.

### Changed

- Moved `KipperSemanticChecker.arithmeticExpressionValid()` to `KipperTypeChecker` and renamed it to
  `validArithmeticExpression()`.
- Renamed Antlr4 rule `singleTypeSpecifier` to `identifierTypeSpecifier` and its associated
  class to `IdentifierTypeSpecifierExpression`.
- Renamed:
  - `SingleTypeSpecifierExpression` to `IdentifierTypeSpecifierExpression`.
  - `ParserASTNode.getTokenChildren()` to `getAntlrRuleChildren()`.
  - `Scope.localVariables` to `variables`.
  - `Scope.localFunctions` to `functions`.
- Updated logging messages and shortened them to be more concise.

### Removed

- Deprecated and replaced functions:
  - `getDefinitionInstance`, which was replaced with `DefinitionASTNodeFactory`.
  - `getExpressionInstance`, which was replaced with `ExpressionASTNodeFactory`.
  - `getStatementInstance`, which was replaced with `StatementASTNodeFactory`.

## [0.8.3] - 2022-06-18

### Added

- New errors:
  - `ReadOnlyAssignmentTypeError`, which is thrown whenever a read-only (constant) variable is being
    assigned to.
  - `InvalidAssignmentTypeError`, which is thrown whenever an assignment has mismatching types that
    are not compatible.
  - `UndefinedConstantError`, which is thrown whenever a constant declaration is not defined. (Constants
    may not be undefined).

### Changed

- Fixed const assignment bug [#188](https://github.com/Kipper-Lang/Kipper/issues/188), which allowed assignments to
  read-only (constant) variables.
- Fixed invalid identifier translation of built-in references in the TypeScript target.
- Renamed:
  - `KipperProgramContext.registerGlobals()` to `registerBuiltIns`.
  - `InvalidConversionError` to `InvalidConversionTypeError`
  - `InvalidArithmeticOperationError` to `InvalidArithmeticOperationTypeError`
- Set display error name of `InvalidArithmeticOperationTypeError` to `TypeError`.

## [0.8.2] - 2022-06-14

### Changed

- Handling of integer constants and cleaned up the lexer rules in Kipper.g4.
- Updated error message of `InvalidAmountOfArgumentsError`.
- Updated and improved speed of space handling by optimising parser rules and removing manual spaces in rules.

### Removed

- Integer and float suffixes from the lexer rules in Kipper.g4, as they are meaningless in Kipper.

## [0.8.1] - 2022-06-09

### Changed

- Replaced outdated `NotImplemented` errors from `KipperFileListener.ts` with `KipperNotImplementedError` errors,
  which are now thrown inside the `primarySemanticAnalysis()` functions of the affected statements.
- Updated and simplified logging messages.
- Fixed grammar issue in `Kipper.g4`, which resulted in spaces being syntactically invalid in an empty function argument
  list, e.g. `def func( ) -> void;` was invalid before.

### Removed

- Unused grammar rule `nestedParenthesesBlock`.

## [0.8.0] - 2022-06-07

### Added

- Implemented type conversion expressions, which allow for the conversion of a value to another type.
  ([#133](https://github.com/Kipper-Lang/Kipper/issues/133)) The following conversions are supported:
  - `str` as `num`
  - `num` as `str`
  - `bool` as `str`
  - `bool` as `num`
- Boolean constant expressions `true` and `false`, which automatically evaluate to the type `bool` and can be used in
  expressions. (`true` and `false` are now reserved identifiers, which can never be overwritten and any attempts to do
  so will be blocked by the parser). This also includes a new expression class `BoolPrimaryExpression`, a new
  target-specific semantics function `KipperTargetSemanticAnalyser.boolPrimaryExpression` and target-specific
  translation function `KipperTargetCodeGenerator.boolPrimaryExpression`.
  ([#134](https://github.com/Kipper-Lang/Kipper/issues/134))
- Implemented reserved identifier checking, which ensures that no declarations overwrite/interfere with an internal
  identifier or reserved identifier/keyword. ([#153](https://github.com/Kipper-Lang/Kipper/issues/153))
- Implemented tree-shaking for internal and built-in functions using the new class `KipperOptimiser`, which removes
  any function definitions that are not used ([#159](https://github.com/Kipper-Lang/Kipper/issues/159)).
- New field `KipperCompileTarget.builtInGenerator`, which will store the built-in generator for each target.
- New classes and interfaces:
  - `KipperTargetBuiltInGenerator`, which updates the behaviour for generating built-in functions.
    This function should also allow the use of built-in variables in the future and also provide a basis for dynamic
    dependency generation for the Kipper built-ins. This means that targets can now specify themselves how the
    built-in should be generated and can handle all type conversions, internal prefixes, name mangling etc. themselves.
  - `identifierTypeSpecifierExpression`, which represents a single constant type identifier, such as `str`.
  - `GenericTypeSpecifierExpression`, which represents a generic type constant, such as `type<T>`. (Functionality not
    implemented yet! Planned for v0.12)
  - `TypeofTypeSpecifierExpression`, which represents a dynamically evaluated type, such as `typeof("string")`.
    (Functionality not implemented yet! Planned for v0.11)
  - `InternalFunction`, which represents an internal function for Kipper, which provides specific functionality for
    keywords and other internal logic.
  - `KipperSemanticErrorHandler`, which implements a default abstract error handler for semantic errors. This is
    used by `KipperTargetSemanticAnalyser` and `KipperAsserter`.
  - `KipperOptimiser`, which handles code optimisation for a Kipper program.
- New functions:
  - `KipperSemanticChecker.validConversion()`, which checks whether a type conversion is valid and implemented by
    Kipper.
  - `KipperOptimiser.optimise()`, which performs optimisation on an abstract syntax tree.
  - `KipperProgramContext.getBuiltInFunction()`, which searches for a built-in function based on a passed
    identifier.
  - `KipperProgramContext.optimise()`, which performs code optimisations for the local abstract syntax tree.
- New errors:
  - `InvalidConversionError`, which is thrown when an invalid or unimplemented conversion is performed in a Kipper
    program.
  - `ReservedIdentifierOverwriteError`, which is thrown whenever a declaration identifier overwrites/interferes with
    an internal function or reserved keyword/identifier.
- New types and constants:
  - Kipper meta type `type`, which represents the type of a Kipper type.
  - `kipperSupportedConversions`, which is an array containing multiple tuples representing allowed conversions in
    Kipper.
- New `CompileConfig` option `optimisationOptions`, which contains the configuration for the `KipperOptimiser`.
- Added new flags `-b/--[no-]optimise-builtins` and `-i/--[no-]optimise-internals` to the `@kipper/cli` for enabling
  internal and built-in functions optimisation.

### Changed

- Updated error traceback generation algorithm to be more concise and useful. The algorithm will try from now on to mark
  the origin of the error in the source line, instead of only returning the characters causing the error.
- Updated folder structure of built-in targets, by moving all target-related files to `kipper/core/src/targets`. This
  should from now on be the folder, where all the targets that are natively supported by Kipper should be located.
- Moved all typescript-related target files to `kipper/core/src/targets/typescript` and split up the classes into
  their own files.
- Updated built-in code generation behaviour in `KipperProgramContext.generateRequirements()`. This function
  generates the built-ins for a program using its `KipperTargetBuiltInGenerator`, which is specified in the
  `KipperCompileTarget`.
- Fixed bug in `@kipper/cli` which occurred when reading files causing line endings to be internally removed. This
  resulted in CLI errors sometimes displaying an entire Kipper file as a single line of code, instead of displaying the
  original code line alone.
- Renamed:
  - `builtIns` to `kipperRuntimeBuiltIns`.
  - `semantic-analyser.ts` to `target-semantic-analyser.ts`.
  - `ParserASTNode.ensureTokenChildrenExist()` to `getTokenChildren()`.
  - `ParserASTNode.ensureSemanticDataExists()` to `getSemanticData()`.
  - `KipperError.setMetadata()` to `KipperError.setTracebackData()`.
  - `KipperAsserter` to `KipperSemanticsAsserter`.
  - `TargetTokenCodeGenerator` to `TargetASTNodeCodeGenerator`.
  - `TargetTokenSemanticAnalyser` to `TargetASTNodeSemanticAnalyser`.
  - `CompilerEvaluatedOptions` to `EvaluatedCompileOptions`.
  - `KipperProgramContext.processedParseTree` to `abstractSyntaxTree`.
  - `KipperProgramContext.builtInGlobals` to `builtIns`.
  - `CompileConfig.globals` to `builtIns`.
  - `CompileConfig.extendGlobals` to `extendBuiltIns`.
- Optimised and simplified Kipper code generation in `KipperCompileResult.write()`.
- Updated `@kipper/core` code base structure:
  - `/parser/` now contains these new files:
    - `ast-node.test.ts` - AST Node (Previously parse-token.ts)
    - `root-ast-node.test.ts` - Root AST Node (Extracted from compilable-ast-node.test.ts)
    - `compilable-ast-node.test.ts` - Compilable AST Node (Previously compilable-parse-token.ts)
  - `/semantics/language/` which contains the language specific AST Node classes that implement the semantics for the
    expressions, definitions and statements in Kipper.
  - `/semantics/processor/` which is the module containing the Semantic analyser and Type checker.
- Updated local and global scope handling by introducing three new classes: `Scope`, `GlobalScope` and `LocalScope`.
  These classes now handle local variables and functions and implement a standard interface for handling declarations
  and definitions.
- Updated `@kipper/cli` flag names from camelCase to dash-case.

### Removed

- Module `kipper/core/compiler/lib`, as the built-ins shall from now on be handled by each individual target instead
  of the whole Kipper package to allow a unique specific implementation per target.
- Deprecated errors and functions:
  - `UnknownFunctionIdentifierError`
  - `UnknownVariableIdentifierError`
  - `KipperSemanticChecker.functionIsDefined`
  - `KipperSemanticChecker.variableIsDefined`
- `BuiltInFunction.handler` as the core compiler will not handle code generation of Kipper built-ins (like
  for example `print`) anymore.
- Support for multi strings seperated by a whitespace (e.g. `"1" "2"` is counted as a single string `"12"`). This
  may be added back later, but for now it will be removed from the Kipper language.
- Error `InvalidOverwriteError`, as all errors it represented are now subclasses of `IdentifierError`.
- Unneeded functions from `KipperProgramContext`, as they were replaced by the new scope handling classes:
  - `getGlobalFunction()`
  - `getGlobalIdentifier()`
  - `getGlobalVariable()`
  - `addGlobalVariable()`
- Unneeded function `determineScope()`, as the scope handling was moved to `CompilableASTNode.scope`.

## [0.7.0] - 2022-05-22

### Added

- Implemented code generation for declarations, definitions and variable assignments
  ([#26](https://github.com/Kipper-Lang/Kipper/issues/26)).
- Implemented semantic analysis for `AssignmentExpression` and `VariableDeclaration`.
- Implemented support for identifiers references, which means variables can now be used in the following contexts:
  - As a function call argument: `call print(identifier)`
  - As a value in an arithmetic expression: `identifier + identifier` or `identifier + 5`
- Implemented CLI flag `-s/--stringCode`, which can be used as a replacement for the argument `file`.
  ([#100](https://github.com/Kipper-Lang/Kipper/issues/100)). This flag is available for `kipper analyse`,
  `kipper compile` and `kipper run`)
- Implemented single char flags for the CLI ([#109](https://github.com/Kipper-Lang/Kipper/issues/109)).
- Additional metadata and stack info when non-compiler errors are thrown during runtime in the CLI.
- New fields:
  - `VariableDeclarationSemantics.value`, which represents the expression that was assigned in the definition.
    This field is `undefined` if `VariableDeclarationSemantics.isDefined` is `false`.
- New functions:
  - `CompileAssert.validAssignment()`, which asserts that an assignment expression is valid.
  - `abstract CompilableASTNode.semanticTypeChecking()`, which must be implemented by every child and should serve
    as a separate semantic type checking step outside of `primarySemanticAnalysis()`.
- New classes:
  - `KipperAsserter`, which is an abstract base class that represents a class that can be used to assert certain truths
    and handle/throw compile errors.
  - `KipperTypeChecker` and `KipperSemanticChecker`, which perform specialised semantic checking and verify logical
    integrity and cohesion. These two classes replace `CompileAssert`.
- New errors:
  - `InvalidAssignmentError`, which is thrown when an invalid assignment is used.
  - `KipperInvalidInputError`, which is thrown when passing invalid input to the Kipper cli.

### Changed

- Optimised Kipper parsing and lexing process by updating the parsing behaviour in Kipper.g4. Kipper should handle
  standard expressions a lot faster from no on.
- Fixed bug [#104](https://github.com/Kipper-Lang/Kipper/issues/104), which caused an invalid evaluation of the return
  type of string additive expressions causing invalid type errors when used with other expressions.
- Fixed CLI issues with unrecognisable non-printable unicode characters, which caused errors with the Antlr4 Parser and
  Lexer, when reading files using the `utf16le` encoding.
- Fixed NULL character issue [#114](https://github.com/Kipper-Lang/Kipper/pull/114) when writing TypeScript code onto
  files using the `utf16le` encoding. From now on a buffer will be created using the proper encoding (also for
  `ascii` and `utf8`) that should be properly writable to a file.
- Fixed incomplete translation bug [#118](https://github.com/Kipper-Lang/Kipper/issues/118) of chained arithmetic
  expressions with the same operator (`N + N + N`) resulting in incomplete TypeScript code.
- Fixed bug [#111](https://github.com/Kipper-Lang/Kipper/issues/111), which caused an invalid evaluation of the
  return type of string expressions.
- Updated logger messages.
- Updated `compiler` folder structure of the core package:
  - `compiler/parser` from now on contains everything parser and lexer-related.
  - `compiler/parser/antlr` from now on contains the Antlr4 generated parser and lexer files.
  - `compiler/semantics` from now on contains everything semantics related, such as the file listener, the Kipper
    tokens, logical constants etc.
  - `compiler/translation` from now on contains the classes and tools used for translating Kipper code into another
    language.
  - `compiler/targets` from now on contains the existing targets for Kipper, such as `typescript`.
  - `compiler/lib` from now on contains the standard library and built-ins for Kipper.
  - `compiler/lib/import` from now on contains the default importable libraries for Kipper.
- Renamed:
  - Error `InvalidTypeError` to `TypeError`.
  - Function `KipperProgramContext.addNewGlobalScopeEntry` to `addGlobalVariable()`.
  - Function `CompoundStatement.addNewLocalVariable` to `addLocalVariable()`.

### Removed

- Unnecessary traceback when encountering Kipper runtime errors as explained in
  [#110](https://github.com/Kipper-Lang/Kipper/issues/109).
- Option to use unary expressions for the left-hand side of an assignment expression in Kipper.g4. (Only identifiers
  may be used.)
- Option to redeclare variables. From on a variable declaration can only be done once and afterwards the variable may
  only be overwritten or modified, but not re-declared. This should help make Kipper have a similar behaviour to
  TypeScript.

## [0.6.1] - 2022-05-17

### Added

- `@types/node` as a dependency for `@kipper/cli`.

### Changed

- Updated locale dependency requirements for kipper packages to `~` (Accepting patches, but not
  new features). E.g. `@kipper/cli` requires `"@kipper/core": "~0.6"`

## [0.6.0] - 2022-05-16

### Added

- Implemented TypeScript translation for constant numeric values (`NumberPrimaryExpression`).
- Implemented TypeScript translation for arithmetic expressions: `MultiplicativeExpression` and `AdditiveExpression`.
- New base interface `ExpressionSemantics`, which is the base for all expression semantics.
- New interface `ArithmeticExpressionSemantics` which is used as a parent for `MultiplicativeExpressionSemantics` and
  `AdditiveExpressionSemantics`.
- Field `args` in `FunctionCallPostfixExpressionSemantics`, which contains the `Expression` instances representing
  the arguments of a function call.
- New functions:
  - `getTokenIntervalSource()`, which fetches the source code for an interval of two `Token` instances.
  - `getParseTreeSource()`, which fetches the source code for a parse tree.
  - `CompilableASTNode.ensureTokenChildrenExist()`, which throws an `UnableToDetermineMetadataError`
    error in case that the children tokens are undefined.
  - `KipperProgramContext.semanticAnalysis()` (which allows for semantic analysis without compiling)
  - `KipperProgramContext.translate()`, which translates a processed parse tree.
  - `CompileAssert.getExistingVariable()` and `CompileAssert.getExistingReference()` for fetching reference variables
    based on an identifier.
  - `CompoundStatement.getLocalVariable()` and `CompoundStatement.getVariableRecursively()` for fetching
    a variable based on an identifier inside a `CompoundStatement`/`KipperScope`.
- New types:
  - `KipperReturnType`, which represents valid types that may be returned from a function.
  - `KipperPrimitiveType`, which represents primitive types in Kipper.
  - `KipperMultiplicativeOperator`, which represents multiplicative operators (`*`, `/`, `**` and `%`).
  - `KipperAdditiveOperator`, which represents additive operators (`+` and `-`).
  - `KipperPlusOperator`, which represents the Kipper plus operator.
  - `KipperMinusOperator`, which represents the Kipper minus operator.
  - `KipperStrLikeTypes`, which represents string-like Kipper types, like `char` and `str`.
- New errors:
  - `UndefinedSemanticsError`, which specifically is thrown whenever the semantics of a token are undefined.
  - `UndefinedIdentifierError`, which is thrown when an identifier is referenced that does not exist.
  - `ArgumentError`, which is thrown whenever there is an error related to invalid arguments inside a function call.
  - `InvalidReturnTypeError`, which is thrown whenever an invalid type is set as return type of a function.
  - `InvalidAmountOfArgumentsError`, which is thrown whenever an invalid amount of arguments is passed to a function.
  - `InvalidArithmeticOperationError`, which is thrown whenever an invalid arithmetic operation is performed.
  - `KipperNotImplementedError`, which is thrown when a feature is used that is not yet implemented in Kipper.
- New constants:
  - `defaultWebBuiltIns` and `defaultNodeBuiltIns`, which provide the default built-in functions for Kipper.
    Kipper will attempt from now on to detect whether the environment is a browser and use `defaultWebBuiltIns` in
    that case and otherwise default to `defaultNodeBuiltIns`.
  - `kipperStorageTypes`, which represents all valid storage types in Kipper.
  - `kipperMultiplicativeOperators`, which represents all valid multiplicative operators in Kipper.
  - `kipperAdditiveOperators`, which represents all valid additive operators in Kipper.
  - `kipperArithmeticOperators`, which combines both `kipperAdditiveOperators` and `kipperMultiplicativeOperators`.
  - `kipperVoidType`, which represents the Kipper void type.
  - `kipperFuncType`, which represents the Kipper func type.
  - `kipperBoolType`, which represents the Kipper bool type.
  - `kipperNumType`, which represents the Kipper num type.
  - `kipperCharType`, which represents the Kipper char type.
  - `kipperStrType`, which represents the Kipper str type.
  - `kipperPlusOperator`, which represents the Kipper plus operator.
  - `kipperMinusOperator`, which represents the Kipper minus operator.
  - `kipperStrLikeTypes`, which represents string-like Kipper types, like `char` and `str`.

### Changed

- Renamed:
  - `getTokenSource` to `getParseRuleSource`, and replaced the original function with `getTokenSource` that only
    fetches the code for a single `Token` instance.
  - `CompilableASTNode.antlrCtx` to `antlrRuleCtx`.
  - `functionIdentifierNotUsed` to `functionIdentifierNotDeclared`.
  - `variableIdentifierNotUsed` to `variableIdentifierNotDeclared`.
  - Field `name` to `identifier` in interface `BuiltInFunctionArgument`.
- Deprecated the following items (Should be removed in `0.8.0`):
  - `variableIsDefined`
  - `functionIsDefined`
  - `UnknownVariableIdentifierError`
  - `UnknownFunctionIdentifierError`

### Removed

- Invalid expression class `ArgumentExpressionListExpression` and its abstract translation function in
  `KipperTargetCodeGenerator`.
- Unneeded function `RootFileParseToken.compileCtx`.

## [0.5.0] - 2022-05-11

### Added

- New field `target` in `CompileConfig`, which defines the compilation target for a Kipper program.
- New field and constructor argument `KipperProgramContext.target`, which defines the compilation target for the
  program.
- New type `TargetTokenSemanticAnalyser`, which represents a function type that semantically analyses a
  `CompilableASTNode`.
- New type `TargetTokenCodeGenerator`, which represents a function type that semantically analyses a
  `CompilableASTNode`.
- Target-specific code generator `KipperTargetCodeGenerator`, which defines the functions that convert the Kipper code
  into a specific target language.
- Target-specific semantic analyser class `KipperTargetSemanticAnalyser`, which can define additional semantic analysis
  logic for a compilation target.
- Class `KipperCompileTarget` which defines the functions and classes for how to handle the translation to a
  specific target.
- Class `TypeScriptTarget`, which defines the default target for Kipper.
- Abstract fields `targetCodeGenerator` and `targetSemanticAnalysis`, which must be defined in child classes of
  abstract base class `CompilableASTNode`.
- New getters `target`, `codeGenerator` and `semanticAnalyser` in class `CompilableASTNode`.
- New protected functions `primarySemanticAnalysis` and `targetSemanticAnalysis`, which are split to separate the
  core/primary semantic analysis and the target specific semantic analysis.
- New types `KipperVoidType`, `KipperNumType`, `KipperStrType`, `KipperCharType`, `KipperBoolType` and `KipperListType`,
  which represent Kipper available types in the Kipper language. core/primary semantic analysis and the target specific
  semantic analysis.
- Assert function `CompileAssert.getExistingFunction()` for fetching a function and throwing an error if it does
  not exist.
- New CLI commands:
  - `version`, which returns the currently installed Kipper version.
  - `update`, which updates the CLI if a new version is available.
- New CLI plugins:
  - Plugin and manual command `update`, which updates the CLI if a new release is available.
  - Plugin `warn-if-update-available`, which will display a warning when the CLI is used that a new version can be
    installed.

### Changed

- Deprecated `@kipper/base` as it is now replaced with `@kipper/core`.
- Fixed `@kipper/cli` bug causing logging messages to only contain "anonymous-script".
- Extracted the content of the `RootFileParseToken.compileCtx` function and added new two functions
  `RootFileParseToken.semanticAnalysis()`, which semantically analysis the code for basic semantics and target-specific
  semantics, and `RootFileParseToken.translate()`, which translates the code into the specific target.
- Made `CompilableASTNode.semanticAnalysis()` and `CompilableASTNode.translateCtxAndChildren()` non-abstract and
  implemented basic processing algorithm to run the code from `CompilableASTNode.targetCodeGenerator` and
  `CompilableASTNode.targetSemanticAnalysis`.
- Changed semantic definitions for `CompilableASTNode` children classes and created for each child class a
  representing semantics class defining the metadata for the token.
- Renamed error `UnknownFunctionIdentifier` to `UnknownFunctionIdentifierError`.
- Renamed function `CompileAssert.assertTypeExists` to `typeExists`.

### Removed

- File `CHANGELOG.md` from `@kipper/cli` and `@kipper/core`, as it is now only shipped with `kipper`.

## [0.4.0] - 2022-05-03

### Added

- New function `KipperLogger.reportError()` for reporting and logging errors.
- New function `KipperAntlrErrorListener.getSourceCode()` for fetching the source code for a syntax error.
- Proper tracebacks handling for `KipperSyntaxError` ([#42](https://github.com/Kipper-Lang/Kipper/issues/42)).
- Getter fields `line`, `col`, `filePath` and `tokenSrc` in `KipperError`, which returns the metadata for the error.
- Fallback option for Lexer errors, where if `offendingSymbol` is `undefined` the entire line of code is set as
  `tokenSrc` ([#36](https://github.com/Kipper-Lang/Kipper/issues/36)).
- Getter field `KipperParseStream.lines` returning all lines in the source file as an array.

### Changed

- Fixed missing traceback line hinting ([#24](https://github.com/Kipper-Lang/Kipper/issues/24)).
- Fixed missing error and fatal error logs ([#34](https://github.com/Kipper-Lang/Kipper/issues/34)).
- Renamed function `CompileAssert.error()` to `CompileAssert.throwError()` and added error logging for the error
  passed as argument.
- Renamed `KipperErrorListener` to `KipperAntlrErrorListener`.
- Renamed `InternalKipperError` to `KipperInternalError`.
- Fixed usage of default antlr4 listeners for lexer errors ([#36](https://github.com/Kipper-Lang/Kipper/issues/36)).

### Removed

- Field `KipperCompiler.errorListener`, as due to ([#42](https://github.com/Kipper-Lang/Kipper/issues/42))
  the `KipperAntlrErrorListener` will have to be initialised per compilation, not per compiler instance.
- Namespace `Utils` and moved its methods into the global scope of the file to allow the following import scheme
  `import * as Utils from "@kipper/core/utils"`, where the user can themselves define the wanted scope identifier.

## [0.3.0] - 2022-04-28

### Added

- Implemented handling of declarations and definitions, where definitions can only appear once. (
  Reassignments are not counted as definitions!)
- Traceback handling using `KipperErorr.getTraceback()` and `KipperError.setMetadata`.
- New namespace `Utils` with new function `getTokenSource()` and `determineScope()`.
- New errors `FunctionDefinitionAlreadyExistsError` and `VariableDefinitionAlreadyExistsError`, which are raised if
  definition rules are violated.
- Project version information constants in `index.ts`.
- Implemented abstract classes to differentiate error groups: `InvalidOverwriteError` and `IdentifierError`.
- `KipperInternalError`, which is raised in case there is an internal error/bug.

### Changed

- Renamed definition errors:
  - `DuplicateVariableDefinitionError` to `IdentifierAlreadyUsedByVariableError`
  - `DuplicateFunctionDefinitionError` to `IdentifierAlreadyUsedByFunctionError`
- Renamed `antlrContext` to `antlrCtx` across all files.
- Changed behaviour of the `assert` system:
  - All assertion will if possible now handled using the expression `KipperProgramContext.assert(ctx).ASSERT_FUNC()`.
  - Assertions should happen in the `semanticAnalysis()` step.
  - Registrations and updates of stack information should also happen in the `semanticAnalysis()` step to properly
    compile top to bottom. (For now there is no support for calling functions that are defined afterwards in the file.
    So a pre-declaration is required!)
- Updated behaviour of `CompilableASTNode` to determine semantics and semantic types using generic classes. This
  means all semantic data is now stored using the get and setter `CompilableASTNode.semanticData`.

### Removed

- Method `CompilableASTNode.compileCtx()` added in `0.2.0`, and split the handling of the semantic analysis and
  compilation into two separate stages. This means that before compilation, all children will be semantically analysed.
  Starting from the bottom/the simplest tokens working upwards as the tokens get more complicated.
- Unneeded private tracking of `_currentScope` in `KipperFileListener`, as the scope handling system has been replaced
  with a dynamic determination using `semanticAnalysis()`.

## [0.2.1] - 2022-04-22

### Added

- Updated kipper-standalone global identifier behaviour and added support for WebWorkers.

## [0.2.0] - 2022-04-13

### Added

- Created new class `CompileAssert`, which is used to assert certain compiler-required truths, which, if false, trigger
  corresponding errors.
- New errors `UnknownVariableDefinition` and `UnknownFunctionDefinition`.
- New getter `CompilableASTNode.tokenStream`, which returns the `programCtx.tokenStream` instance.
- Created new expression class `ArgumentExpressionList` representing an argument list inside function calls.
- New function `KipperCompileResult.write()`, which creates a human-readable string from the generated
  source code.
- Added new property and constructor parameter `logLevel`, which defines which messages should be logged. (Only messages
  with equal or higher importance will be logged).
- Added class name insertion for custom Kipper errors by setting the `name` property explicitly.

### Changed

- Changed execution of most compilation functions to async.
- Replaced `DuplicateIdentifierError` with `DuplicateVariableDefinitionError` and `DuplicateFunctionDefinitionError`.
- Renamed `NoBuiltInOverwriteError` to `BuiltInOverwriteError`.
- Made all `getMetadata` functions `/tokens/` instance-methods, removing all required parameters.
- Changed compilation result from `Array<string>` to `Array<Array<string>>`, where each nested array represents a line
  combined of string tokens.
- Set explicit children type for expressions and statements, instead of letting them inherit the children type from
  `CompilableASTNode`.
- Set return type of `compileCtx` to `Array<string>` in children classes of `Expression`.
  - Changed visibility of `CompilableASTNode.semanticAnalysis()` and `CompilableASTNode.translateCtxAndChildren()`
    to `protected`, as they will be replaced and tied together using `CompilableASTNode.compileCtx()`.
- Replaced compilation in `RootParseToken.translateCtxAndChildren` with `RootParseToken.compileCtx()`.
- Changed values of `LogLevel` to numeric values, which can be translated into strings using `getLogLevelString()`.

### Removed

- Functions `RootParseToken.semanticAnalysis()` and `RootParseToken.translateCtxAndChildren`

## [0.1.2] - 2022-04-06

### Added

- Implemented simple scope logic by adding the `scope` property to all `Statement` classes and creating a tracking
  variable called `_currentScope` in `KipperFileListener`, which will be updated while processing the parse tree.
- Added variable metadata handling in `VariableDeclaration`. The class will now on construction determine its
  identifier, storage type, value type and state (whether it was defined yet) using its antlr4 context instance.
- Added errors `BuiltInOverwriteError`, `UnableToDetermineMetadataError` and `UnknownTypeError`.
- Added new abstract base class `ScopeDeclaration`, which is the parent class for the already existing
  `ScopeDeclaration` and the added `ScopeFunctionDeclaration`.
- Implemented `KipperProgramContext.globalScope`, which contains all global variables and function definitions.
- Implemented support for function definitions that will be from now on automatically registered globally.

### Changed

- Renamed class `ScopeDeclaration` to `ScopeDeclaration` and updated its constructor to require a token
  (`VariableDeclaration` instance), which will automatically set the properties (identifier, storage type, value type,
  scope and state).
- Rearranged constructor arguments of `KipperParseStream` to `stringContent, name, charStream`, and set `name` to
  default to `"anonymous-script"`.
- Updated `CompoundStatement` children behaviour, by adding a new array `localScope`, which will store the metadata
  for all variables exclusively available in that compound statement.

## [0.1.1] - 2022-04-01

### Added

- Added missing dependency `tslib`

## [0.1.0] - 2022-04-01

### Added

- `KipperFileListener.itemBuffer`, which will contain the generated TypeScript code-lines, that were
  generated in the walking step.
- Basic `KipperFileContext`, which will serve as the base class, where the compilation data is stored.
- General namespace import of `kipper` in `index.ts`, which allows the usage of the entire library.
- `KipperFileContext.translate()`, which walks through the listener and returns the generated code. The generated code
  will be cached inside `KipperFileContext.typescriptCode` to allow reusing code instead of unnecessarily generating
  code again.
- `LogLevel.UNKNOWN` as the default log level for `LogLevel`.
- `KipperLogger.levels` as a static variable to access the enum `LogLevel`.
- New abstract base class `CompilableASTNode`, which will represent the major parse tokens inside a kipper
  program. The token class has the additional functionality of wrapping an entire antlr4 statement, expression or
  block, and being able to semantically analyse it using `semanticAnalysis()` and translate it to TypeScript using
  `compileCtx()`.
- Properties `parser`, `lexer`, `errorHandler` and `tokenStream` inside the class `KipperFileContext`.
- File `builtIns.ts`, which defines the behaviour on how to define built-in items inside a kipper program. This
  primarily includes global functions, which can be represented using the interface `BuiltInFunction`. (In work!)
- Implemented `**` (Power-to) as a valid arithmetic expression.
- Implemented `RuntimeCompileConfig` and `CompileConfig`, which may be passed onto `KipperCompile.compile()` to
  configure the compilation behaviour.
- Implemented new module `/compiler/tokens`, which contains the parse token implementations.
- Implemented basic global function `print` that will be available inside a Kipper program per default (unless
  forcibly changed).
- New Class `ScopeDeclaration` representing a declaration/entry inside a scope. This is used primarily inside
  `KipperProgramContext`, which uses it to keep track of global definitions and also `CompoundStatement`s, which
  may have children definitions.
- Type Implementation with two new type aliases: `KipperStorageType` and `KipperType`.

### Changed

- Made return of `KipperCompiler.parse()` to `KipperFileContext`, which wraps the generated parse tree.
- Behaviour of `KipperCompileResult`, which will now store the `programCtx: KipperFileContext` and `result: string[]`
  of a compilation.
- Fixed bug in `KipperErrorListener`, which resulted in errors being not properly raised. The function is
  now a template, where `<T>` represents the offending token. `<T>` will also be passed onto `KipperSyntaxError<T>`.
- Changed type of `LogLevel`, which now returns string-representations of the log level.
- Fixed `initializer` rule in Kipper.g4 and removed invalid designator rules.
- Updated all expressions in `Kipper.g4` to contain proper labelled sub-rules, which clearly state if
  the expression is used or if it's a pass on and an expression with higher importance is used (child of that
  expression).
- Renamed `KipperFileContext` to `KipperProgramContext`, which will now handle the entire compilation and store its
  meta-data.

### Removed

- Unneeded namespace `KipperStreams` and its functions.
- Unneeded variable `LogLevelNames`, as now the enum `LogLevel` per default returns the names of the level.
- Removed `preferLogging` options in the entire module, as errors and warnings will always be logged no matter what.
  This also means that errors will always be logged _and_ thrown as a catchable error instance.
- Argument `streamName` in `KipperCompiler.syntaxAnalyse()` and `KipperCompiler.compile()`.

## [0.0.5] - 2022-03-02

### Changed

- Fixed invalid publish of the module on npm

## [0.0.4] - 2022-03-02

**Broken version!**

## [0.0.3] - 2022-03-02

### Added

- Build Option for the browser-compatible script `kipper-standalone.js`
- Basic `run` command for running a compiled file or compiling and running a file. (This is still in development).
- Basic `compile` command for compiling a file into it's js-counterpart with its typescript types added.
- New Parse Stream class `KipperParseStream`, which implements a basic Utf-16 stream.
- Support for `[]` initializers for lists in Kipper.g4.
- Support for `multiItemTypeSpecifier`, which use the `identifier<T>` syntax (for lists specifically).
- Support for `typeof(V)` (`typeofTypeSpecifier`) syntax for `typeSpecifier` expressions.
- Support for Kipper-Conversion `identifier as typeSpecifier` syntax.
- Support for for-loops using the `for(INIT_EXPRESSION; CONDITION, LOOP_EXPRESSION) STATEMENT` syntax.
- New Map `LogLevelNames`, which will map `LogLevel` enum values to constant strings (e.g. `LogLevel.CRITICAL` ->
  `"CRITICAL"`).

### Changed

- Fixed syntax bug in Kipper.g4 that caused typed arguments to not be able to passed to functions.
- Updated handling of the `KipperLogger`, which will now only use an `emitHandler`, which can be defined by the user.
  This means the user entirely decides how to handle the logging output of the compiler, and there is no default logging
  anymore.

### Removed

- Oclif CLI, which will be released in another package separate to this one, as this will be made to suit the usage
  inside a browser.
- `KipperParseFile`, which will be implemented in the NodeJS CLI implementation for Kipper

## [0.0.2] - 2021-11-23

### Added

- `oclif` environment with the appropriate tests
- `/test/module` for module specific tests using `mocha`
- `KipperErrorListener<Token>` for listening to `KipperParser` and `KipperLexer` errors
- `ParserFile` for implementing the stream that may be used for `KipperCompiler.parser()`

### Changed

- Updated file structure to separate `commands` (for `oclif`) and `compiler` (for the compiler source-code)

[unreleased]: https://github.com/Kipper-Lang/Kipper/compare/v0.11.0...HEAD
[0.11.0]: https://github.com/Kipper-Lang/Kipper/compare/v0.10.4...v0.11.0
[0.10.4]: https://github.com/Kipper-Lang/Kipper/compare/v0.10.3...v0.10.4
[0.10.3]: https://github.com/Kipper-Lang/Kipper/compare/v0.10.2...v0.10.3
[0.10.2]: https://github.com/Kipper-Lang/Kipper/compare/v0.10.1...v0.10.2
[0.10.1]: https://github.com/Kipper-Lang/Kipper/compare/v0.10.0...v0.10.1
[0.10.0]: https://github.com/Kipper-Lang/Kipper/compare/v0.9.2...v0.10.0
[0.9.2]: https://github.com/Kipper-Lang/Kipper/compare/v0.9.1...v0.9.2
[0.9.1]: https://github.com/Kipper-Lang/Kipper/compare/v0.9.0...v0.9.1
[0.9.0]: https://github.com/Kipper-Lang/Kipper/compare/v0.8.3...v0.9.0
[0.8.3]: https://github.com/Kipper-Lang/Kipper/compare/v0.8.2...v0.8.3
[0.8.2]: https://github.com/Kipper-Lang/Kipper/compare/v0.8.1...v0.8.2
[0.8.1]: https://github.com/Kipper-Lang/Kipper/compare/v0.8.0...v0.8.1
[0.8.0]: https://github.com/Kipper-Lang/Kipper/compare/v0.7.0...v0.8.0
[0.7.0]: https://github.com/Kipper-Lang/Kipper/compare/v0.6.1...v0.7.0
[0.6.1]: https://github.com/Kipper-Lang/Kipper/compare/v0.6.0...v0.6.1
[0.6.0]: https://github.com/Kipper-Lang/Kipper/compare/v0.5.0...v0.6.0
[0.5.0]: https://github.com/Kipper-Lang/Kipper/compare/v0.4.0...v0.5.0
[0.4.0]: https://github.com/Kipper-Lang/Kipper/compare/v0.3.0...v0.4.0
[0.3.0]: https://github.com/Kipper-Lang/Kipper/compare/v0.2.1...v0.3.0
[0.2.1]: https://github.com/Kipper-Lang/Kipper/compare/v0.2.0...v0.2.1
[0.2.0]: https://github.com/Kipper-Lang/Kipper/compare/v0.1.2...v0.2.0
[0.1.2]: https://github.com/Kipper-Lang/Kipper/compare/v0.1.1...v0.1.2
[0.1.1]: https://github.com/Kipper-Lang/Kipper/compare/v0.0.5...v0.1.1
[0.1.0]: https://github.com/Kipper-Lang/Kipper/compare/v0.0.5...v0.1.1
[0.0.5]: https://github.com/Kipper-Lang/Kipper/compare/v0.0.3...v0.0.5
[0.0.4]: https://github.com/Kipper-Lang/Kipper/compare/v0.0.3...v0.0.5
[0.0.3]: https://github.com/Kipper-Lang/Kipper/compare/v0.0.2...v0.0.3
[0.0.2]: https://github.com/Kipper-Lang/Kipper/tags/v0.0.2<|MERGE_RESOLUTION|>--- conflicted
+++ resolved
@@ -132,18 +132,12 @@
   - `InstanceOfExpressionSemantics`, which represents the semantics of an instanceof expression.
   - `InstanceOfExpressionTypeSemantics`, which represents the type semantics of an instanceof expression.
 - New functions:
-<<<<<<< HEAD
-  - `KipperTypeChecker.validArrayExpression`, which ensures that an array expression is valid.
-  - `JavaScriptTargetCodeGenerator.generateInterfaceRuntimeType` which generates runtime type for an interface.
-  - `getRuntimeType`, which gets the corresponding runtime representation of a built-in type.
-=======
   - `KipperTypeChecker.validArrayExpression()`, which ensures that an array expression is valid.
   - `ClassDeclaration.getThis()`, which returns the `this` type of the class.
   - `ClassScope.getThis()`, which returns the `this` type of the class. This is a simple alias for the method in the
     `ClassDeclaration` class.
-  - `generateInterfaceRuntimeTypeChecks()` which generates runtime type checks for an interface.
+  - `JavaScriptTargetCodeGenerator.generateInterfaceRuntimeTypeChecks()` which generates runtime type checks for an interface.
   - `getRuntimeType()`, which gets the corresponding runtime representation of a built-in type.
->>>>>>> 4f41f0c1
 - New properties:
   - `BuiltInFunction.funcType`, which returns a function type for the built-in function.
   - `FunctionDeclarationTypeSemantics.type`, which returns the type of the function declaration i.e. the function type.
