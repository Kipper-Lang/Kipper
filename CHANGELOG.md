# Kipper Compiler Changelog

All notable changes to this project will be documented in this file.

The format is based on [Keep a Changelog](https://keepachangelog.com/en/1.0.0/), and this project adheres
to [Semantic Versioning](https://semver.org/spec/v2.0.0.html).

## [Unreleased]

<details>
<summary>Show unreleased changes</summary>

Note that all changes categorised under [Unreleased](#unreleased) are UNSTABLE changes, which MAY be released in the
next version. These should not be considered guaranteed changes for the next release of Kipper.

To use development versions of Kipper download the
[`next` tag release](https://www.npmjs.com/package/kipper?activeTab=versions), which will include the specified changes.

### Added
- Added semantic checking and code generation for classes, class methods, class properties and class constructors ([#665](https://github.com/Kipper-Lang/Kipper/issues/665))
- Added semantic checking and code generation for object literals and object properties.
  ([#526](https://github.com/Kipper-Lang/Kipper/issues/526))
- Implemented internal representation for custom types such as objects, interfaces and classes. This change means that
  the entire core type system has been reworked and adjusted to also support custom types as well as complex types
  (objects, arrays etc.). This does not inheritely add functionality but serves as the stepping stone for the
  implementation of all custom types in the future. ([#524](https://github.com/Kipper-Lang/Kipper/issues/524))
- Implemented the generic `Array<T>` type and single-type array initializers.
  ([#499](https://github.com/Kipper-Lang/Kipper/issues/499))
- Implemented the generic `Func<T..., R>` type and function type initializers.
  ([#584](https://github.com/Kipper-Lang/Kipper/issues/584))
- Implemented internal generic spread argument `T...`, which allows multiple arguments to be passed to a single
  parameter inside of a generic type specifier.
<<<<<<< HEAD
- Implemented constant `NaN`, which represents the `NaN` value in JavaScript (Not a Number).
  ([#671](https://github.com/Kipper-Lang/Kipper/issues/671))
=======
>>>>>>> 91171070
- New module:
  - `semantics/runtime-built-ins`, which contains runtime built-in functions, variables and types.
  - `semantics/runtime-internals`, which contains the runtime internal functions.
  - `semantics/types`, which contains the runtime types.
- New classes:
  - `InterfaceDeclaration`, which represents an AST interface declaration.
  - `ClassMethodDeclaration`, which represents an AST class method declaration.
  - `ClassPropertyDeclaration`, which represents an AST class property declaration.
  - `ClassConstructorDeclaration`, which represents an AST class constructor.
  - `ClassDeclaration`, which represents an AST class declaration.
  - `BuiltInType`, which represents a built-in type.
  - `CustomType`, which represents a user defined type.
  - `ScopeTypeDeclaration`, which represents a scope type declaration.
  - `UniverseTypeDeclaration`, which represents the universe, where all built-in types, functions and variables are
    declared. This serves as the parent of the global scope.
  - `CustomType`, which is a class extending from `ProcessedType` and implementing the functionality for a custom type such as a interface or class.
- New errors:
  - `TypeCanNotBeUsedForTypeCheckingError`, which is thrown when a type is used for type checking, but is not a valid
    type. This is an error indicating an invalid logic that should be fixed.
  - `GenericArgumentTypeError`, which is thrown when a generic argument is used with an invalid type. This is an error
    indicating an invalid logic that should be fixed.
  - `InvalidAmountOfGenericArgumentsError`, which is thrown when an invalid amount of generic arguments is used. This is
    an error indicating an invalid logic that should be fixed.
  - `CanNotUseNonGenericAsGenericTypeError`, which is thrown when a non-generic type is used as a generic type. This is
    an error indicating an invalid logic that should be fixed.
  - `MismatchingArgCountBetweenFuncTypesError`, which is thrown when the amount of arguments in a function type does not
    match the number of arguments in the function type it is compared to.
- New interfaces:
  - `InterfaceDeclarationSemantics`, which represents the semantics of an interface declaration.
  - `InterfaceDeclarationTypeSemantics`, which represents the type semantics of an interface declaration.
  - `ClassMethodDeclarationSemantics`, which represents the semantics of a class method declaration.
  - `ClassMethodDeclarationTypeSemantics`, which represents the type semantics of a class method declaration.
  - `ClassPropertyDeclarationSemantics`, which represents the semantics of a class property declaration.
  - `ClassPropertyDeclarationTypeSemantics`, which represents the type semantics of a class property declaration.
  - `ClassConstructorDeclarationSemantics`, which represents the semantics of a class constructor declaration.
  - `ClassConstructorDeclarationTypeSemantics`, which represents the type semantics of a class constructor declaration.
  - `ClassDeclarationSemantics`, which represents the semantics of a class declaration.
  - `ClassDeclarationTypeSemantics`, which represents the type semantics of a class declaration.
  - `TypeDeclaration`, which represents a type declaration. This is an abstract base class for all type declarations.
  - `TypeDeclarationSemantics`, which represents the semantics of a type declaration.
  - `TypeDeclarationTyp`KipperTypeChecker.validArrayExpression`eSemantics`, which represents the type semantics of a type declaration.
  - `CompilableType`, which represents a type that can be compiled.
- New functions:
  - `KipperTypeChecker.validArrayExpression`, which ensures that an array expression is valid.

### Changed

- Changed type from interface to class:
  - `InternalFunction`, which represents an internal function.
  - `BuiltInFunction`, which represents a built-in function.
  - `InternalFunctionArgument`, which represents an internal function argument.
  - `BuiltInVariable`, which represents a built-in variable.
- Renamed:
  - Module `analysis` to `semantics`.
  - Class `UncheckedType` to `RawType`.
  - Class `CheckedType` to `ProcessedType`.
  - Class `UndefinedCustomType` to `UndefinedType`.

### Fixed

### Deprecated

### Removed

</details>

## [0.11.0] - 2024-07-10

### Added

- Implemented Processing for File Scoped pragmas ([#480](https://github.com/Kipper-Lang/Kipper/issues/480))
- Added Lambda Expressions, which are anonymous functions that can be used as expressions.
  ([#572](https://github.com/Kipper-Lang/Kipper/issues/572))
- Implemented Bitwise Operations (`&`, `|`, `^`, `~`, `<<`, `>>`, `>>>`).
  ([#493](https://github.com/Kipper-Lang/Kipper/issues/493))
- Implemented Conditional Expression (`COND ? EXP : EXP`) as a ternary operator.
  ([#534](https://github.com/Kipper-Lang/Kipper/issues/534))
- Implemented Do-While-Loop (`do ... while ...`) iteration statements.
  ([#271](https://github.com/Kipper-Lang/Kipper/issues/271))
- Support for config files with a new monorepo package called `@kipper/config`, which implements config file loading
  and parsing. This package is used by the Kipper CLI to automatically load and parse config files.
  ([#502](https://github.com/Kipper-Lang/Kipper/issues/502)).
- Added setup wizard to the `@kipper/cli` to automatically create a Kipper project with a config file.
  ([#502](https://github.com/Kipper-Lang/Kipper/issues/502)).
- Support for complex string formatting (or also called templating) in the form of Python-like F-Strings.
  ([#287](https://github.com/Kipper-Lang/Kipper/issues/287)).
- Support for string multiplication using the `*` operator.
  ([#478](https://github.com/Kipper-Lang/Kipper/issues/478)).
- New CLI flag `--dry-run` in `compile`, which only compiles the program and does not write any outputs.
  ([#532](https://github.com/Kipper-Lang/Kipper/issues/532)).
- New valid conversions:
  - `void` to `str`.
  - `null` to `str`.
  - `undefined` to `str`.
- New modules:
  - `kipper/core/tools`, which contains all tools and utilities used by the compiler.
  - `kipper/core/tools/decorators`, which contains all decorators used by the compiler.
  - `kipper/core/tools/functions`, which contains all functions used by the compiler.
  - `kipper/core/tools/types`, which contains all types used by the compiler.
  - `kipper/core/compiler/ast/common`, which contains commonly used types and functions.
  - `kipper/core/compiler/ast/factories`, which replaces the old file `factories.ts` and contains all AST factory
    classes and types.
  - `kipper/core/compiler/ast/mapping`, which contains all AST mapping objects and the `ASTNodeMapper` class.
- New classes:
  - `ASTNodeMapper`, which handles the mapping between kind numbers, rule names, AST classes and parser context classes.
  - `PrimaryExpression`, which is an abstract base class for all primary expressions.
  - `PostfixExpression`, which is an abstract base class for all postfix expressions.
  - `PromptModule` in `@kipper/cli`, which contains all prompt-related functions and classes.
  - `ObjectPrimaryExpression`, which represents an AST object primary expression.
  - `ObjectProperty`, which represents an AST object property.
  - `BitwiseExpression`, which represents an AST bitwise expression.
  - `BitwiseAndExpression`, which represents an AST bitwise AND expression.
  - `BitwiseOrExpression`, which represents an AST bitwise OR expression.
  - `BitwiseXorExpression`, which represents an AST bitwise XOR expression.
  - `BitwiseShiftExpression`, which represents an AST bitwise shift expression.
  - `LambdaExpression`, which represents an AST lambda expression.
  - `PragmaProcessor` which handles the processing of all possible Pragmas.
- New interfaces:
  - `LambdaExpressionSemantics`, which represents the semantics of a lambda expression.
  - `LambdaExpressionTypeSemantics`, which represents the type semantics of a lambda expression.
  - `PrimaryExpressionSemantics`, which represents the semantics of a primary expression.
  - `PrimaryExpressionTypeSemantics`, which represents the type semantics of a primary expression.
  - `PostfixExpressionSemantics`, which represents the semantics of a postfix expression.
  - `PostfixExpressionTypeSemantics`, which represents the type semantics of a postfix expression.
  - `IterationStatementTypeSemantics`, which represents the type semantics of an iteration statement.
  - `ExpressionStatementSemantics`, which represents the semantics of an expression statement.
  - `ExpressionStatementTypeSemantics`, which represents the type semantics of an expression statement.
  - `StatementSemantics`, which represents the semantics of a statement.
  - `StatementTypeSemantics`, which represents the type semantics of a statement.
  - `IfStatementTypeSemantics`, which represents the type semantics of an if statement.
  - `CompoundStatementSemantics`, which represents the semantics of a compound statement.
  - `CompoundStatementTypeSemantics`, which represents the type semantics of a compound statement.
  - `ForLoopStatementTypeSemantics`, which represents the type semantics of a for loop statement.
  - `DoWhileLoopIterationStatementTypeSemantics`, which represents the type semantics of a do-while loop statement.
  - `WhileLoopStatementTypeSemantics`, which represents the type semantics of a while loop statement.
  - `JumpStatementTypeSemantics`, which represents the type semantics of a jump statement.
  - `SwitchStatementSemantics`, which represents the semantics of a switch statement.
  - `SwitchStatementTypeSemantics`, which represents the type semantics of a switch statement.
  - `ObjectPrimaryExpressionSemantics`, which represents the semantics of an object primary expression.
  - `ObjectPrimaryExpressionTypeSemantics`, which represents the type semantics of an object primary expression.
  - `ObjectPropertySemantics`, which represents the semantics of an object property.
  - `ObjectPropertyTypeSemantics`, which represents the type semantics of an object property.
  - `BitwiseExpressionSemantics`, which represents the semantics of a bitwise expression.
  - `BitwiseExpressionTypeSemantics`, which represents the type semantics of a bitwise expression.
  - `BitwiseAndExpressionSemantics`, which represents the semantics of a bitwise AND expression.
  - `BitwiseAndExpressionTypeSemantics`, which represents the type semantics of a bitwise AND expression.
  - `BitwiseOrExpressionSemantics`, which represents the semantics of a bitwise OR expression.
  - `BitwiseOrExpressionTypeSemantics`, which represents the type semantics of a bitwise OR expression.
  - `BitwiseXorExpressionSemantics`, which represents the semantics of a bitwise XOR expression.
  - `BitwiseXorExpressionTypeSemantics`, which represents the type semantics of a bitwise XOR expression.
  - `BitwiseShiftExpressionSemantics`, which represents the semantics of a bitwise shift expression.
  - `BitwiseShiftExpressionTypeSemantics`, which represents the type semantics of a bitwise shift expression.
- New parameters:
  - `ignoreParams` in `genJSFunction()`, which, if true makes the function signature define no parameters.
  - `ignoreParams` in `createJSFunctionSignature()`, which, if true makes the function signature define no parameters.
  - `ignoreParams` in `genTSFunction()`, which, if true makes the function signature define no parameters.
  - `ignoreParams` in `createTSFunctionSignature()`, which, if true makes the function signature define no parameters.
- New constants:
  - `DEFAULT_TOKEN_CHANNEL`, which is the channel id of the default channel storing all the parser-relevant tokens that
    the Lexer lexed.
  - `HIDDEN`, which is the channel id of the channel storing all whitespaces and newlines that the Lexer lexed.
  - `COMMENT`, which is the channel id of the channel storing all the comments that the Lexer lexed.
  - `PRAGMA`, which is the channel id of the channel storing all pragma comments that the Lexer lexed.
- New fields:
  - `KipperError.programCtx`, which contains, if `KipperError.tracebackData.errorNode` is not undefined, the program
    context of the error.
  - `ParserASTNode.ruleName`, which contains the rule name of the node.
  - `LexerParserData.channels`, which stores the channels generated by the Lexer.
- New types:
  - `InverseMap`, which inverts a map by swapping the keys and values.
- New functions:
  - `KipperTargetBuiltInGenerator.voidToStr()`, for the built-in conversion from `void` to `str`.
  - `KipperTargetBuiltInGenerator.nullToStr()`, for the built-in conversion from `null` to `str`.
  - `KipperTargetBuiltInGenerator.undefinedToStr()`, for the built-in conversion from `undefined` to `str`.
  - `replaceObjKeys()`, which replaces the keys of an object with the values returned by a function.
  - `inverseMap()`, which inverts a map by swapping the keys and values.
  - `loadConfig()` in `@kipper/cli`, which loads a config file from the specified path.
  - `loadAutoConfig()` in `@kipper/cli`, which loads a config file from the current working directory.
  - `copyConfigResources()` in `@kipper/cli`, which copies the resources from the config file to the output directory.
  - `KipperTypeChecker.validConditionalExpression()`, which ensures that a conditional expression is valid.
  - `PragmaProcessor.processSingleLine()`, which changes the compiler options according to the pragmas found in the file.

### Changed

- Fixed bug allowing the use of any expressions for call expressions as that is not implemented yet.
- Standardised error output for the CLI as described in [#435](https://github.com/Kipper-Lang/Kipper/issues/435).
  (This is the same change as in `0.10.3`, but was only added to the dev branch with the release of `0.11.0-alpha.1`
  i.e. `0.11.0-alpha.0` does _not_ have this change).
- Made `VoidOrNullOrUndefinedPrimaryExpression` a constant expression and inherit from the `ConstantExpression` class.
  This means it's AST kind number is now also added to the `ASTConstantExpressionKind` type and its context class is
  also part of the `ParserConstantExpressionContext` type.
- Renamed:
  - Module `compiler/parser` to `lexer-parser`.
  - File `kipper/core/compiler/parser/parser-ast-mapping.ts` to `parse-rule-kind-mappings.ts`.
  - Class `KipperParseStream` to `KipperFileStream` including its file to `file-stream.ts`.
  - CLI Class `KipperParseFile` to `KipperInputFile` including its file to `input-file.ts`.
  - Class `FunctionCallPostfixTypeSemantics` to `FunctionCallExpressionTypeSemantics`.
  - Field `FStringPrimaryExpressionSemantics.items` to `atoms`.
  - Function `getTSFunction()` to `genTSFunction()`.
  - Grammar Rule `typeSpecifier` to `typeSpecifierExpression` and its AST class `TypeSpecifier` to
    `TypeSpecifierExpression`. This also includes changing the name in the `KipperTargetCodeGenerator`,
    `KipperTargetSemanticAnalyser` and `KipperTargetBuiltInGenerator` classes.
  - Grammar Rule `identifierTypeSpecifier` to `identifierTypeSpecifierExpression` and its AST class
    `IdentifierTypeSpecifier` to `IdentifierTypeSpecifierExpression`. This also includes changing the name in the
    `KipperTargetCodeGenerator`, `KipperTargetSemanticAnalyser` and `KipperTargetBuiltInGenerator` classes.
  - Grammar Rule `genericTypeSpecifier` to `genericTypeSpecifierExpression` and its AST class `GenericTypeSpecifier` to
    `GenericTypeSpecifierExpression`. This also includes changing the name in the `KipperTargetCodeGenerator`,
    `KipperTargetSemanticAnalyser` and `KipperTargetBuiltInGenerator` classes.
  - Grammar Rule `typeofTypeSpecifier` to `typeofTypeSpecifierExpression` and its AST class `TypeofTypeSpecifier` to
    `TypeofTypeSpecifierExpression`. This also includes changing the name in the `KipperTargetCodeGenerator`,
    `KipperTargetSemanticAnalyser` and `KipperTargetBuiltInGenerator` classes.
  - Grammar Rule `forLoopStatement` to `forLoopIterationStatement` and its AST class `ForLoopStatement` to
    `ForLoopIterationStatement`. This also includes changing the name in the `KipperTargetCodeGenerator`,
    `KipperTargetSemanticAnalyser` and `KipperTargetBuiltInGenerator` classes.
  - Grammar Rule `whileLoopStatement` to `whileLoopIterationStatement` and its AST class `WhileLoopStatement` to
    `WhileLoopIterationStatement`. This also includes changing the name in the `KipperTargetCodeGenerator`,
    `KipperTargetSemanticAnalyser` and `KipperTargetBuiltInGenerator` classes.
  - Grammar Rule `doWhileLoopStatement` to `doWhileLoopIterationStatement` and its AST class
    `DoWhileLoopStatement` to `DoWhileLoopIterationStatement`. This also includes changing the name in the
    `KipperTargetCodeGenerator`, `KipperTargetSemanticAnalyser` and `KipperTargetBuiltInGenerator` classes.
  - File `kipper/core/compiler/parser/parser-ast-mapping.ts` to `parse-rule-kind-mappings.ts`.
  - Class `ArrayLiteralPrimaryExpression` to `ArrayPrimaryExpression`.
  - Interface `ArrayLiteralPrimaryExpressionSemantics` to `ArrayPrimaryExpressionSemantics`.
  - Interface `ArrayLiteralPrimaryExpressionTypeSemantics` to `ArrayPrimaryExpressionTypeSemantics`.
  - Interface `TangledPrimaryTypeSemantics` to `TangledPrimaryExpressionTypeSemantics`.
  - Interface `DoWhileLoopStatementSemantics` to `DoWhileLoopIterationStatementSemantics`.
  - Interface `ParseData` to `LexerParserData`.
  - Method `TargetASTNodeCodeGenerator.arrayLiteralExpression` to `arrayPrimaryExpression`.
  - Method `TargetASTNodeSemanticAnalyser.listPrimaryExpression` to `arrayPrimaryExpression`.
  - Field `FStringPrimaryExpressionSemantics.items` to `atoms`.
  - Field `LexerParserData.parseStream` to `fileStream`.
- Moved:
  - `kipper/core/utils.ts` to `kipper/core/tools` and separated it into multiple files & modules.
  - `kipper/core/compiler/ast/root-ast-node.ts` to the `kipper/core/compiler/ast/nodes` module.
  - `kipper/core/compiler/ast/ast-types.ts` to the new `kipper/core/compiler/ast/common` module.

### Fixed

- Redeclaration bug causing an `InternalError` after calling the compiler
  ([#462](https://github.om/Kipper-Lang/Kipper/issues/462)).
- Compiler argument bug in `KipperCompiler`, where `abortOnFirstError` didn't precede `recover`, meaning that instead
  of an error being thrown the failed result was returned (As defined in the `recover` behaviour, which is incorrect).
- Bug of invalid underline indent in error traceback.
  ([#434](https://github.com/Kipper-Lang/Kipper/issues/434)).
- CLI bug where the `-t` shortcut flag was incorrectly shown for the command `help compile`.
  ([#451](https://github.com/Kipper-Lang/Kipper/issues/451)) (This is the same fix as in `0.10.3`, but was only
  added to the dev branch with the release of `0.11.0-alpha.1` i.e. `0.11.0-alpha.0` still has this bug).
- CLI error handling bug as described in [#491](https://github.com/Kipper-Lang/Kipper/issues/491). This includes
  multiple bugs where errors were reported as "Unexpected CLI Error". (This is the same fix as in `0.10.4`, but with one
  additional edge-case covered. This fix was only added to the dev branch with the release of `0.11.0-alpha.1` i.e.
  `0.11.0-alpha.0` still has this bug).

### Removed

- Removed deprecated flag `--abort-on-first-error` in favour of `--no-recover`.
  ([#501](https://github.com/Kipper-Lang/Kipper/issues/501)).
- Removed CLI command `analyse` in favor of the flag `--dry-run` in the CLI command `compile`.
  ([#532](https://github.com/Kipper-Lang/Kipper/issues/532)).
- Removed AST parent class `ConstantExpression`, its interfaces `ConstantExpressionSemantics` and
  `ConstantExpressionTypeSemantics`, as they were not really needed and unnecessarily added another level of
  complexity to the AST. All classes which previously inherited from `ConstantExpression` now inherit from
  `PrimaryExpression` instead.

## [0.10.4] - 2023-08-15

### Changed

- Moved function `executeKipperProgram` to `Run` as a private function.
- Moved class `KipperCompileResult` to new file `compile-result.ts` in the same directory.
- Field `KipperCompileResult.programCtx` can now be also `undefined`, due to the changed behaviour that now
  a `KipperCompileResult` is also returned for syntax errors (where it has no value).

### Fixed

- CLI error handling bug as described in [#491](https://github.com/Kipper-Lang/Kipper/issues/491). This includes
  multiple bugs where errors were reported as "Unexpected CLI Error".

### Deprecated

- CLI flag `--abort-on-first-error` in favour of `--no-recover`. [#501](https://github.com/Kipper-Lang/Kipper/issues/501).

## [0.10.3] - 2023-07-22

### Added

- New modules in `@kipper/cli`:
  - `input`, which contains all input-related handling functions and classes.
  - `output`, which contains the output-related handling functions and classes.
- New decorator `prettifiedErrors` in `@kipper/cli`, which applies standardised error formatting to any thrown error.

### Changed

- Standardised error output for the CLI as described in [#435](https://github.com/Kipper-Lang/Kipper/issues/435).
- Error message of `KipperInternalError`, which does not have " - Report this bug to the developer using the traceback!"
  as a suffix anymore.
- Changed success message of the `kipper analyse` command `Finished code analysis in ...` to `Done in ...`.
- Renamed `getFile` to `getParseStream`.

### Fixed

- CLI bug where the `-t` shortcut flag was incorrectly shown for the command `help compile`.
  ([#451](https://github.com/Kipper-Lang/Kipper/issues/451))

## [0.10.2] - 2023-06-16

### Added

- New field:
  - `KipperError.programCtx`, which contains, if `KipperError.tracebackData.errorNode` is not undefined, the program
    context of the error.
- New function:
  - `ensureScopeDeclarationAvailableIfNeeded`, which ensures that a scope declaration is available if needed. This
    is used during the semantic analysis/type checking of a declaration statement, which may need the scope
    declaration object during the processing.

### Fixed

- Redeclaration bug causing an `InternalError` after calling the compiler
  ([#462](https://github.com/Kipper-Lang/Kipper/issues/462)).
- Compiler argument bug in `KipperCompiler`, where `abortOnFirstError` didn't precede `recover`, meaning that instead
  of an error being thrown the failed result was returned (As defined in the `recover` behaviour, which is incorrect).
- Bug of invalid underline indent in error traceback.
  ([#434](https://github.com/Kipper-Lang/Kipper/issues/434)).

## [0.10.1] - 2023-02-21

### Fixed

- Bug causing the compiler to not detect the expected useless statement warning for a useless arithmetic
  expression. ([#426](https://github.com/Kipper-Lang/Kipper/issues/426)).

## [0.10.0] - 2023-02-19

### Added

- Added full support for custom-defined functions, function arguments, function return evaluation, function
  scopes/argument referencing and return-value code branch
  inspection. ([#183](https://github.om/Kipper-Lang/Kipper/issues/183)).
- Implemented while-loop iteration statements ([#268](https://github.com/Kipper-Lang/Kipper/issues/268)).
- Implemented for-loop iteration statements ([#270](https://github.com/Kipper-Lang/Kipper/issues/270)).
- JavaScript compilation target with a new monorepo package called `@kipper/target-js`, which implements the semantic
  analysis and code generation for JavaScript, and provides the class `KipperJavaScriptTarget` (`TargetTS` available
  as alias), which can be used as the target in
  the `CompileConfig`. ([#208](https://github.com/Kipper-Lang/Kipper/issues/208)).
- Standalone web-module package called `@kipper/web`, which from now on will provide the `kipper-standalone.js` script
  that can be used in a web-application. This also bundles `@kipper/target-js` and `@kipper/target-ts`, which can be
  also accessed using the identifiers `KipperJS` and `KipperTS` in the web environment.
  ([#86](https://github.com/Kipper-Lang/Kipper/issues/86)).
- Implemented arithmetic assignment operators `+=`, `-=`, `*=`, `%=` and `/=`
  ([#273](https://github.com/Kipper-Lang/Kipper/issues/273)).
- Support for unary and postfix increment and decrement (`++`, `--`) expressions
  ([#272](https://github.com/Kipper-Lang/Kipper/issues/272)).
- Implemented member-access expressions using bracket and slice notation (`[]`, `[:]`), which can be used to access
  specific elements of a string (In the future, this will also be used to access elements of arrays and objects).
  ([#372](https://github.com/Kipper-Lang/Kipper/issues/372)).
- Support for single-line comments separated by a newline char.
  ([#400](https://github.com/Kipper-Lang/Kipper/issues/400)).
- Implemented new built-in function `len()`, which returns the length of a string (In the future also arrays).
  ([#411](https://github.com/Kipper-Lang/Kipper/issues/411)).
- Support for jump statements `continue` and `break` for iteration statements.
  ([#269](https://github.com/Kipper-Lang/Kipper/issues/269)).
- New built-in variable `__name__` returning the name of the current file. This also includes general support for
  built-in variables in the compiler.
  ([#412](https://github.com/Kipper-Lang/Kipper/issues/412)).
- New built-in Kipper type `null` and `undefined`, and support for the constant identifier `void`, `null` and
  `undefined`.
- Finished implementation of warning reporting system and added warning for useless expression statements.
  ([#413](https://github.com/Kipper-Lang/Kipper/issues/413)).
- New Kipper CLI flag `-t/--target` to specify the target to use for a compilation or execution.
- Use of `"use strict";` in the TypeScript target to enforce the use of strict mode during runtime.
- New generic parameter `TypeSemantics` to `ASTNode`, which defines the type data that the AST Node should
  evaluate during type checking.
- New CLI flags for commands `run` and `compile`:
  - `--log-timestamp`, which enables timestamps for the log messages.
  - `--recover`, which enables error recovery for the Kipper compiler.
  - `--abort-on-first-error`, which aborts the compilation on the first compiler error that is encountered.
- New errors/warnings:
  - `MissingFunctionBodyError`, which is thrown when a function declaration is missing a body (compound statement).
  - `LexerOrParserSyntaxError`, which is thrown when the lexer or parser encounters a syntax error.
  - `IdentifierAlreadyUsedByParameterError`, which is thrown when an identifier is already used by a parameter in
    the same scope or any parent scope.
  - `ExpressionNotCallableError`, which is thrown when an expression is not callable, despite it being used in a call
    expression.
  - `IncompleteReturnsInCodePathsError`, which is thrown whenever a non-void function has code paths that do not return
    a value.
  - `ReturnStatementError`, which is thrown whenever a return statement is used outside a function.
  - `InvalidUnaryExpressionOperandError`, which is thrown whenever a unary expression is used with an invalid operand.
  - `UndefinedDeclarationCtxError`, which is thrown when the declaration context of a declaration is undefined. (This is
    an internal error that happens if the declaration context is accessed too early e.g. before its creation.)
  - `TypeNotCompilableError`, which is thrown when an invalid/undefined type is cast to a compilable type, despite it
    being invalid. (This is an internal error that happens if the type is cast during compilation despite it having
    errored during semantic analysis/type checking.)
  - `InvalidKeyTypeError`, which is thrown when an expression with an invalid type is used as a key/index to access
    an object-like or array-like.
  - `ValueNotIndexableTypeError`, which is thrown when a value is not indexable (not object-like), despite it being used
    in a member access expression.
  - `MissingRequiredSemanticDataError`, which is a specific internal error used to indicate that a specified node is
    missing required semantic data from another node and as a result failed to process itself.
  - `UselessExpressionStatementWarning`, which is reported when an expression statement is used without any side-effects
    and as such does not have any effect on the program.
- New classes/interfaces:
  - `KipperWarning`, which is a subclass of `KipperError` that is used to indicate a warning.
    This replaces the use of `KipperError` for warnings.
  - `ReturnStatement`, which is a subclass of `Statement` that represents a return statement. This is not anymore
    included in the `JumpStatement` class.
  - `FunctionScope`, which is a subclass of `Scope` that represents a function scope with registered parameters.
  - `UndefinedCustomType`, which represents an invalid/undefined type that was created by the user, but is not
    defined in the program. This is used to allow error recovery and continue even with an invalid type during type
    checking, and let the type checker know to ignore type checks with references of this type.
  - `Type`, which is an abstract base class for defining a wrapper class for a Kipper type during semantic analysis and
    type checking.
  - `UncheckedType`, which is an implementation of `Type` and represents a raw specified type during semantic analysis.
  - `CheckedType`, which is an implementation of `Type` and represents a checked type during type checking, which also
    handles compatibility and error recovery for undefined types.
  - `MemberAccessExpression`, which is a subclass of `Expression` that represents a member access expression (Antlr4
    rule `memberAccessExpression`).
  - `AnalysableASTNode`, which represents an AST node that can be semantically processed. This class was created as
    a parent class for `CompilableASTNode`, as a way to split up the semantic analysis and code generation.
  - `KipperWarningIssuer`, which is a class similar to `KipperSemanticChecker` and checks for certain conditions and
    reports warnings if they are met.
  - `ScopeNode<T>`, which is an interface representing an AST node that implements its own local scope. This means that
    the definitions of its children, will be stored in the `innerScope` field of the class implementation.
  - `SymbolTable`, which implements the basic functionality of a symbol table containing the metadata for a scope.
  - `MemberAccessExpressionSemantics`, which represents the semantics for `MemberAccessExpression`.
  - `MemberAccessExpressionTypeSemantics`, which represents the type semantics for `MemberAccessExpression`.
  - `TargetAnalysableNode`, which represents an AST node that has a target-specific semantic analysis function.
  - `TargetCompilableNode`, which represents an AST node that has a target-specific code generation function.
  - `ASTNodeFactory`, which represents a basic factory for creating AST nodes.
  - `InternalFunctionArgument`, which represents an internal function argument.
  - `InternalReference<T>`, which represents an indirect reference to an internal function by the user. This is
    primarily used to keep track of the internal functions that are used in the program, and to generate them in the
    target code.
- New functions:
  - `KipperTargetCodeGenerator.setUp()`, which should generate SetUp code for the specified target.
  - `KipperTargetCodeGenerator.wrapUp()`, which should generate WrapUp code for the specified target.
  - `ASTNode.getTypeSemanticData()`, which returns the type semantics if they are defined, otherwise throws an
    `UndefinedSemanticsError`.
  - `CompilableASTNode.semanticTypeChecking()`, which performs type checking for the AST node and its children nodes.
    This is called in the function `RootASTNode.semanticAnalysis` after `CompilableASTNode.semanticAnalysis()`.
  - `CompilableASTNode.wrapUpSemanticAnalysis()`, which performs wrap-up semantic analysis for the target of the AST
    node.
    This is called in the function `RootASTNode.semanticAnalysis` after `CompilableASTNode.semanticTypeChecking()`.
  - `Scope.getReferenceRecursively()`, which tries to evaluate a reference recursively in the scope and its parent
    scopes.
  - `KipperTypeChecker.validReturnStatement()`, which ensures that a return statement is only used inside a function.
  - `KipperTypeChecker.checkMatchingTypes()`, which checks if the two specified types are matching.
  - `KipperTypeChecker.referenceCallable()`, which asserts that the specified reference is a callable function.
  - `KipperTypeChecker.validReturnCodePathsInFunctionBody()`, which ensures that all code paths of a non-void
    function return a proper value.
  - `KipperSemanticChecker.identifierNotUsed()`, which asserts that the specified identifier is unused in the
    specified scope and can be used for a new declaration.
  - `KipperSemanticChecker.getReturnStatementParent()`, which evaluates the parent function for a return statement.
  - `KipperSemanticChecker.refTargetDefined()`, which asserts that the specified reference is defined and can be used.
  - `KipperSemanticChecker.validFunctionBody()`, which ensures the body of a function is a compound statement.
  - `CompilableASTNode.addError()`, which adds an error to the list of errors caused by the node.
  - `removeBraces()` for removing braces due to formatting reasons.
  - `CompilableASTNode.recursivelyCheckForWarnings()`, which recursively calls all children's `checkforWarnings()`
    functions as well as the function of the parent instance.
  - `shouldRecoverFromError()` and `handleSemanticError()` in `handle-error.ts`.
  - `AnalysableASTNode.semanticallyAnalyseChildren()`, which semantically analyses all children nodes of the AST node.
  - `AnalysableASTNode.semanticallyTypeCheckChildren()`, which semantically type checks all children nodes of the AST
    node.
  - `AnalysableASTNode.targetSemanticallyAnalyseChildren()`, which semantically analyses all children nodes of the AST
    node for the target.
  - `AnalysableASTNode.ensureSemanticallyValid()`, which throws a `MissingRequiredSemanticDataError` in case that the
    specified node failed during semantic analysis. This is used by other nodes to ensure that the node is valid and
    its data can be safely accessed.
  - `AnalysableASTNode.ensureTypeSemanticallyValid()`, which throws a `MissingRequiredSemanticDataError` in case that
    the specified node failed during type checking. This is used by other nodes to ensure that the node is valid and
    its data can be safely accessed.
  - `KipperSemanticChecker.getJumpStatementParent()`, which evaluates the parent iteration statement for a jump statement.
  - `KipperProgramContext.registerBuiltInFunctions()`, which registers one or more built-in functions.
  - `KipperProgramContext.registerBuiltInVariables()`, which registers one or more built-in variables.
  - `KipperProgramContext.clearBuiltInFunctions()`, which clears the list of built-in functions.
  - `KipperProgramContext.clearBuiltInVariables()`, which clears the list of built-in variables.
  - `KipperProgramContext.getBuiltInVariable()`, which returns the built-in variable with the specified name if found.
  - `KipperProgramContext.builtInFunctionReferences`, which stores all the references to built-in functions.
  - `KipperProgramContext.builtInVariableReferences`, which stores all the references to built-in variables.
- New types:
  - `TypeData`, which represents the type data of an `ASTNode`.
  - `NoTypeSemantics`, which hints that an `ASTNode` has no type semantic data.
  - `TargetSetUpCodeGenerator`, which represents a function that generates SetUp code for a Kipper file.
  - `TargetWrapUpCodeGenerator`, which represents a function that generates WrapUp code for a Kipper file.
  - `KipperEqualAssignOperator`, which represents the equal assignment operator (`=`).
  - `KipperAssignOperator`, which represents all available assignment operators.
  - `KipperArithmeticAssignOperator`, which represents all available arithmetic assignment operators.
  - `KipperArg`, which represents a function argument. Alias for `KipperParam`.
  - `KipperParam`, which represents a function parameter.
  - `JmpStatementType`, which represents all possible jump statement types e.g. `break` and `continue`.
  - `ASTDeclarationKind`, which is a union type of all possible `ParserASTNode.kind` values for a `Declaration` AST
    node.
  - `ASTExpressionKind`, which is a union type of all possible `ParserASTNode.kind` values for a `Expression` AST
    node.
  - `ASTStatementKind`, which is a union type of all possible `ParserASTNode.kind` values for a `Statement` AST
    node.
  - `ASTConstantExpressionKind`, which is a union type of all possible `ParserASTNode.kind` values for a
    `ConstantExpression` AST node.
  - `ParserConstantExpressionContext`, which is a union type of all possible `ParserASTNode.antlrRuleCtx` values
    for a `ConstantExpression` AST node.
  - `ASTTypeSpecifierExpressionKind`, which is a union type of all possible `ParserASTNode.kind` values for a
    `TypeSpecifierExpression` AST node.
  - `ParserTypeSpecifierExpressionContext`, which is a union type of all possible `ParserASTNode.antlrRuleCtx`
    values for a `TypeSpecifierExpression` AST node.
  - `ASTUnaryExpressionKind`, which is a union type of all possible `ParserASTNode.kind` values for a
    `UnaryExpression` AST node.
  - `ParserUnaryExpressionContext`, which is a union type of all possible `ParserASTNode.antlrRuleCtx` values for a
    `UnaryExpression` AST node.
  - `ASTComparativeExpressionKind`, which is a union type of all possible `ParserASTNode.kind` values for a
    `ComparativeExpression` AST node.
  - `ParserComparativeExpressionContext`, which is a union type of all possible `ParserASTNode.antlrRuleCtx` values for
    a `ComparativeExpression` AST node.
  - `ConstructableASTStatementClass`, which is a union type of all possible `Statement` AST node classes.
  - `ASTLogicalExpressionKind`, which is a union type of all possible `ParserASTNode.kind` values for a
    `LogicalExpression` AST node.
  - `ParserLogicalExpressionContext`, which is a union type of all possible `Parserement` AST node classes.
  - `ConstructableASTExpressionClass`, which is a union type of all possible `Expression` AST node classes.
  - `ConstructableASTDeclarationClass`, which is a union type of all possible `Declaration` AST node classes.
  - `ConstructableASTNodeClass`, which is a union type of all possible `ASTNode` AST node classes.
  - `ConstructableASTStatement`, which is a union type of all possible `Statement` AST node instances.
  - `ConstructableASTExpression`, which is a union type of all possible `Expression` AST node instances.
  - `ConstructableASTDeclaration`, which is a union type of all possible `Declaration` AST node instances.
  - `ConstructableASTNode`, which is a union type of all possible `ASTNode` AST node instances.
  - `ASTKind`, which represents a union of all AST node kind values that can be used to map a KipperParser rule context
    to an AST node. This is the type representing all values from `ParserASTMapping`.
  - `ConstructableASTKind`, which is the same as `ASTKind`, but removes any kind value that does not have a
    corresponding AST node class.
  - `KipperReferenceableFunction`, which represents a function that can be referenced by a `FunctionCallExpression`.
  - `ASTNodeParserContext`, which represents a union of all possible `ParserASTNode.antlrRuleCtx` values implemented
    in the `KipperParser` that have a corresponding AST node class.
- New fields/properties:
  - `CompileConfig.recover`, which if set enables compiler error recovery.
  - `CompileConfig.abortOnFirstError`, which changes the compiler error handling behaviour and makes it
    abort on the first error encountered. This overwrites `recover` per default.
  - `RootASTNode.target`, which returns the `KipperCompileTarget` of the program ctx the root AST node is in.
  - `RootASTNode.codeGenerator`, which returns the `KipperTargetCodeGenerator` of the program ctx the root AST node is
    in.
  - `RootASTNode.semanticAnalyser`, which returns the `KipperTargetSemanticAnalyser` of the program ctx the root AST
    node is in.
  - `ASTNode.typeSemantics`, which contains the type data for an ASTNode that was evaluated during type checking.
  - `ScopeFunctionDeclaration.typeData`, which returns the type data of the function AST node.
  - `ScopeVariableDeclaration.typeData`, which returns the type data of the variable AST node.
  - `ScopeVariableDeclaration.valueWasUpdated`, which returns true if the variable was updated after its initial
    declaration.
  - `ScopeDeclaration.isDefined`, which is an abstract field that returns whether the scope declaration was defined
    during its declaration.
  - `ScopeDeclaration.hasValue`, which is an abstract field that returns whether the scope declaration has a value set.
  - `FunctionDeclaration.innerScope`, which returns the inner scope of the function declaration. This can be used before
    semantic analysis, though will return undefined if it encounters any error.
  - `TracebackMetadata.errorNode`, which contains the error node that caused the error.
  - `CompilableASTNode.errors` and `RootASTNode.errors`, which returns all errors caused by this node and or its
    children.
  - `KipperProgramContext.hasFailed`, `CompilableASTNode.hasFailed`, `RootASTNode.hasFailed`, which returns true if the
    node or any of its children have failed to be processed during semantic analysis or type checking.
  - `Scope.parent`, which returns the parent scope of the scope. This is used to recursively evaluate references in all
    parent scopes.
  - `ParserASTNode.kind`, which returns the kind of the parser AST node. This returns the `KipperParser` rule number, as
    defined by `KipperParser.RULE_*`.
  - `StatementASTNodeFactory.statementMatchTable`, which returns the match table for the statement AST node factory.
  - `ExpressionASTNodeFactory.expressionMatchTable`, which returns the match table for the expression AST node factory.
  - `DeclarationASTNodeFactory.declarationMatchTable`, which returns the match table for the declaration AST node factory.
  - `CompileConfig.builtInFunctions`, which overwrites the built-in functions of the target.
  - `CompileConfig.extendBuiltInFunctions`, which adds new built-in functions to the target.
  - `CompileConfig.builtInVariables`, which overwrites the built-in variables of the target.
  - `CompileConfig.extendBuiltInVariables`, which adds new built-in variables to the target.
  - `Expression.hasSideEffects`, which returns true if the expression has side effects and as such affects the state of
    the program. This is primarily used for reporting warnings.
- New constants:
  - `kipperNullType`, which represents the Kipper null type.
  - `kipperUndefinedType`, which represents the Kipper undefined type.
  - `ParserASTMapping`, which is a special mapping object used to get the AST kind number for a `KipperParser` rule ctx
    instance.
  - `kipperRuntimeBuiltInVariables`, which contains the built-in variables of the Kipper runtime.

### Changed

- Moved TypeScript target from the core package to a new monorepo package called `@kipper/target-ts`, which implements
  the semantic analysis and code generation for TypeScript, and provides the class `KipperTypeScriptTarget`
  (`TargetTS` available as alias), which can be used as the target in the `CompileConfig`.
- Updated behaviour of the Compiler semantic analysis and implemented a basic error recovery system.
  ([#198](https://github.com/Kipper-Lang/Kipper/issues/198))
- Updated behaviour of Kipper Compiler semantic analysis and separated primary semantic analysis, type checking and
  target-specific semantic analysis into their own processing steps. (E.g. First, all AST nodes are semantically
  analysed, then type checked and semantically analysed for the target language)
- Updated the built-in functions' generation behaviour, by making every built-in function be defined inside the global
  variable `__kipper` and the global object property `globalThis.__kipper`. This means that the functions are directly
  bound to the JS runtime and any function definition in the generated file is placed after the initial evaluation
  of the global scope.
- Updated the function call syntax and made the `call` keyword optional. This allows for simplified function calls,
  such as `print("Hello world!");`.
- Default error identifier is now just `Error` instead of `KipperError`.
- Migrated the internal storage of `Scope` and its implementing classes to a hashmap implementation.
- Updated types of `CompilableASTNode` functions `primarySemanticAnalysis`, `primarySemanticTypeChecking` and
  `targetSemanticAnalysis` and made them possibly undefined if there is nothing to check. This is to improve
  performance and not call an async function unnecessarily.
- Allowed the use of function declarations inside nested scopes (e.g. inside a function body or compound statement).
- Split grammar file `Kipper.g4` into `KipperLexer.g4` and `KipperParser.g4`.
- Updated factory system for `StatementASTNodeFactory`, `DeclarationASTNodeFactory` and `ExpressionASTNodeFactory` to
  use a mapping table instead of a switch statement for better readability and accessibility. This also allows for
  easier extension of the factory system. The `create` function is now instance-based (not static anymore) as well.
- Constructor in `KipperParseStream` to allow either an `CharPointCharStream` or a `string` as input, but not
  allow a mismatch content between the two.
- Cleaned up structure in `KipperFileASTGenerator` (previously `KipperFileListener`) and removed unnecessary code.
- Renamed:
  - `EvaluatedCompileOptions` to `EvaluatedCompileConfig`.
  - `UnableToDetermineMetadataError` to `UndefinedSemanticsError`.
  - `ReadOnlyAssignmentTypeError` to `ReadOnlyWriteTypeError`.
  - `InvalidAssignmentTypeError` to `AssignmentTypeError`.
  - `InvalidArgumentTypeError` to `ArgumentTypeError`.
  - `InvalidArithmeticOperationTypeError` to `ArithmeticOperationTypeError`.
  - `InvalidReturnTypeError` to `FunctionReturnTypeError`.
  - `UndefinedIdentifierError` to `UndefinedReferenceError`.
  - `UnknownIdentifierError` to `UnknownReferenceError`.
  - `FunctionDeclarationSemantics.args` to `params`.
  - `KipperTypeChecker.argumentTypesMatch` to `validArgumentValue`.
  - `ListPrimaryExpression` to `ArrayLiteralPrimaryExpression`.
  - `FunctionCallPostfixExpression` to `FunctionCallExpression`.
  - `antlrDefinitionCtxType` to `ParserDeclarationCtx`.
  - `antlrExpressionCtxType` to `ParserExpressionCtx`.
  - `antlrStatementCtxType` to `ParserStatementCtx`.
  - `ParserExpressionCtx` to `ParserExpressionContext`.
  - `ParserStatementCtx` to `ParserStatementContext`.
  - `ParserDeclarationCtx` to `ParserDeclarationContext`.
  - `KipperFileListener` to `KipperFileASTGenerator`.
  - `KipperProgramContext.addError` to `reportError`.
  - `kipperRuntimeBuiltIns` to `kipperRuntimeBuiltInFunctions`.
  - `kipperInternalBuiltIns` to `kipperInternalBuiltInFunctions`.
- Moved:
  - Function `KipperSemanticsAsserter.getReference` to class `KipperSemanticChecker`.
  - Function `KipperSemanticsAsserter.getExistingReference` to class `KipperSemanticChecker`.
  - Function `indentLines` to file `tools.ts` of `@kipper/target-js`.
  - Function `CompilableASTNode.semanticAnalysis` to `AnalysableASTNode`.
  - Function `CompilableASTNode.semanticTypeChecking` to `AnalysableASTNode`.
  - Function `CompilableASTNode.wrapUpSemanticAnalysis` to `AnalysableASTNode`.
  - Function `CompilableASTNode.recursivelyCheckForWarnings` to `AnalysableASTNode`.
  - Function `CompilableASTNode.recursivelyCheckForWarnings` to `AnalysableASTNode`.
  - Abstract Function `CompilableASTNode.primarySemanticAnalysis` to `AnalysableASTNode`.
  - Abstract Function `CompilableASTNode.primarySemanticTypeChecking` to `AnalysableASTNode`.
  - Abstract Function `CompilableASTNode.checkForWarnings` to `AnalysableASTNode`.
  - Field `CompilableASTNode.programCtx` to `AnalysableASTNode`.
  - Field `CompilableASTNode.compileConfig` to `AnalysableASTNode`.
  - Field `CompilableASTNode.errors` to `AnalysableASTNode`.
  - Field `CompilableASTNode.addError` to `AnalysableASTNode`.
  - Field `CompilableASTNode.hasFailed` to `AnalysableASTNode`.

### Fixed

- Multiple reference and declaration bugs, which resulted in invalid handling of declarations and assignments
  to undefined variables and allowed the referencing of variables that were not defined or had no value set.
- Grammar bug which didn't allow the representation of empty lists (e.g. `[]`).
- Multiple reference and declaration bugs, which resulted in invalid handling of declarations and assignments
  to undefined variables and allowed the referencing of variables that were not defined or had no value set.
- Grammar bug which didn't allow the representation of empty lists (e.g. `[]`).
- A bug where using a `KipperParseStream` multiple times would result in the `CodePointCharStream` being empty.
- Grammar bug not allowing an empty statement (`;`) in a compound statement.

### Removed

- Kipper CLI command `update`, as it was not needed since there are no plans to deploy S3 distributions of Kipper.
- `KipperError.isWarning`, which has been replaced by the new class `KipperWarning`.
- `KipperCharType` (`char`) and its grammar implementation, meaning all string types from now on will only be of type
  `str`. This also means that the single-quote character `'` can from now also be used for string literals and
  f-strings with the same behaviour as the regular double-quoted character `"`.
- `KipperReturnType` and `kipperReturnTypes`, as they are always identical to the `KipperType` and `kipperTypes`
  respectively.
- `FunctionReturnTypeError`, as it is obsolete since all return types are valid.
- The following fields:
  - `Scope.functions` (replaced by hash-map implementation of `Scope`).
  - `Scope.variables` (replaced by hash-map implementation of `Scope`).
  - `Scope.getVariable` (replaced by hash-map implementation of `Scope`).
  - `Scope.getFunction` (replaced by hash-map implementation of `Scope`).
  - `KipperError.antlrCtx`, as it was replaced by `TracebackMetadata.errorNode`.
  - `KipperTypeChecker.validReturnType`, as it is obsolete due to the absence of `KipperReturnType`.
- The following functions:
  - `KipperFileASTGenerator.handleIncomingDeclarationCtx` (removed in clean-up).
  - `KipperFileASTGenerator.handleIncomingStatementCtx` (removed in clean-up).
  - `KipperFileASTGenerator.handleExitingStatementOrDefinitionCtx` (removed in clean-up).
  - `KipperFileASTGenerator.handleIncomingExpressionCtx` (removed in clean-up).
  - `KipperFileASTGenerator.handleExitingExpressionCtx` (removed in clean-up).
  - `KipperProgramConext.builtInReferences` (replaced by `builtInFunctionReferences` and `builtInVariableReferences`).
  - `KipperProgramConext.registerBuiltIns` (replaced by `registerBuiltInFunctions` and `registerBuiltInVariables`).
  - `CompileConfig.builtIns` (replaced by `builtInFunctions` and `builtInVariables`).
  - `CompileConfig.extendBuiltIns` (replaced by `extendBuiltInFunctions` and `extendBuiltInVariables`).
- Parser rule `arraySpecifierExpression` (`ArraySpecifierExpression`), which was made obsolete with the addition of
  `bracketNotationMemberAccessExpression` (`BracketNotationMemberAccessExpression`).

## [0.9.2] - 2022-07-23

### Changed

- Fixed traceback bug for re-declarations inside compound statements generating an invalid error message and traceback.
  ([#240](https://github.com/Kipper-Lang/Kipper/issues/240))
- Updated Kipper compiler error message.

## [0.9.1] - 2022-06-29

### Changed

- Fixed invalid traceback underline formatting for Kipper errors.
- Updated error messages in multiple Kipper errors.

## [0.9.0] - 2022-06-26

### Added

- Entry point file for the root package `kipper`, which exports `@kipper/core` allowing the `kipper`
  package to be used in projects.
- Syntax support and code generation for if, else-if and else statements
  ([#182](https://github.com/Kipper-Lang/Kipper/issues/182)).
- Code generation of expression lists (e.g. expression statements containing multiple child expressions)
  ([#173](https://github.com/Kipper-Lang/Kipper/issues/173)).
- Code generation for tangled expressions.
  ([#203](https://github.com/Kipper-Lang/Kipper/issues/203))
- Comparative and relational expressions, which allow for logical operations and comparisons on expressions. List of all
  supported operators, which can be used between two expressions.
  - `!=` (Not Equal Operator)
  - `==` (Equal Operator)
  - `>` (Greater than Operator)
  - `>=` (Greater or equal to Operator)
  - `<` (Less than Operator)
  - `<=` (Less or equal to Operator)
- Logical expressions, which allow for the chaining and combination of expressions and conditions. List of all available
  supported operators, which can be used between two expressions/conditions:
  - `&&` (Logical And Operator)
  - `||` (Logical Or Operator)
- Operator modified expressions, which allow for the modification of an expression using a specific operator. List
  of all supported operators:
  - `!` (Logical NOT Operator)
  - `+` (Plus Operator)
  - `-` (Minus Operator)
- Partial support for compiler warnings by allowing `KipperError` instances to be warnings if `isWarning` is set to
  true and implementing AST-based checks for warnings using the new function `CompilableASTNode.checkForWarnings()`.
  ([#199](https://github.com/Kipper-Lang/Kipper/issues/199))
- New flag `-w/--warnings` in the commands `compile`, `run` and `analyse`, which enables logger warnings.
  ([#199](https://github.com/Kipper-Lang/Kipper/issues/199))
- Support for hex, binary and octal numbers. (Only minor changes, as previously the syntax for binary, octal and
  hex numbers was already added.) ([#184](https://github.com/Kipper-Lang/Kipper/issues/184))
- New errors:
  - `InvalidRelationalComparisonTypeError`, which is thrown whenever a relational comparison is used with types that
    are not comparable.
  - `InvalidUnaryExpressionTypeError`, which is thrown whenever a unary expression has an operand with an invalid type.
- New classes:
  - `IfStatement`, which represents if, if-else and else statements. Chained if, else-if and else statements are
    structured like a tree, where the top if statement represents the root and each following if statement is a
    section/branch of the tree.
  - `TypeSpecifierExpression`, which is an abstract class used to provide the commonality between the
    different type specifier expressions.
  - `ComparativeExpression`, which is an abstract class used to provide the commonality between the
    different comparative expressions.
  - `LogicalExpression`, which is an abstract class used to provide the commonality between the
    different logical expressions.
  - `UnaryExpression`, which is an abstract class used to provide the commonality between the
    different unary expressions.
  - `SwitchStatement`, which represents a switch selection statement.
  - `DefinitionASTNodeFactory`, which is a factory that creates a definition instance based on
    a `antlrRuleCtx`.
  - `ExpressionASTNodeFactory`, which is a factory that creates an expression instance based on
    a `antlrRuleCtx`.
  - `StatementASTNodeFactory`, which is a factory that creates a statement instance based on
    a `antlrRuleCtx`.
- New types:
  - `KipperUnaryOperator`
  - `KipperLogicalAndOperator`
  - `KipperLogicalOrOperator`
  - `KipperLogicalOperator`
  - `KipperEqualityOperator`
  - `KipperRelationalOperator`
  - `KipperComparativeOperator`
  - `KipperUnaryModifierOperator`
  - `KipperIncrementOrDecrementOperator`
  - `KipperNegateOperator`
  - `KipperSignOperator`
- New constants:
  - `kipperUnaryOperators`
  - `kipperLogicalAndOperator`
  - `kipperLogicalOrOperator`
  - `kipperLogicalOperator`
  - `kipperEqualityOperators`
  - `kipperRelationalOperators`
  - `kipperComparativeOperators`
  - `kipperIncrementOrDecrementOperators`
  - `kipperNegateOperators`
  - `kipperSignOperators`
- New interfaces:
  - `IfStatementSemantics`, which contains the semantic data of an if-statement.
  - `ComparativeExpressionSemantics`, which defines the semantic data of a comparative expression.
  - `LogicalExpressionSemantics`, which defines the semantics of a logical expression.
  - `UnaryExpressionSemantics`, which defines the base semantics for every unary expression.
  - `TracebackMetadata`, which defines the required data for a full traceback in a `KipperError`.
- New functions:
  - `CompilableASTNode.checkForWarnings()`, which checks for warnings in an AST Node.
  - `KipperTypeChecker.validRelationalExpression()`, which ensures a `RelationalExpression` is semantically valid.
  - `KipperTypeChecker.validUnaryExpression()`, which ensures a `UnaryExpression` is semantically valid.
  - `KipperProgramContext.addWarning()`, which adds a warning to the program context.
  - `KipperLogger.reportWarning()`, which reports a warning with its traceback to the consoles.
- New fields/properties:
  - `CompileConfig.warnings`, which if set to true enables warnings and stores them in `KipperCompileResult.warnings`.
  - `EvaluatedCompileOptions.warnings`, which if set to true enables warnings and stores them in
    `KipperCompileResult.warnings`.
  - `KipperCompileResult.warnings`, which contains a list of all warnings that were found during the compilation of a
    program.
  - `KipperError.isWarning`, which if true defines the error as non-fatal warning that does not prevent the
    compilation from continuing.
  - `KipperProgramContext.warnings`, which contains all warnings that have been found in the program.
  - `KipperLogger.reportWarnings`, which if set to true will report warnings to the console.
  - `KipperProgramContext.reportWarnings`, which if set to true will run warning checks on the AST nodes of the program.

### Changed

- Moved `KipperSemanticChecker.arithmeticExpressionValid()` to `KipperTypeChecker` and renamed it to
  `validArithmeticExpression()`.
- Renamed Antlr4 rule `singleTypeSpecifier` to `identifierTypeSpecifier` and its associated
  class to `IdentifierTypeSpecifierExpression`.
- Renamed:
  - `SingleTypeSpecifierExpression` to `IdentifierTypeSpecifierExpression`.
  - `ParserASTNode.getTokenChildren()` to `getAntlrRuleChildren()`.
  - `Scope.localVariables` to `variables`.
  - `Scope.localFunctions` to `functions`.
- Updated logging messages and shortened them to be more concise.

### Removed

- Deprecated and replaced functions:
  - `getDefinitionInstance`, which was replaced with `DefinitionASTNodeFactory`.
  - `getExpressionInstance`, which was replaced with `ExpressionASTNodeFactory`.
  - `getStatementInstance`, which was replaced with `StatementASTNodeFactory`.

## [0.8.3] - 2022-06-18

### Added

- New errors:
  - `ReadOnlyAssignmentTypeError`, which is thrown whenever a read-only (constant) variable is being
    assigned to.
  - `InvalidAssignmentTypeError`, which is thrown whenever an assignment has mismatching types that
    are not compatible.
  - `UndefinedConstantError`, which is thrown whenever a constant declaration is not defined. (Constants
    may not be undefined).

### Changed

- Fixed const assignment bug [#188](https://github.com/Kipper-Lang/Kipper/issues/188), which allowed assignments to
  read-only (constant) variables.
- Fixed invalid identifier translation of built-in references in the TypeScript target.
- Renamed:
  - `KipperProgramContext.registerGlobals()` to `registerBuiltIns`.
  - `InvalidConversionError` to `InvalidConversionTypeError`
  - `InvalidArithmeticOperationError` to `InvalidArithmeticOperationTypeError`
- Set display error name of `InvalidArithmeticOperationTypeError` to `TypeError`.

## [0.8.2] - 2022-06-14

### Changed

- Handling of integer constants and cleaned up the lexer rules in Kipper.g4.
- Updated error message of `InvalidAmountOfArgumentsError`.
- Updated and improved speed of space handling by optimising parser rules and removing manual spaces in rules.

### Removed

- Integer and float suffixes from the lexer rules in Kipper.g4, as they are meaningless in Kipper.

## [0.8.1] - 2022-06-09

### Changed

- Replaced outdated `NotImplemented` errors from `KipperFileListener.ts` with `KipperNotImplementedError` errors,
  which are now thrown inside the `primarySemanticAnalysis()` functions of the affected statements.
- Updated and simplified logging messages.
- Fixed grammar issue in `Kipper.g4`, which resulted in spaces being syntactically invalid in an empty function argument
  list, e.g. `def func( ) -> void;` was invalid before.

### Removed

- Unused grammar rule `nestedParenthesesBlock`.

## [0.8.0] - 2022-06-07

### Added

- Implemented type conversion expressions, which allow for the conversion of a value to another type.
  ([#133](https://github.com/Kipper-Lang/Kipper/issues/133)) The following conversions are supported:
  - `str` as `num`
  - `num` as `str`
  - `bool` as `str`
  - `bool` as `num`
- Boolean constant expressions `true` and `false`, which automatically evaluate to the type `bool` and can be used in
  expressions. (`true` and `false` are now reserved identifiers, which can never be overwritten and any attempts to do
  so will be blocked by the parser). This also includes a new expression class `BoolPrimaryExpression`, a new
  target-specific semantics function `KipperTargetSemanticAnalyser.boolPrimaryExpression` and target-specific
  translation function `KipperTargetCodeGenerator.boolPrimaryExpression`.
  ([#134](https://github.com/Kipper-Lang/Kipper/issues/134))
- Implemented reserved identifier checking, which ensures that no declarations overwrite/interfere with an internal
  identifier or reserved identifier/keyword. ([#153](https://github.com/Kipper-Lang/Kipper/issues/153))
- Implemented tree-shaking for internal and built-in functions using the new class `KipperOptimiser`, which removes
  any function definitions that are not used ([#159](https://github.com/Kipper-Lang/Kipper/issues/159)).
- New field `KipperCompileTarget.builtInGenerator`, which will store the built-in generator for each target.
- New classes and interfaces:
  - `KipperTargetBuiltInGenerator`, which updates the behaviour for generating built-in functions.
    This function should also allow the use of built-in variables in the future and also provide a basis for dynamic
    dependency generation for the Kipper built-ins. This means that targets can now specify themselves how the
    built-in should be generated and can handle all type conversions, internal prefixes, name mangling etc. themselves.
  - `identifierTypeSpecifierExpression`, which represents a single constant type identifier, such as `str`.
  - `GenericTypeSpecifierExpression`, which represents a generic type constant, such as `type<T>`. (Functionality not
    implemented yet! Planned for v0.12)
  - `TypeofTypeSpecifierExpression`, which represents a dynamically evaluated type, such as `typeof("string")`.
    (Functionality not implemented yet! Planned for v0.11)
  - `InternalFunction`, which represents an internal function for Kipper, which provides specific functionality for
    keywords and other internal logic.
  - `KipperSemanticErrorHandler`, which implements a default abstract error handler for semantic errors. This is
    used by `KipperTargetSemanticAnalyser` and `KipperAsserter`.
  - `KipperOptimiser`, which handles code optimisation for a Kipper program.
- New functions:
  - `KipperSemanticChecker.validConversion()`, which checks whether a type conversion is valid and implemented by
    Kipper.
  - `KipperOptimiser.optimise()`, which performs optimisation on an abstract syntax tree.
  - `KipperProgramContext.getBuiltInFunction()`, which searches for a built-in function based on a passed
    identifier.
  - `KipperProgramContext.optimise()`, which performs code optimisations for the local abstract syntax tree.
- New errors:
  - `InvalidConversionError`, which is thrown when an invalid or unimplemented conversion is performed in a Kipper
    program.
  - `ReservedIdentifierOverwriteError`, which is thrown whenever a declaration identifier overwrites/interferes with
    an internal function or reserved keyword/identifier.
- New types and constants:
  - Kipper meta type `type`, which represents the type of a Kipper type.
  - `kipperSupportedConversions`, which is an array containing multiple tuples representing allowed conversions in
    Kipper.
- New `CompileConfig` option `optimisationOptions`, which contains the configuration for the `KipperOptimiser`.
- Added new flags `-b/--[no-]optimise-builtins` and `-i/--[no-]optimise-internals` to the `@kipper/cli` for enabling
  internal and built-in functions optimisation.

### Changed

- Updated error traceback generation algorithm to be more concise and useful. The algorithm will try from now on to mark
  the origin of the error in the source line, instead of only returning the characters causing the error.
- Updated folder structure of built-in targets, by moving all target-related files to `kipper/core/src/targets`. This
  should from now on be the folder, where all the targets that are natively supported by Kipper should be located.
- Moved all typescript-related target files to `kipper/core/src/targets/typescript` and split up the classes into
  their own files.
- Updated built-in code generation behaviour in `KipperProgramContext.generateRequirements()`. This function
  generates the built-ins for a program using its `KipperTargetBuiltInGenerator`, which is specified in the
  `KipperCompileTarget`.
- Fixed bug in `@kipper/cli` which occurred when reading files causing line endings to be internally removed. This
  resulted in CLI errors sometimes displaying an entire Kipper file as a single line of code, instead of displaying the
  original code line alone.
- Renamed:
  - `builtIns` to `kipperRuntimeBuiltIns`.
  - `semantic-analyser.ts` to `target-semantic-analyser.ts`.
  - `ParserASTNode.ensureTokenChildrenExist()` to `getTokenChildren()`.
  - `ParserASTNode.ensureSemanticDataExists()` to `getSemanticData()`.
  - `KipperError.setMetadata()` to `KipperError.setTracebackData()`.
  - `KipperAsserter` to `KipperSemanticsAsserter`.
  - `TargetTokenCodeGenerator` to `TargetASTNodeCodeGenerator`.
  - `TargetTokenSemanticAnalyser` to `TargetASTNodeSemanticAnalyser`.
  - `CompilerEvaluatedOptions` to `EvaluatedCompileOptions`.
  - `KipperProgramContext.processedParseTree` to `abstractSyntaxTree`.
  - `KipperProgramContext.builtInGlobals` to `builtIns`.
  - `CompileConfig.globals` to `builtIns`.
  - `CompileConfig.extendGlobals` to `extendBuiltIns`.
- Optimised and simplified Kipper code generation in `KipperCompileResult.write()`.
- Updated `@kipper/core` code base structure:
  - `/parser/` now contains these new files:
    - `ast-node.test.ts` - AST Node (Previously parse-token.ts)
    - `root-ast-node.test.ts` - Root AST Node (Extracted from compilable-ast-node.test.ts)
    - `compilable-ast-node.test.ts` - Compilable AST Node (Previously compilable-parse-token.ts)
  - `/semantics/language/` which contains the language specific AST Node classes that implement the semantics for the
    expressions, definitions and statements in Kipper.
  - `/semantics/processor/` which is the module containing the Semantic analyser and Type checker.
- Updated local and global scope handling by introducing three new classes: `Scope`, `GlobalScope` and `LocalScope`.
  These classes now handle local variables and functions and implement a standard interface for handling declarations
  and definitions.
- Updated `@kipper/cli` flag names from camelCase to dash-case.

### Removed

- Module `kipper/core/compiler/lib`, as the built-ins shall from now on be handled by each individual target instead
  of the whole Kipper package to allow a unique specific implementation per target.
- Deprecated errors and functions:
  - `UnknownFunctionIdentifierError`
  - `UnknownVariableIdentifierError`
  - `KipperSemanticChecker.functionIsDefined`
  - `KipperSemanticChecker.variableIsDefined`
- `BuiltInFunction.handler` as the core compiler will not handle code generation of Kipper built-ins (like
  for example `print`) anymore.
- Support for multi strings seperated by a whitespace (e.g. `"1" "2"` is counted as a single string `"12"`). This
  may be added back later, but for now it will be removed from the Kipper language.
- Error `InvalidOverwriteError`, as all errors it represented are now subclasses of `IdentifierError`.
- Unneeded functions from `KipperProgramContext`, as they were replaced by the new scope handling classes:
  - `getGlobalFunction()`
  - `getGlobalIdentifier()`
  - `getGlobalVariable()`
  - `addGlobalVariable()`
- Unneeded function `determineScope()`, as the scope handling was moved to `CompilableASTNode.scope`.

## [0.7.0] - 2022-05-22

### Added

- Implemented code generation for declarations, definitions and variable assignments
  ([#26](https://github.com/Kipper-Lang/Kipper/issues/26)).
- Implemented semantic analysis for `AssignmentExpression` and `VariableDeclaration`.
- Implemented support for identifiers references, which means variables can now be used in the following contexts:
  - As a function call argument: `call print(identifier)`
  - As a value in an arithmetic expression: `identifier + identifier` or `identifier + 5`
- Implemented CLI flag `-s/--stringCode`, which can be used as a replacement for the argument `file`.
  ([#100](https://github.com/Kipper-Lang/Kipper/issues/100)). This flag is available for `kipper analyse`,
  `kipper compile` and `kipper run`)
- Implemented single char flags for the CLI ([#109](https://github.com/Kipper-Lang/Kipper/issues/109)).
- Additional metadata and stack info when non-compiler errors are thrown during runtime in the CLI.
- New fields:
  - `VariableDeclarationSemantics.value`, which represents the expression that was assigned in the definition.
    This field is `undefined` if `VariableDeclarationSemantics.isDefined` is `false`.
- New functions:
  - `CompileAssert.validAssignment()`, which asserts that an assignment expression is valid.
  - `abstract CompilableASTNode.semanticTypeChecking()`, which must be implemented by every child and should serve
    as a separate semantic type checking step outside of `primarySemanticAnalysis()`.
- New classes:
  - `KipperAsserter`, which is an abstract base class that represents a class that can be used to assert certain truths
    and handle/throw compile errors.
  - `KipperTypeChecker` and `KipperSemanticChecker`, which perform specialised semantic checking and verify logical
    integrity and cohesion. These two classes replace `CompileAssert`.
- New errors:
  - `InvalidAssignmentError`, which is thrown when an invalid assignment is used.
  - `KipperInvalidInputError`, which is thrown when passing invalid input to the Kipper cli.

### Changed

- Optimised Kipper parsing and lexing process by updating the parsing behaviour in Kipper.g4. Kipper should handle
  standard expressions a lot faster from no on.
- Fixed bug [#104](https://github.com/Kipper-Lang/Kipper/issues/104), which caused an invalid evaluation of the return
  type of string additive expressions causing invalid type errors when used with other expressions.
- Fixed CLI issues with unrecognisable non-printable unicode characters, which caused errors with the Antlr4 Parser and
  Lexer, when reading files using the `utf16le` encoding.
- Fixed NULL character issue [#114](https://github.com/Kipper-Lang/Kipper/pull/114) when writing TypeScript code onto
  files using the `utf16le` encoding. From now on a buffer will be created using the proper encoding (also for
  `ascii` and `utf8`) that should be properly writable to a file.
- Fixed incomplete translation bug [#118](https://github.com/Kipper-Lang/Kipper/issues/118) of chained arithmetic
  expressions with the same operator (`N + N + N`) resulting in incomplete TypeScript code.
- Fixed bug [#111](https://github.com/Kipper-Lang/Kipper/issues/111), which caused an invalid evaluation of the
  return type of string expressions.
- Updated logger messages.
- Updated `compiler` folder structure of the core package:
  - `compiler/parser` from now on contains everything parser and lexer-related.
  - `compiler/parser/antlr` from now on contains the Antlr4 generated parser and lexer files.
  - `compiler/semantics` from now on contains everything semantics related, such as the file listener, the Kipper
    tokens, logical constants etc.
  - `compiler/translation` from now on contains the classes and tools used for translating Kipper code into another
    language.
  - `compiler/targets` from now on contains the existing targets for Kipper, such as `typescript`.
  - `compiler/lib` from now on contains the standard library and built-ins for Kipper.
  - `compiler/lib/import` from now on contains the default importable libraries for Kipper.
- Renamed:
  - Error `InvalidTypeError` to `TypeError`.
  - Function `KipperProgramContext.addNewGlobalScopeEntry` to `addGlobalVariable()`.
  - Function `CompoundStatement.addNewLocalVariable` to `addLocalVariable()`.

### Removed

- Unnecessary traceback when encountering Kipper runtime errors as explained in
  [#110](https://github.com/Kipper-Lang/Kipper/issues/109).
- Option to use unary expressions for the left-hand side of an assignment expression in Kipper.g4. (Only identifiers
  may be used.)
- Option to redeclare variables. From on a variable declaration can only be done once and afterwards the variable may
  only be overwritten or modified, but not re-declared. This should help make Kipper have a similar behaviour to
  TypeScript.

## [0.6.1] - 2022-05-17

### Added

- `@types/node` as a dependency for `@kipper/cli`.

### Changed

- Updated locale dependency requirements for kipper packages to `~` (Accepting patches, but not
  new features). E.g. `@kipper/cli` requires `"@kipper/core": "~0.6"`

## [0.6.0] - 2022-05-16

### Added

- Implemented TypeScript translation for constant numeric values (`NumberPrimaryExpression`).
- Implemented TypeScript translation for arithmetic expressions: `MultiplicativeExpression` and `AdditiveExpression`.
- New base interface `ExpressionSemantics`, which is the base for all expression semantics.
- New interface `ArithmeticExpressionSemantics` which is used as a parent for `MultiplicativeExpressionSemantics` and
  `AdditiveExpressionSemantics`.
- Field `args` in `FunctionCallPostfixExpressionSemantics`, which contains the `Expression` instances representing
  the arguments of a function call.
- New functions:
  - `getTokenIntervalSource()`, which fetches the source code for an interval of two `Token` instances.
  - `getParseTreeSource()`, which fetches the source code for a parse tree.
  - `CompilableASTNode.ensureTokenChildrenExist()`, which throws an `UnableToDetermineMetadataError`
    error in case that the children tokens are undefined.
  - `KipperProgramContext.semanticAnalysis()` (which allows for semantic analysis without compiling)
  - `KipperProgramContext.translate()`, which translates a processed parse tree.
  - `CompileAssert.getExistingVariable()` and `CompileAssert.getExistingReference()` for fetching reference variables
    based on an identifier.
  - `CompoundStatement.getLocalVariable()` and `CompoundStatement.getVariableRecursively()` for fetching
    a variable based on an identifier inside a `CompoundStatement`/`KipperScope`.
- New types:
  - `KipperReturnType`, which represents valid types that may be returned from a function.
  - `KipperPrimitiveType`, which represents primitive types in Kipper.
  - `KipperMultiplicativeOperator`, which represents multiplicative operators (`*`, `/`, `**` and `%`).
  - `KipperAdditiveOperator`, which represents additive operators (`+` and `-`).
  - `KipperPlusOperator`, which represents the Kipper plus operator.
  - `KipperMinusOperator`, which represents the Kipper minus operator.
  - `KipperStrLikeTypes`, which represents string-like Kipper types, like `char` and `str`.
- New errors:
  - `UndefinedSemanticsError`, which specifically is thrown whenever the semantics of a token are undefined.
  - `UndefinedIdentifierError`, which is thrown when an identifier is referenced that does not exist.
  - `ArgumentError`, which is thrown whenever there is an error related to invalid arguments inside a function call.
  - `InvalidReturnTypeError`, which is thrown whenever an invalid type is set as return type of a function.
  - `InvalidAmountOfArgumentsError`, which is thrown whenever an invalid amount of arguments is passed to a function.
  - `InvalidArithmeticOperationError`, which is thrown whenever an invalid arithmetic operation is performed.
  - `KipperNotImplementedError`, which is thrown when a feature is used that is not yet implemented in Kipper.
- New constants:
  - `defaultWebBuiltIns` and `defaultNodeBuiltIns`, which provide the default built-in functions for Kipper.
    Kipper will attempt from now on to detect whether the environment is a browser and use `defaultWebBuiltIns` in
    that case and otherwise default to `defaultNodeBuiltIns`.
  - `kipperStorageTypes`, which represents all valid storage types in Kipper.
  - `kipperMultiplicativeOperators`, which represents all valid multiplicative operators in Kipper.
  - `kipperAdditiveOperators`, which represents all valid additive operators in Kipper.
  - `kipperArithmeticOperators`, which combines both `kipperAdditiveOperators` and `kipperMultiplicativeOperators`.
  - `kipperVoidType`, which represents the Kipper void type.
  - `kipperFuncType`, which represents the Kipper func type.
  - `kipperBoolType`, which represents the Kipper bool type.
  - `kipperNumType`, which represents the Kipper num type.
  - `kipperCharType`, which represents the Kipper char type.
  - `kipperStrType`, which represents the Kipper str type.
  - `kipperPlusOperator`, which represents the Kipper plus operator.
  - `kipperMinusOperator`, which represents the Kipper minus operator.
  - `kipperStrLikeTypes`, which represents string-like Kipper types, like `char` and `str`.

### Changed

- Renamed:
  - `getTokenSource` to `getParseRuleSource`, and replaced the original function with `getTokenSource` that only
    fetches the code for a single `Token` instance.
  - `CompilableASTNode.antlrCtx` to `antlrRuleCtx`.
  - `functionIdentifierNotUsed` to `functionIdentifierNotDeclared`.
  - `variableIdentifierNotUsed` to `variableIdentifierNotDeclared`.
  - Field `name` to `identifier` in interface `BuiltInFunctionArgument`.
- Deprecated the following items (Should be removed in `0.8.0`):
  - `variableIsDefined`
  - `functionIsDefined`
  - `UnknownVariableIdentifierError`
  - `UnknownFunctionIdentifierError`

### Removed

- Invalid expression class `ArgumentExpressionListExpression` and its abstract translation function in
  `KipperTargetCodeGenerator`.
- Unneeded function `RootFileParseToken.compileCtx`.

## [0.5.0] - 2022-05-11

### Added

- New field `target` in `CompileConfig`, which defines the compilation target for a Kipper program.
- New field and constructor argument `KipperProgramContext.target`, which defines the compilation target for the
  program.
- New type `TargetTokenSemanticAnalyser`, which represents a function type that semantically analyses a
  `CompilableASTNode`.
- New type `TargetTokenCodeGenerator`, which represents a function type that semantically analyses a
  `CompilableASTNode`.
- Target-specific code generator `KipperTargetCodeGenerator`, which defines the functions that convert the Kipper code
  into a specific target language.
- Target-specific semantic analyser class `KipperTargetSemanticAnalyser`, which can define additional semantic analysis
  logic for a compilation target.
- Class `KipperCompileTarget` which defines the functions and classes for how to handle the translation to a
  specific target.
- Class `TypeScriptTarget`, which defines the default target for Kipper.
- Abstract fields `targetCodeGenerator` and `targetSemanticAnalysis`, which must be defined in child classes of
  abstract base class `CompilableASTNode`.
- New getters `target`, `codeGenerator` and `semanticAnalyser` in class `CompilableASTNode`.
- New protected functions `primarySemanticAnalysis` and `targetSemanticAnalysis`, which are split to separate the
  core/primary semantic analysis and the target specific semantic analysis.
- New types `KipperVoidType`, `KipperNumType`, `KipperStrType`, `KipperCharType`, `KipperBoolType` and `KipperListType`,
  which represent Kipper available types in the Kipper language. core/primary semantic analysis and the target specific
  semantic analysis.
- Assert function `CompileAssert.getExistingFunction()` for fetching a function and throwing an error if it does
  not exist.
- New CLI commands:
  - `version`, which returns the currently installed Kipper version.
  - `update`, which updates the CLI if a new version is available.
- New CLI plugins:
  - Plugin and manual command `update`, which updates the CLI if a new release is available.
  - Plugin `warn-if-update-available`, which will display a warning when the CLI is used that a new version can be
    installed.

### Changed

- Deprecated `@kipper/base` as it is now replaced with `@kipper/core`.
- Fixed `@kipper/cli` bug causing logging messages to only contain "anonymous-script".
- Extracted the content of the `RootFileParseToken.compileCtx` function and added new two functions
  `RootFileParseToken.semanticAnalysis()`, which semantically analysis the code for basic semantics and target-specific
  semantics, and `RootFileParseToken.translate()`, which translates the code into the specific target.
- Made `CompilableASTNode.semanticAnalysis()` and `CompilableASTNode.translateCtxAndChildren()` non-abstract and
  implemented basic processing algorithm to run the code from `CompilableASTNode.targetCodeGenerator` and
  `CompilableASTNode.targetSemanticAnalysis`.
- Changed semantic definitions for `CompilableASTNode` children classes and created for each child class a
  representing semantics class defining the metadata for the token.
- Renamed error `UnknownFunctionIdentifier` to `UnknownFunctionIdentifierError`.
- Renamed function `CompileAssert.assertTypeExists` to `typeExists`.

### Removed

- File `CHANGELOG.md` from `@kipper/cli` and `@kipper/core`, as it is now only shipped with `kipper`.

## [0.4.0] - 2022-05-03

### Added

- New function `KipperLogger.reportError()` for reporting and logging errors.
- New function `KipperAntlrErrorListener.getSourceCode()` for fetching the source code for a syntax error.
- Proper tracebacks handling for `KipperSyntaxError` ([#42](https://github.com/Kipper-Lang/Kipper/issues/42)).
- Getter fields `line`, `col`, `filePath` and `tokenSrc` in `KipperError`, which returns the metadata for the error.
- Fallback option for Lexer errors, where if `offendingSymbol` is `undefined` the entire line of code is set as
  `tokenSrc` ([#36](https://github.com/Kipper-Lang/Kipper/issues/36)).
- Getter field `KipperParseStream.lines` returning all lines in the source file as an array.

### Changed

- Fixed missing traceback line hinting ([#24](https://github.com/Kipper-Lang/Kipper/issues/24)).
- Fixed missing error and fatal error logs ([#34](https://github.com/Kipper-Lang/Kipper/issues/34)).
- Renamed function `CompileAssert.error()` to `CompileAssert.throwError()` and added error logging for the error
  passed as argument.
- Renamed `KipperErrorListener` to `KipperAntlrErrorListener`.
- Renamed `InternalKipperError` to `KipperInternalError`.
- Fixed usage of default antlr4 listeners for lexer errors ([#36](https://github.com/Kipper-Lang/Kipper/issues/36)).

### Removed

- Field `KipperCompiler.errorListener`, as due to ([#42](https://github.com/Kipper-Lang/Kipper/issues/42))
  the `KipperAntlrErrorListener` will have to be initialised per compilation, not per compiler instance.
- Namespace `Utils` and moved its methods into the global scope of the file to allow the following import scheme
  `import * as Utils from "@kipper/core/utils"`, where the user can themselves define the wanted scope identifier.

## [0.3.0] - 2022-04-28

### Added

- Implemented handling of declarations and definitions, where definitions can only appear once. (
  Reassignments are not counted as definitions!)
- Traceback handling using `KipperErorr.getTraceback()` and `KipperError.setMetadata`.
- New namespace `Utils` with new function `getTokenSource()` and `determineScope()`.
- New errors `FunctionDefinitionAlreadyExistsError` and `VariableDefinitionAlreadyExistsError`, which are raised if
  definition rules are violated.
- Project version information constants in `index.ts`.
- Implemented abstract classes to differentiate error groups: `InvalidOverwriteError` and `IdentifierError`.
- `KipperInternalError`, which is raised in case there is an internal error/bug.

### Changed

- Renamed definition errors:
  - `DuplicateVariableDefinitionError` to `IdentifierAlreadyUsedByVariableError`
  - `DuplicateFunctionDefinitionError` to `IdentifierAlreadyUsedByFunctionError`
- Renamed `antlrContext` to `antlrCtx` across all files.
- Changed behaviour of the `assert` system:
  - All assertion will if possible now handled using the expression `KipperProgramContext.assert(ctx).ASSERT_FUNC()`.
  - Assertions should happen in the `semanticAnalysis()` step.
  - Registrations and updates of stack information should also happen in the `semanticAnalysis()` step to properly
    compile top to bottom. (For now there is no support for calling functions that are defined afterwards in the file.
    So a pre-declaration is required!)
- Updated behaviour of `CompilableASTNode` to determine semantics and semantic types using generic classes. This
  means all semantic data is now stored using the get and setter `CompilableASTNode.semanticData`.

### Removed

- Method `CompilableASTNode.compileCtx()` added in `0.2.0`, and split the handling of the semantic analysis and
  compilation into two separate stages. This means that before compilation, all children will be semantically analysed.
  Starting from the bottom/the simplest tokens working upwards as the tokens get more complicated.
- Unneeded private tracking of `_currentScope` in `KipperFileListener`, as the scope handling system has been replaced
  with a dynamic determination using `semanticAnalysis()`.

## [0.2.1] - 2022-04-22

### Added

- Updated kipper-standalone global identifier behaviour and added support for WebWorkers.

## [0.2.0] - 2022-04-13

### Added

- Created new class `CompileAssert`, which is used to assert certain compiler-required truths, which, if false, trigger
  corresponding errors.
- New errors `UnknownVariableDefinition` and `UnknownFunctionDefinition`.
- New getter `CompilableASTNode.tokenStream`, which returns the `programCtx.tokenStream` instance.
- Created new expression class `ArgumentExpressionList` representing an argument list inside function calls.
- New function `KipperCompileResult.write()`, which creates a human-readable string from the generated
  source code.
- Added new property and constructor parameter `logLevel`, which defines which messages should be logged. (Only messages
  with equal or higher importance will be logged).
- Added class name insertion for custom Kipper errors by setting the `name` property explicitly.

### Changed

- Changed execution of most compilation functions to async.
- Replaced `DuplicateIdentifierError` with `DuplicateVariableDefinitionError` and `DuplicateFunctionDefinitionError`.
- Renamed `NoBuiltInOverwriteError` to `BuiltInOverwriteError`.
- Made all `getMetadata` functions `/tokens/` instance-methods, removing all required parameters.
- Changed compilation result from `Array<string>` to `Array<Array<string>>`, where each nested array represents a line
  combined of string tokens.
- Set explicit children type for expressions and statements, instead of letting them inherit the children type from
  `CompilableASTNode`.
- Set return type of `compileCtx` to `Array<string>` in children classes of `Expression`.
  - Changed visibility of `CompilableASTNode.semanticAnalysis()` and `CompilableASTNode.translateCtxAndChildren()`
    to `protected`, as they will be replaced and tied together using `CompilableASTNode.compileCtx()`.
- Replaced compilation in `RootParseToken.translateCtxAndChildren` with `RootParseToken.compileCtx()`.
- Changed values of `LogLevel` to numeric values, which can be translated into strings using `getLogLevelString()`.

### Removed

- Functions `RootParseToken.semanticAnalysis()` and `RootParseToken.translateCtxAndChildren`

## [0.1.2] - 2022-04-06

### Added

- Implemented simple scope logic by adding the `scope` property to all `Statement` classes and creating a tracking
  variable called `_currentScope` in `KipperFileListener`, which will be updated while processing the parse tree.
- Added variable metadata handling in `VariableDeclaration`. The class will now on construction determine its
  identifier, storage type, value type and state (whether it was defined yet) using its antlr4 context instance.
- Added errors `BuiltInOverwriteError`, `UnableToDetermineMetadataError` and `UnknownTypeError`.
- Added new abstract base class `ScopeDeclaration`, which is the parent class for the already existing
  `ScopeDeclaration` and the added `ScopeFunctionDeclaration`.
- Implemented `KipperProgramContext.globalScope`, which contains all global variables and function definitions.
- Implemented support for function definitions that will be from now on automatically registered globally.

### Changed

- Renamed class `ScopeDeclaration` to `ScopeDeclaration` and updated its constructor to require a token
  (`VariableDeclaration` instance), which will automatically set the properties (identifier, storage type, value type,
  scope and state).
- Rearranged constructor arguments of `KipperParseStream` to `stringContent, name, charStream`, and set `name` to
  default to `"anonymous-script"`.
- Updated `CompoundStatement` children behaviour, by adding a new array `localScope`, which will store the metadata
  for all variables exclusively available in that compound statement.

## [0.1.1] - 2022-04-01

### Added

- Added missing dependency `tslib`

## [0.1.0] - 2022-04-01

### Added

- `KipperFileListener.itemBuffer`, which will contain the generated TypeScript code-lines, that were
  generated in the walking step.
- Basic `KipperFileContext`, which will serve as the base class, where the compilation data is stored.
- General namespace import of `kipper` in `index.ts`, which allows the usage of the entire library.
- `KipperFileContext.translate()`, which walks through the listener and returns the generated code. The generated code
  will be cached inside `KipperFileContext.typescriptCode` to allow reusing code instead of unnecessarily generating
  code again.
- `LogLevel.UNKNOWN` as the default log level for `LogLevel`.
- `KipperLogger.levels` as a static variable to access the enum `LogLevel`.
- New abstract base class `CompilableASTNode`, which will represent the major parse tokens inside a kipper
  program. The token class has the additional functionality of wrapping an entire antlr4 statement, expression or
  block, and being able to semantically analyse it using `semanticAnalysis()` and translate it to TypeScript using
  `compileCtx()`.
- Properties `parser`, `lexer`, `errorHandler` and `tokenStream` inside the class `KipperFileContext`.
- File `builtIns.ts`, which defines the behaviour on how to define built-in items inside a kipper program. This
  primarily includes global functions, which can be represented using the interface `BuiltInFunction`. (In work!)
- Implemented `**` (Power-to) as a valid arithmetic expression.
- Implemented `RuntimeCompileConfig` and `CompileConfig`, which may be passed onto `KipperCompile.compile()` to
  configure the compilation behaviour.
- Implemented new module `/compiler/tokens`, which contains the parse token implementations.
- Implemented basic global function `print` that will be available inside a Kipper program per default (unless
  forcibly changed).
- New Class `ScopeDeclaration` representing a declaration/entry inside a scope. This is used primarily inside
  `KipperProgramContext`, which uses it to keep track of global definitions and also `CompoundStatement`s, which
  may have children definitions.
- Type Implementation with two new type aliases: `KipperStorageType` and `KipperType`.

### Changed

- Made return of `KipperCompiler.parse()` to `KipperFileContext`, which wraps the generated parse tree.
- Behaviour of `KipperCompileResult`, which will now store the `programCtx: KipperFileContext` and `result: string[]`
  of a compilation.
- Fixed bug in `KipperErrorListener`, which resulted in errors being not properly raised. The function is
  now a template, where `<T>` represents the offending token. `<T>` will also be passed onto `KipperSyntaxError<T>`.
- Changed type of `LogLevel`, which now returns string-representations of the log level.
- Fixed `initializer` rule in Kipper.g4 and removed invalid designator rules.
- Updated all expressions in `Kipper.g4` to contain proper labelled sub-rules, which clearly state if
  the expression is used or if it's a pass on and an expression with higher importance is used (child of that
  expression).
- Renamed `KipperFileContext` to `KipperProgramContext`, which will now handle the entire compilation and store its
  meta-data.

### Removed

- Unneeded namespace `KipperStreams` and its functions.
- Unneeded variable `LogLevelNames`, as now the enum `LogLevel` per default returns the names of the level.
- Removed `preferLogging` options in the entire module, as errors and warnings will always be logged no matter what.
  This also means that errors will always be logged _and_ thrown as a catchable error instance.
- Argument `streamName` in `KipperCompiler.syntaxAnalyse()` and `KipperCompiler.compile()`.

## [0.0.5] - 2022-03-02

### Changed

- Fixed invalid publish of the module on npm

## [0.0.4] - 2022-03-02

**Broken version!**

## [0.0.3] - 2022-03-02

### Added

- Build Option for the browser-compatible script `kipper-standalone.js`
- Basic `run` command for running a compiled file or compiling and running a file. (This is still in development).
- Basic `compile` command for compiling a file into it's js-counterpart with its typescript types added.
- New Parse Stream class `KipperParseStream`, which implements a basic Utf-16 stream.
- Support for `[]` initializers for lists in Kipper.g4.
- Support for `multiItemTypeSpecifier`, which use the `identifier<T>` syntax (for lists specifically).
- Support for `typeof(V)` (`typeofTypeSpecifier`) syntax for `typeSpecifier` expressions.
- Support for Kipper-Conversion `identifier as typeSpecifier` syntax.
- Support for for-loops using the `for(INIT_EXPRESSION; CONDITION, LOOP_EXPRESSION) STATEMENT` syntax.
- New Map `LogLevelNames`, which will map `LogLevel` enum values to constant strings (e.g. `LogLevel.CRITICAL` ->
  `"CRITICAL"`).

### Changed

- Fixed syntax bug in Kipper.g4 that caused typed arguments to not be able to passed to functions.
- Updated handling of the `KipperLogger`, which will now only use an `emitHandler`, which can be defined by the user.
  This means the user entirely decides how to handle the logging output of the compiler, and there is no default logging
  anymore.

### Removed

- Oclif CLI, which will be released in another package separate to this one, as this will be made to suit the usage
  inside a browser.
- `KipperParseFile`, which will be implemented in the NodeJS CLI implementation for Kipper

## [0.0.2] - 2021-11-23

### Added

- `oclif` environment with the appropriate tests
- `/test/module` for module specific tests using `mocha`
- `KipperErrorListener<Token>` for listening to `KipperParser` and `KipperLexer` errors
- `ParserFile` for implementing the stream that may be used for `KipperCompiler.parser()`

### Changed

- Updated file structure to separate `commands` (for `oclif`) and `compiler` (for the compiler source-code)

[unreleased]: https://github.com/Kipper-Lang/Kipper/compare/v0.11.0...HEAD
[0.11.0]: https://github.com/Kipper-Lang/Kipper/compare/v0.10.4...v0.11.0
[0.10.4]: https://github.com/Kipper-Lang/Kipper/compare/v0.10.3...v0.10.4
[0.10.3]: https://github.com/Kipper-Lang/Kipper/compare/v0.10.2...v0.10.3
[0.10.2]: https://github.com/Kipper-Lang/Kipper/compare/v0.10.1...v0.10.2
[0.10.1]: https://github.com/Kipper-Lang/Kipper/compare/v0.10.0...v0.10.1
[0.10.0]: https://github.com/Kipper-Lang/Kipper/compare/v0.9.2...v0.10.0
[0.9.2]: https://github.com/Kipper-Lang/Kipper/compare/v0.9.1...v0.9.2
[0.9.1]: https://github.com/Kipper-Lang/Kipper/compare/v0.9.0...v0.9.1
[0.9.0]: https://github.com/Kipper-Lang/Kipper/compare/v0.8.3...v0.9.0
[0.8.3]: https://github.com/Kipper-Lang/Kipper/compare/v0.8.2...v0.8.3
[0.8.2]: https://github.com/Kipper-Lang/Kipper/compare/v0.8.1...v0.8.2
[0.8.1]: https://github.com/Kipper-Lang/Kipper/compare/v0.8.0...v0.8.1
[0.8.0]: https://github.com/Kipper-Lang/Kipper/compare/v0.7.0...v0.8.0
[0.7.0]: https://github.com/Kipper-Lang/Kipper/compare/v0.6.1...v0.7.0
[0.6.1]: https://github.com/Kipper-Lang/Kipper/compare/v0.6.0...v0.6.1
[0.6.0]: https://github.com/Kipper-Lang/Kipper/compare/v0.5.0...v0.6.0
[0.5.0]: https://github.com/Kipper-Lang/Kipper/compare/v0.4.0...v0.5.0
[0.4.0]: https://github.com/Kipper-Lang/Kipper/compare/v0.3.0...v0.4.0
[0.3.0]: https://github.com/Kipper-Lang/Kipper/compare/v0.2.1...v0.3.0
[0.2.1]: https://github.com/Kipper-Lang/Kipper/compare/v0.2.0...v0.2.1
[0.2.0]: https://github.com/Kipper-Lang/Kipper/compare/v0.1.2...v0.2.0
[0.1.2]: https://github.com/Kipper-Lang/Kipper/compare/v0.1.1...v0.1.2
[0.1.1]: https://github.com/Kipper-Lang/Kipper/compare/v0.0.5...v0.1.1
[0.1.0]: https://github.com/Kipper-Lang/Kipper/compare/v0.0.5...v0.1.1
[0.0.5]: https://github.com/Kipper-Lang/Kipper/compare/v0.0.3...v0.0.5
[0.0.4]: https://github.com/Kipper-Lang/Kipper/compare/v0.0.3...v0.0.5
[0.0.3]: https://github.com/Kipper-Lang/Kipper/compare/v0.0.2...v0.0.3
[0.0.2]: https://github.com/Kipper-Lang/Kipper/tags/v0.0.2<|MERGE_RESOLUTION|>--- conflicted
+++ resolved
@@ -17,7 +17,9 @@
 [`next` tag release](https://www.npmjs.com/package/kipper?activeTab=versions), which will include the specified changes.
 
 ### Added
-- Added semantic checking and code generation for classes, class methods, class properties and class constructors ([#665](https://github.com/Kipper-Lang/Kipper/issues/665))
+
+- Added semantic checking and code generation for classes, class methods, class properties and class constructors.
+  ([#665](https://github.com/Kipper-Lang/Kipper/issues/665))
 - Added semantic checking and code generation for object literals and object properties.
   ([#526](https://github.com/Kipper-Lang/Kipper/issues/526))
 - Implemented internal representation for custom types such as objects, interfaces and classes. This change means that
@@ -30,11 +32,8 @@
   ([#584](https://github.com/Kipper-Lang/Kipper/issues/584))
 - Implemented internal generic spread argument `T...`, which allows multiple arguments to be passed to a single
   parameter inside of a generic type specifier.
-<<<<<<< HEAD
 - Implemented constant `NaN`, which represents the `NaN` value in JavaScript (Not a Number).
-  ([#671](https://github.com/Kipper-Lang/Kipper/issues/671))
-=======
->>>>>>> 91171070
+	([#671](https://github.com/Kipper-Lang/Kipper/issues/671))
 - New module:
   - `semantics/runtime-built-ins`, which contains runtime built-in functions, variables and types.
   - `semantics/runtime-internals`, which contains the runtime internal functions.
