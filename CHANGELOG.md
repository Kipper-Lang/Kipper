--- conflicted
+++ resolved
@@ -51,13 +51,10 @@
 
 - Redeclaration bug causing an `InternalError` after calling the compiler
   ([#462](https://github.om/Luna-Klatzer/Kipper/issues/462)).
-<<<<<<< HEAD
+- Compiler argument bug in `KipperCompiler`, where `abortOnFirstError` didn't precede `recover`, meaning that instead 
+  of an error being thrown the failed result was returned (As defined in the `recover` behaviour, which is incorrect).
 - Bug of invalid underline indent in error traceback.
 	([#434](https://github.com/Luna-Klatzer/Kipper/issues/434)).
-=======
-- Compiler argument bug in `KipperCompiler`, where `abortOnFirstError` didn't precede `recover`, meaning that instead 
-  of an error being thrown the failed result was returned (As defined in the `recover` behaviour, which is incorrect).
->>>>>>> a9243a90
 
 ### Deprecated
 
