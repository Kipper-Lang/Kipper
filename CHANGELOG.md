# Kipper Compiler Changelog

All notable changes to this project will be documented in this file.

The format is based on [Keep a Changelog](https://keepachangelog.com/en/1.0.0/), and this project adheres
to [Semantic Versioning](https://semver.org/spec/v2.0.0.html).

## [Unreleased]

<details>
<summary>Show unreleased changes</summary>

Note that all changes categorised under [Unreleased](#unreleased) are UNSTABLE changes, which MAY be released in the
next version. These should not be considered guaranteed changes for the next release of Kipper.

To use development versions of Kipper download the
[`next` tag release](https://www.npmjs.com/package/kipper?activeTab=versions), which will include the specified changes.

### Added

<<<<<<< HEAD
- New function:
  - `ensureScopeDeclarationAvailableIfNeeded`, which ensures that a scope declaration is available if needed. This
  	is used during the semantic analysis/type checking of a declaration statement, which may need the scope 
		declaration object during the processing.
=======
- New field:
  - `KipperError.programCtx`, which contains, if `KipperError.tracebackData.errorNode` is not undefined, the program
    context of the error.
>>>>>>> fa8d30e3

### Changed

### Fixed

<<<<<<< HEAD
- Redeclaration bug causing an `InternalError` after calling the compiler
	([#462](https://github.om/Luna-Klatzer/Kipper/issues/462)).
=======
- Compiler argument bug in `KipperCompiler`, where `abortOnFirstError` didn't precede `recover`, meaning that instead
  of an error being thrown the failed result was returned (As defined in the `recover` behaviour, which is incorrect).
>>>>>>> fa8d30e3

### Deprecated

### Removed

</details>

## [0.10.1] - 2023-02-21

### Fixed

- Bug causing the compiler to not detect the expected useless statement warning for a useless arithmetic
  expression. ([#426](https://github.com/Luna-Klatzer/Kipper/issues/426)).

## [0.10.0] - 2023-02-19

### Added

- Added full support for custom-defined functions, function arguments, function return evaluation, function
  scopes/argument referencing and return-value code branch
  inspection. ([#183](https://github.om/Luna-Klatzer/Kipper/issues/183)).
- Implemented while-loop iteration statements ([#268](https://github.com/Luna-Klatzer/Kipper/issues/268)).
- Implemented for-loop iteration statements ([#270](https://github.com/Luna-Klatzer/Kipper/issues/270)).
- JavaScript compilation target with a new monorepo package called `@kipper/target-js`, which implements the semantic
  analysis and code generation for JavaScript, and provides the class `KipperJavaScriptTarget` (`TargetTS` available
  as alias), which can be used as the target in
  the `CompileConfig`. ([#208](https://github.com/Luna-Klatzer/Kipper/issues/208)).
- Standalone web-module package called `@kipper/web`, which from now on will provide the `kipper-standalone.js` script
  that can be used in a web-application. This also bundles `@kipper/target-js` and `@kipper/target-ts`, which can be
  also accessed using the identifiers `KipperJS` and `KipperTS` in the web environment.
  ([#86](https://github.com/Luna-Klatzer/Kipper/issues/86)).
- Implemented arithmetic assignment operators `+=`, `-=`, `*=`, `%=` and `/=`
  ([#273](https://github.com/Luna-Klatzer/Kipper/issues/273)).
- Support for unary and postfix increment and decrement (`++`, `--`) expressions
  ([#272](https://github.com/Luna-Klatzer/Kipper/issues/272)).
- Implemented member-access expressions using bracket and slice notation (`[]`, `[:]`), which can be used to access
  specific elements of a string (In the future, this will also be used to access elements of arrays and objects).
  ([#372](https://github.com/Luna-Klatzer/Kipper/issues/372)).
- Support for single-line comments separated by a newline char.
  ([#400](https://github.com/Luna-Klatzer/Kipper/issues/400)).
- Implemented new built-in function `len()`, which returns the length of a string (In the future also arrays).
  ([#411](https://github.com/Luna-Klatzer/Kipper/issues/411)).
- Support for jump statements `continue` and `break` for iteration statements.
  ([#269](https://github.com/Luna-Klatzer/Kipper/issues/269)).
- New built-in variable `__name__` returning the name of the current file. This also includes general support for
  built-in variables in the compiler.
  ([#412](https://github.com/Luna-Klatzer/Kipper/issues/412)).
- New built-in Kipper type `null` and `undefined`, and support for the constant identifier `void`, `null` and
  `undefined`.
- Finished implementation of warning reporting system and added warning for useless expression statements.
  ([#413](https://github.com/Luna-Klatzer/Kipper/issues/413)).
- New Kipper CLI flag `-t/--target` to specify the target to use for a compilation or execution.
- Use of `"use strict";` in the TypeScript target to enforce the use of strict mode during runtime.
- New generic parameter `TypeSemantics` to `ASTNode`, which defines the type data that the AST Node should
  evaluate during type checking.
- New CLI flags for commands `run` and `compile`:
  - `--log-timestamp`, which enables timestamps for the log messages.
  - `--recover`, which enables error recovery for the Kipper compiler.
  - `--abort-on-first-error`, which aborts the compilation on the first compiler error that is encountered.
- New errors/warnings:
  - `MissingFunctionBodyError`, which is thrown when a function declaration is missing a body (compound statement).
  - `LexerOrParserSyntaxError`, which is thrown when the lexer or parser encounters a syntax error.
  - `IdentifierAlreadyUsedByParameterError`, which is thrown when an identifier is already used by a parameter in
    the same scope or any parent scope.
  - `ExpressionNotCallableError`, which is thrown when an expression is not callable, despite it being used in a call
    expression.
  - `IncompleteReturnsInCodePathsError`, which is thrown whenever a non-void function has code paths that do not return
    a value.
  - `ReturnStatementError`, which is thrown whenever a return statement is used outside a function.
  - `InvalidUnaryExpressionOperandError`, which is thrown whenever a unary expression is used with an invalid operand.
  - `UndefinedDeclarationCtxError`, which is thrown when the declaration context of a declaration is undefined. (This is
    an internal error that happens if the declaration context is accessed too early e.g. before its creation.)
  - `TypeNotCompilableError`, which is thrown when an invalid/undefined type is cast to a compilable type, despite it
    being invalid. (This is an internal error that happens if the type is cast during compilation despite it having
    errored during semantic analysis/type checking.)
  - `InvalidKeyTypeError`, which is thrown when an expression with an invalid type is used as a key/index to access
    an object-like or array-like.
  - `ValueNotIndexableTypeError`, which is thrown when a value is not indexable (not object-like), despite it being used
    in a member access expression.
  - `MissingRequiredSemanticDataError`, which is a specific internal error used to indicate that a specified node is
    missing required semantic data from another node and as a result failed to process itself.
  - `UselessExpressionStatementWarning`, which is reported when an expression statement is used without any side-effects
    and as such does not have any effect on the program.
- New classes/interfaces:
  - `KipperWarning`, which is a subclass of `KipperError` that is used to indicate a warning.
    This replaces the use of `KipperError` for warnings.
  - `ReturnStatement`, which is a subclass of `Statement` that represents a return statement. This is not anymore
    included in the `JumpStatement` class.
  - `FunctionScope`, which is a subclass of `Scope` that represents a function scope with registered parameters.
  - `UndefinedCustomType`, which represents an invalid/undefined type that was created by the user, but is not
    defined in the program. This is used to allow error recovery and continue even with an invalid type during type
    checking, and let the type checker know to ignore type checks with references of this type.
  - `Type`, which is an abstract base class for defining a wrapper class for a Kipper type during semantic analysis and
    type checking.
  - `UncheckedType`, which is an implementation of `Type` and represents a raw specified type during semantic analysis.
  - `CheckedType`, which is an implementation of `Type` and represents a checked type during type checking, which also
    handles compatibility and error recovery for undefined types.
  - `MemberAccessExpression`, which is a subclass of `Expression` that represents a member access expression (Antlr4
    rule `memberAccessExpression`).
  - `AnalysableASTNode`, which represents an AST node that can be semantically processed. This class was created as
    a parent class for `CompilableASTNode`, as a way to split up the semantic analysis and code generation.
  - `KipperWarningIssuer`, which is a class similar to `KipperSemanticChecker` and checks for certain conditions and
    reports warnings if they are met.
  - `ScopeNode<T>`, which is an interface representing an AST node that implements its own local scope. This means that
    the definitions of its children, will be stored in the `innerScope` field of the class implementation.
  - `SymbolTable`, which implements the basic functionality of a symbol table containing the metadata for a scope.
  - `MemberAccessExpressionSemantics`, which represents the semantics for `MemberAccessExpression`.
  - `MemberAccessExpressionTypeSemantics`, which represents the type semantics for `MemberAccessExpression`.
  - `TargetAnalysableNode`, which represents an AST node that has a target-specific semantic analysis function.
  - `TargetCompilableNode`, which represents an AST node that has a target-specific code generation function.
  - `ASTNodeFactory`, which represents a basic factory for creating AST nodes.
  - `InternalFunctionArgument`, which represents an internal function argument.
  - `InternalReference<T>`, which represents an indirect reference to an internal function by the user. This is
    primarily used to keep track of the internal functions that are used in the program, and to generate them in the
    target code.
- New functions:
  - `KipperTargetCodeGenerator.setUp()`, which should generate SetUp code for the specified target.
  - `KipperTargetCodeGenerator.wrapUp()`, which should generate WrapUp code for the specified target.
  - `ASTNode.getTypeSemanticData()`, which returns the type semantics if they are defined, otherwise throws an
    `UndefinedSemanticsError`.
  - `CompilableASTNode.semanticTypeChecking()`, which performs type checking for the AST node and its children nodes.
    This is called in the function `RootASTNode.semanticAnalysis` after `CompilableASTNode.semanticAnalysis()`.
  - `CompilableASTNode.wrapUpSemanticAnalysis()`, which performs wrap-up semantic analysis for the target of the AST
    node.
    This is called in the function `RootASTNode.semanticAnalysis` after `CompilableASTNode.semanticTypeChecking()`.
  - `Scope.getReferenceRecursively()`, which tries to evaluate a reference recursively in the scope and its parent
    scopes.
  - `KipperTypeChecker.validReturnStatement()`, which ensures that a return statement is only used inside a function.
  - `KipperTypeChecker.checkMatchingTypes()`, which checks if the two specified types are matching.
  - `KipperTypeChecker.referenceCallable()`, which asserts that the specified reference is a callable function.
  - `KipperTypeChecker.validReturnCodePathsInFunctionBody()`, which ensures that all code paths of a non-void
    function return a proper value.
  - `KipperSemanticChecker.identifierNotUsed()`, which asserts that the specified identifier is unused in the
    specified scope and can be used for a new declaration.
  - `KipperSemanticChecker.getReturnStatementParent()`, which evaluates the parent function for a return statement.
  - `KipperSemanticChecker.refTargetDefined()`, which asserts that the specified reference is defined and can be used.
  - `KipperSemanticChecker.validFunctionBody()`, which ensures the body of a function is a compound statement.
  - `CompilableASTNode.addError()`, which adds an error to the list of errors caused by the node.
  - `removeBraces()` for removing braces due to formatting reasons.
  - `CompilableASTNode.recursivelyCheckForWarnings()`, which recursively calls all children's `checkforWarnings()`
    functions as well as the function of the parent instance.
  - `shouldRecoverFromError()` and `handleSemanticError()` in `handle-error.ts`.
  - `AnalysableASTNode.semanticallyAnalyseChildren()`, which semantically analyses all children nodes of the AST node.
  - `AnalysableASTNode.semanticallyTypeCheckChildren()`, which semantically type checks all children nodes of the AST
    node.
  - `AnalysableASTNode.targetSemanticallyAnalyseChildren()`, which semantically analyses all children nodes of the AST
    node for the target.
  - `AnalysableASTNode.ensureSemanticallyValid()`, which throws a `MissingRequiredSemanticDataError` in case that the
    specified node failed during semantic analysis. This is used by other nodes to ensure that the node is valid and
    its data can be safely accessed.
  - `AnalysableASTNode.ensureTypeSemanticallyValid()`, which throws a `MissingRequiredSemanticDataError` in case that
    the specified node failed during type checking. This is used by other nodes to ensure that the node is valid and
    its data can be safely accessed.
  - `KipperSemanticChecker.getJumpStatementParent()`, which evaluates the parent iteration statement for a jump statement.
  - `KipperProgramContext.registerBuiltInFunctions()`, which registers one or more built-in functions.
  - `KipperProgramContext.registerBuiltInVariables()`, which registers one or more built-in variables.
  - `KipperProgramContext.clearBuiltInFunctions()`, which clears the list of built-in functions.
  - `KipperProgramContext.clearBuiltInVariables()`, which clears the list of built-in variables.
  - `KipperProgramContext.getBuiltInVariable()`, which returns the built-in variable with the specified name if found.
  - `KipperProgramContext.builtInFunctionReferences`, which stores all the references to built-in functions.
  - `KipperProgramContext.builtInVariableReferences`, which stores all the references to built-in variables.
- New types:
  - `TypeData`, which represents the type data of an `ASTNode`.
  - `NoTypeSemantics`, which hints that an `ASTNode` has no type semantic data.
  - `TargetSetUpCodeGenerator`, which represents a function that generates SetUp code for a Kipper file.
  - `TargetWrapUpCodeGenerator`, which represents a function that generates WrapUp code for a Kipper file.
  - `KipperEqualAssignOperator`, which represents the equal assignment operator (`=`).
  - `KipperAssignOperator`, which represents all available assignment operators.
  - `KipperArithmeticAssignOperator`, which represents all available arithmetic assignment operators.
  - `KipperArg`, which represents a function argument. Alias for `KipperParam`.
  - `KipperParam`, which represents a function parameter.
  - `JmpStatementType`, which represents all possible jump statement types e.g. `break` and `continue`.
  - `ASTDeclarationKind`, which is a union type of all possible `ParserASTNode.kind` values for a `Declaration` AST
    node.
  - `ASTExpressionKind`, which is a union type of all possible `ParserASTNode.kind` values for a `Expression` AST
    node.
  - `ASTStatementKind`, which is a union type of all possible `ParserASTNode.kind` values for a `Statement` AST
    node.
  - `ASTConstantExpressionKind`, which is a union type of all possible `ParserASTNode.kind` values for a
    `ConstantExpression` AST node.
  - `ParserConstantExpressionContext`, which is a union type of all possible `ParserASTNode.antlrRuleCtx` values
    for a `ConstantExpression` AST node.
  - `ASTTypeSpecifierExpressionKind`, which is a union type of all possible `ParserASTNode.kind` values for a
    `TypeSpecifierExpression` AST node.
  - `ParserTypeSpecifierExpressionContext`, which is a union type of all possible `ParserASTNode.antlrRuleCtx`
    values for a `TypeSpecifierExpression` AST node.
  - `ASTUnaryExpressionKind`, which is a union type of all possible `ParserASTNode.kind` values for a
    `UnaryExpression` AST node.
  - `ParserUnaryExpressionContext`, which is a union type of all possible `ParserASTNode.antlrRuleCtx` values for a
    `UnaryExpression` AST node.
  - `ASTComparativeExpressionKind`, which is a union type of all possible `ParserASTNode.kind` values for a
    `ComparativeExpression` AST node.
  - `ParserComparativeExpressionContext`, which is a union type of all possible `ParserASTNode.antlrRuleCtx` values for
    a `ComparativeExpression` AST node.
  - `ConstructableASTStatementClass`, which is a union type of all possible `Statement` AST node classes.
  - `ASTLogicalExpressionKind`, which is a union type of all possible `ParserASTNode.kind` values for a
    `LogicalExpression` AST node.
  - `ParserLogicalExpressionContext`, which is a union type of all possible `Parserement` AST node classes.
  - `ConstructableASTExpressionClass`, which is a union type of all possible `Expression` AST node classes.
  - `ConstructableASTDeclarationClass`, which is a union type of all possible `Declaration` AST node classes.
  - `ConstructableASTNodeClass`, which is a union type of all possible `ASTNode` AST node classes.
  - `ConstructableASTStatement`, which is a union type of all possible `Statement` AST node instances.
  - `ConstructableASTExpression`, which is a union type of all possible `Expression` AST node instances.
  - `ConstructableASTDeclaration`, which is a union type of all possible `Declaration` AST node instances.
  - `ConstructableASTNode`, which is a union type of all possible `ASTNode` AST node instances.
  - `ASTKind`, which represents a union of all AST node kind values that can be used to map a KipperParser rule context
    to an AST node. This is the type representing all values from `ParserASTMapping`.
  - `ConstructableASTKind`, which is the same as `ASTKind`, but removes any kind value that does not have a
    corresponding AST node class.
  - `KipperReferenceableFunction`, which represents a function that can be referenced by a `FunctionCallExpression`.
  - `ASTNodeParserContext`, which represents a union of all possible `ParserASTNode.antlrRuleCtx` values implemented
    in the `KipperParser` that have a corresponding AST node class.
- New fields/properties:
  - `CompileConfig.recover`, which if set enables compiler error recovery.
  - `CompileConfig.abortOnFirstError`, which changes the compiler error handling behaviour and makes it
    abort on the first error encountered. This overwrites `recover` per default.
  - `RootASTNode.target`, which returns the `KipperCompileTarget` of the program ctx the root AST node is in.
  - `RootASTNode.codeGenerator`, which returns the `KipperTargetCodeGenerator` of the program ctx the root AST node is
    in.
  - `RootASTNode.semanticAnalyser`, which returns the `KipperTargetSemanticAnalyser` of the program ctx the root AST
    node is in.
  - `ASTNode.typeSemantics`, which contains the type data for an ASTNode that was evaluated during type checking.
  - `ScopeFunctionDeclaration.typeData`, which returns the type data of the function AST node.
  - `ScopeVariableDeclaration.typeData`, which returns the type data of the variable AST node.
  - `ScopeVariableDeclaration.valueWasUpdated`, which returns true if the variable was updated after its initial
    declaration.
  - `ScopeDeclaration.isDefined`, which is an abstract field that returns whether the scope declaration was defined
    during its declaration.
  - `ScopeDeclaration.hasValue`, which is an abstract field that returns whether the scope declaration has a value set.
  - `FunctionDeclaration.innerScope`, which returns the inner scope of the function declaration. This can be used before
    semantic analysis, though will return undefined if it encounters any error.
  - `TracebackMetadata.errorNode`, which contains the error node that caused the error.
  - `CompilableASTNode.errors` and `RootASTNode.errors`, which returns all errors caused by this node and or its
    children.
  - `KipperProgramContext.hasFailed`, `CompilableASTNode.hasFailed`, `RootASTNode.hasFailed`, which returns true if the
    node or any of its children have failed to be processed during semantic analysis or type checking.
  - `Scope.parent`, which returns the parent scope of the scope. This is used to recursively evaluate references in all
    parent scopes.
  - `ParserASTNode.kind`, which returns the kind of the parser AST node. This returns the `KipperParser` rule number, as
    defined by `KipperParser.RULE_*`.
  - `StatementASTNodeFactory.statementMatchTable`, which returns the match table for the statement AST node factory.
  - `ExpressionASTNodeFactory.expressionMatchTable`, which returns the match table for the expression AST node factory.
  - `DeclarationASTNodeFactory.declarationMatchTable`, which returns the match table for the declaration AST node factory.
  - `CompileConfig.builtInFunctions`, which overwrites the built-in functions of the target.
  - `CompileConfig.extendBuiltInFunctions`, which adds new built-in functions to the target.
  - `CompileConfig.builtInVariables`, which overwrites the built-in variables of the target.
  - `CompileConfig.extendBuiltInVariables`, which adds new built-in variables to the target.
  - `Expression.hasSideEffects`, which returns true if the expression has side effects and as such affects the state of
    the program. This is primarily used for reporting warnings.
- New constants:
  - `kipperNullType`, which represents the Kipper null type.
  - `kipperUndefinedType`, which represents the Kipper undefined type.
  - `ParserASTMapping`, which is a special mapping object used to get the AST kind number for a `KipperParser` rule ctx
    instance.
  - `kipperRuntimeBuiltInVariables`, which contains the built-in variables of the Kipper runtime.

### Changed

- Moved TypeScript target from the core package to a new monorepo package called `@kipper/target-ts`, which implements
  the semantic analysis and code generation for TypeScript, and provides the class `KipperTypeScriptTarget`
  (`TargetTS` available as alias), which can be used as the target in the `CompileConfig`.
- Updated behaviour of the Compiler semantic analysis and implemented a basic error recovery system.
  ([#198](https://github.com/Luna-Klatzer/Kipper/issues/198))
- Updated behaviour of Kipper Compiler semantic analysis and separated primary semantic analysis, type checking and
  target-specific semantic analysis into their own processing steps. (E.g. First, all AST nodes are semantically
  analysed, then type checked and semantically analysed for the target language)
- Updated the built-in functions' generation behaviour, by making every built-in function be defined inside the global
  variable `__kipper` and the global object property `globalThis.__kipper`. This means that the functions are directly
  bound to the JS runtime and any function definition in the generated file is placed after the initial evaluation
  of the global scope.
- Updated the function call syntax and made the `call` keyword optional. This allows for simplified function calls,
  such as `print("Hello world!");`.
- Default error identifier is now just `Error` instead of `KipperError`.
- Migrated the internal storage of `Scope` and its implementing classes to a hashmap implementation.
- Updated types of `CompilableASTNode` functions `primarySemanticAnalysis`, `primarySemanticTypeChecking` and
  `targetSemanticAnalysis` and made them possibly undefined if there is nothing to check. This is to improve
  performance and not call an async function unnecessarily.
- Allowed the use of function declarations inside nested scopes (e.g. inside a function body or compound statement).
- Split grammar file `Kipper.g4` into `KipperLexer.g4` and `KipperParser.g4`.
- Updated factory system for `StatementASTNodeFactory`, `DeclarationASTNodeFactory` and `ExpressionASTNodeFactory` to
  use a mapping table instead of a switch statement for better readability and accessibility. This also allows for
  easier extension of the factory system. The `create` function is now instance-based (not static anymore) as well.
- Constructor in `KipperParseStream` to allow either an `CharPointCharStream` or a `string` as input, but not
  allow a mismatch content between the two.
- Cleaned up structure in `KipperFileASTGenerator` (previously `KipperFileListener`) and removed unnecessary code.
- Renamed:
  - `EvaluatedCompileOptions` to `EvaluatedCompileConfig`.
  - `UnableToDetermineMetadataError` to `UndefinedSemanticsError`.
  - `ReadOnlyAssignmentTypeError` to `ReadOnlyWriteTypeError`.
  - `InvalidAssignmentTypeError` to `AssignmentTypeError`.
  - `InvalidArgumentTypeError` to `ArgumentTypeError`.
  - `InvalidArithmeticOperationTypeError` to `ArithmeticOperationTypeError`.
  - `InvalidReturnTypeError` to `FunctionReturnTypeError`.
  - `UndefinedIdentifierError` to `UndefinedReferenceError`.
  - `UnknownIdentifierError` to `UnknownReferenceError`.
  - `FunctionDeclarationSemantics.args` to `params`.
  - `KipperTypeChecker.argumentTypesMatch` to `validArgumentValue`.
  - `ListPrimaryExpression` to `ArrayLiteralPrimaryExpression`.
  - `FunctionCallPostfixExpression` to `FunctionCallExpression`.
  - `antlrDefinitionCtxType` to `ParserDeclarationCtx`.
  - `antlrExpressionCtxType` to `ParserExpressionCtx`.
  - `antlrStatementCtxType` to `ParserStatementCtx`.
  - `ParserExpressionCtx` to `ParserExpressionContext`.
  - `ParserStatementCtx` to `ParserStatementContext`.
  - `ParserDeclarationCtx` to `ParserDeclarationContext`.
  - `KipperFileListener` to `KipperFileASTGenerator`.
  - `KipperProgramContext.addError` to `reportError`.
  - `kipperRuntimeBuiltIns` to `kipperRuntimeBuiltInFunctions`.
  - `kipperInternalBuiltIns` to `kipperInternalBuiltInFunctions`.
- Moved:
  - Function `KipperSemanticsAsserter.getReference` to class `KipperSemanticChecker`.
  - Function `KipperSemanticsAsserter.getExistingReference` to class `KipperSemanticChecker`.
  - Function `indentLines` to file `tools.ts` of `@kipper/target-js`.
  - Function `CompilableASTNode.semanticAnalysis` to `AnalysableASTNode`.
  - Function `CompilableASTNode.semanticTypeChecking` to `AnalysableASTNode`.
  - Function `CompilableASTNode.wrapUpSemanticAnalysis` to `AnalysableASTNode`.
  - Function `CompilableASTNode.recursivelyCheckForWarnings` to `AnalysableASTNode`.
  - Function `CompilableASTNode.recursivelyCheckForWarnings` to `AnalysableASTNode`.
  - Abstract Function `CompilableASTNode.primarySemanticAnalysis` to `AnalysableASTNode`.
  - Abstract Function `CompilableASTNode.primarySemanticTypeChecking` to `AnalysableASTNode`.
  - Abstract Function `CompilableASTNode.checkForWarnings` to `AnalysableASTNode`.
  - Field `CompilableASTNode.programCtx` to `AnalysableASTNode`.
  - Field `CompilableASTNode.compileConfig` to `AnalysableASTNode`.
  - Field `CompilableASTNode.errors` to `AnalysableASTNode`.
  - Field `CompilableASTNode.addError` to `AnalysableASTNode`.
  - Field `CompilableASTNode.hasFailed` to `AnalysableASTNode`.

### Fixed

- Multiple reference and declaration bugs, which resulted in invalid handling of declarations and assignments
  to undefined variables and allowed the referencing of variables that were not defined or had no value set.
- Grammar bug which didn't allow the representation of empty lists (e.g. `[]`).
- Multiple reference and declaration bugs, which resulted in invalid handling of declarations and assignments
  to undefined variables and allowed the referencing of variables that were not defined or had no value set.
- Grammar bug which didn't allow the representation of empty lists (e.g. `[]`).
- A bug where using a `KipperParseStream` multiple times would result in the `CodePointCharStream` being empty.
- Grammar bug not allowing an empty statement (`;`) in a compound statement.

### Removed

- Kipper CLI command `update`, as it was not needed since there are no plans to deploy S3 distributions of Kipper.
- `KipperError.isWarning`, which has been replaced by the new class `KipperWarning`.
- `KipperCharType` (`char`) and its grammar implementation, meaning all string types from now on will only be of type
  `str`. This also means that the single-quote character `'` can from now also be used for string literals and
  f-strings with the same behaviour as the regular double-quoted character `"`.
- `KipperReturnType` and `kipperReturnTypes`, as they are always identical to the `KipperType` and `kipperTypes`
  respectively.
- `FunctionReturnTypeError`, as it is obsolete since all return types are valid.
- The following fields:
  - `Scope.functions` (replaced by hash-map implementation of `Scope`).
  - `Scope.variables` (replaced by hash-map implementation of `Scope`).
  - `Scope.getVariable` (replaced by hash-map implementation of `Scope`).
  - `Scope.getFunction` (replaced by hash-map implementation of `Scope`).
  - `KipperError.antlrCtx`, as it was replaced by `TracebackMetadata.errorNode`.
  - `KipperTypeChecker.validReturnType`, as it is obsolete due to the absence of `KipperReturnType`.
- The following functions:
  - `KipperFileASTGenerator.handleIncomingDeclarationCtx` (removed in clean-up).
  - `KipperFileASTGenerator.handleIncomingStatementCtx` (removed in clean-up).
  - `KipperFileASTGenerator.handleExitingStatementOrDefinitionCtx` (removed in clean-up).
  - `KipperFileASTGenerator.handleIncomingExpressionCtx` (removed in clean-up).
  - `KipperFileASTGenerator.handleExitingExpressionCtx` (removed in clean-up).
  - `KipperProgramConext.builtInReferences` (replaced by `builtInFunctionReferences` and `builtInVariableReferences`).
  - `KipperProgramConext.registerBuiltIns` (replaced by `registerBuiltInFunctions` and `registerBuiltInVariables`).
  - `CompileConfig.builtIns` (replaced by `builtInFunctions` and `builtInVariables`).
  - `CompileConfig.extendBuiltIns` (replaced by `extendBuiltInFunctions` and `extendBuiltInVariables`).
- Parser rule `arraySpecifierExpression` (`ArraySpecifierExpression`), which was made obsolete with the addition of
  `bracketNotationMemberAccessExpression` (`BracketNotationMemberAccessExpression`).

## [0.9.2] - 2022-07-23

### Changed

- Fixed traceback bug for re-declarations inside compound statements generating an invalid error message and traceback.
  ([#240](https://github.com/Luna-Klatzer/Kipper/issues/240))
- Updated Kipper compiler error message.

## [0.9.1] - 2022-06-29

### Changed

- Fixed invalid traceback underline formatting for Kipper errors.
- Updated error messages in multiple Kipper errors.

## [0.9.0] - 2022-06-26

### Added

- Entry point file for the root package `kipper`, which exports `@kipper/core` allowing the `kipper`
  package to be used in projects.
- Syntax support and code generation for if, else-if and else statements
  ([#182](https://github.com/Luna-Klatzer/Kipper/issues/182)).
- Code generation of expression lists (e.g. expression statements containing multiple child expressions)
  ([#173](https://github.com/Luna-Klatzer/Kipper/issues/173)).
- Code generation for tangled expressions.
  ([#203](https://github.com/Luna-Klatzer/Kipper/issues/203))
- Comparative and relational expressions, which allow for logical operations and comparisons on expressions. List of all
  supported operators, which can be used between two expressions.
  - `!=` (Not Equal Operator)
  - `==` (Equal Operator)
  - `>` (Greater than Operator)
  - `>=` (Greater or equal to Operator)
  - `<` (Less than Operator)
  - `<=` (Less or equal to Operator)
- Logical expressions, which allow for the chaining and combination of expressions and conditions. List of all available
  supported operators, which can be used between two expressions/conditions:
  - `&&` (Logical And Operator)
  - `||` (Logical Or Operator)
- Operator modified expressions, which allow for the modification of an expression using a specific operator. List
  of all supported operators:
  - `!` (Logical NOT Operator)
  - `+` (Plus Operator)
  - `-` (Minus Operator)
- Partial support for compiler warnings by allowing `KipperError` instances to be warnings if `isWarning` is set to
  true and implementing AST-based checks for warnings using the new function `CompilableASTNode.checkForWarnings()`.
  ([#199](https://github.com/Luna-Klatzer/Kipper/issues/199))
- New flag `-w/--warnings` in the commands `compile`, `run` and `analyse`, which enables logger warnings.
  ([#199](https://github.com/Luna-Klatzer/Kipper/issues/199))
- Support for hex, binary and octal numbers. (Only minor changes, as previously the syntax for binary, octal and
  hex numbers was already added.) ([#184](https://github.com/Luna-Klatzer/Kipper/issues/184))
- New errors:
  - `InvalidRelationalComparisonTypeError`, which is thrown whenever a relational comparison is used with types that
    are not comparable.
  - `InvalidUnaryExpressionTypeError`, which is thrown whenever a unary expression has an operand with an invalid type.
- New classes:
  - `IfStatement`, which represents if, if-else and else statements. Chained if, else-if and else statements are
    structured like a tree, where the top if statement represents the root and each following if statement is a
    section/branch of the tree.
  - `TypeSpecifierExpression`, which is an abstract class used to provide the commonality between the
    different type specifier expressions.
  - `ComparativeExpression`, which is an abstract class used to provide the commonality between the
    different comparative expressions.
  - `LogicalExpression`, which is an abstract class used to provide the commonality between the
    different logical expressions.
  - `UnaryExpression`, which is an abstract class used to provide the commonality between the
    different unary expressions.
  - `SwitchStatement`, which represents a switch selection statement.
  - `DefinitionASTNodeFactory`, which is a factory that creates a definition instance based on
    a `antlrRuleCtx`.
  - `ExpressionASTNodeFactory`, which is a factory that creates an expression instance based on
    a `antlrRuleCtx`.
  - `StatementASTNodeFactory`, which is a factory that creates a statement instance based on
    a `antlrRuleCtx`.
- New types:
  - `KipperUnaryOperator`
  - `KipperLogicalAndOperator`
  - `KipperLogicalOrOperator`
  - `KipperLogicalOperator`
  - `KipperEqualityOperator`
  - `KipperRelationalOperator`
  - `KipperComparativeOperator`
  - `KipperUnaryModifierOperator`
  - `KipperIncrementOrDecrementOperator`
  - `KipperNegateOperator`
  - `KipperSignOperator`
- New constants:
  - `kipperUnaryOperators`
  - `kipperLogicalAndOperator`
  - `kipperLogicalOrOperator`
  - `kipperLogicalOperator`
  - `kipperEqualityOperators`
  - `kipperRelationalOperators`
  - `kipperComparativeOperators`
  - `kipperIncrementOrDecrementOperators`
  - `kipperNegateOperators`
  - `kipperSignOperators`
- New interfaces:
  - `IfStatementSemantics`, which contains the semantic data of an if-statement.
  - `ComparativeExpressionSemantics`, which defines the semantic data of a comparative expression.
  - `LogicalExpressionSemantics`, which defines the semantics of a logical expression.
  - `UnaryExpressionSemantics`, which defines the base semantics for every unary expression.
  - `TracebackMetadata`, which defines the required data for a full traceback in a `KipperError`.
- New functions:
  - `CompilableASTNode.checkForWarnings()`, which checks for warnings in an AST Node.
  - `KipperTypeChecker.validRelationalExpression()`, which ensures a `RelationalExpression` is semantically valid.
  - `KipperTypeChecker.validUnaryExpression()`, which ensures a `UnaryExpression` is semantically valid.
  - `KipperProgramContext.addWarning()`, which adds a warning to the program context.
  - `KipperLogger.reportWarning()`, which reports a warning with its traceback to the consoles.
- New fields/properties:
  - `CompileConfig.warnings`, which if set to true enables warnings and stores them in `KipperCompileResult.warnings`.
  - `EvaluatedCompileOptions.warnings`, which if set to true enables warnings and stores them in
    `KipperCompileResult.warnings`.
  - `KipperCompileResult.warnings`, which contains a list of all warnings that were found during the compilation of a
    program.
  - `KipperError.isWarning`, which if true defines the error as non-fatal warning that does not prevent the
    compilation from continuing.
  - `KipperProgramContext.warnings`, which contains all warnings that have been found in the program.
  - `KipperLogger.reportWarnings`, which if set to true will report warnings to the console.
  - `KipperProgramContext.reportWarnings`, which if set to true will run warning checks on the AST nodes of the program.

### Changed

- Moved `KipperSemanticChecker.arithmeticExpressionValid()` to `KipperTypeChecker` and renamed it to
  `validArithmeticExpression()`.
- Renamed Antlr4 rule `singleTypeSpecifier` to `identifierTypeSpecifier` and its associated
  class to `IdentifierTypeSpecifierExpression`.
- Renamed:
  - `SingleTypeSpecifierExpression` to `IdentifierTypeSpecifierExpression`.
  - `ParserASTNode.getTokenChildren()` to `getAntlrRuleChildren()`.
  - `Scope.localVariables` to `variables`.
  - `Scope.localFunctions` to `functions`.
- Updated logging messages and shortened them to be more concise.

### Removed

- Deprecated and replaced functions:
  - `getDefinitionInstance`, which was replaced with `DefinitionASTNodeFactory`.
  - `getExpressionInstance`, which was replaced with `ExpressionASTNodeFactory`.
  - `getStatementInstance`, which was replaced with `StatementASTNodeFactory`.

## [0.8.3] - 2022-06-18

### Added

- New errors:
  - `ReadOnlyAssignmentTypeError`, which is thrown whenever a read-only (constant) variable is being
    assigned to.
  - `InvalidAssignmentTypeError`, which is thrown whenever an assignment has mismatching types that
    are not compatible.
  - `UndefinedConstantError`, which is thrown whenever a constant declaration is not defined. (Constants
    may not be undefined).

### Changed

- Fixed const assignment bug [#188](https://github.com/Luna-Klatzer/Kipper/issues/188), which allowed assignments to
  read-only (constant) variables.
- Fixed invalid identifier translation of built-in references in the TypeScript target.
- Renamed:
  - `KipperProgramContext.registerGlobals()` to `registerBuiltIns`.
  - `InvalidConversionError` to `InvalidConversionTypeError`
  - `InvalidArithmeticOperationError` to `InvalidArithmeticOperationTypeError`
- Set display error name of `InvalidArithmeticOperationTypeError` to `TypeError`.

## [0.8.2] - 2022-06-14

### Changed

- Handling of integer constants and cleaned up the lexer rules in Kipper.g4.
- Updated error message of `InvalidAmountOfArgumentsError`.
- Updated and improved speed of space handling by optimising parser rules and removing manual spaces in rules.

### Removed

- Integer and float suffixes from the lexer rules in Kipper.g4, as they are meaningless in Kipper.

## [0.8.1] - 2022-06-09

### Changed

- Replaced outdated `NotImplemented` errors from `KipperFileListener.ts` with `KipperNotImplementedError` errors,
  which are now thrown inside the `primarySemanticAnalysis()` functions of the affected statements.
- Updated and simplified logging messages.
- Fixed grammar issue in `Kipper.g4`, which resulted in spaces being syntactically invalid in an empty function argument
  list, e.g. `def func( ) -> void;` was invalid before.

### Removed

- Unused grammar rule `nestedParenthesesBlock`.

## [0.8.0] - 2022-06-07

### Added

- Implemented type conversion expressions, which allow for the conversion of a value to another type.
  ([#133](https://github.com/Luna-Klatzer/Kipper/issues/133)) The following conversions are supported:
  - `str` as `num`
  - `num` as `str`
  - `bool` as `str`
  - `bool` as `num`
- Boolean constant expressions `true` and `false`, which automatically evaluate to the type `bool` and can be used in
  expressions. (`true` and `false` are now reserved identifiers, which can never be overwritten and any attempts to do
  so will be blocked by the parser). This also includes a new expression class `BoolPrimaryExpression`, a new
  target-specific semantics function `KipperTargetSemanticAnalyser.boolPrimaryExpression` and target-specific
  translation function `KipperTargetCodeGenerator.boolPrimaryExpression`.
  ([#134](https://github.com/Luna-Klatzer/Kipper/issues/134))
- Implemented reserved identifier checking, which ensures that no declarations overwrite/interfere with an internal
  identifier or reserved identifier/keyword. ([#153](https://github.com/Luna-Klatzer/Kipper/issues/153))
- Implemented tree-shaking for internal and built-in functions using the new class `KipperOptimiser`, which removes
  any function definitions that are not used ([#159](https://github.com/Luna-Klatzer/Kipper/issues/159)).
- New field `KipperCompileTarget.builtInGenerator`, which will store the built-in generator for each target.
- New classes and interfaces:
  - `KipperTargetBuiltInGenerator`, which updates the behaviour for generating built-in functions.
    This function should also allow the use of built-in variables in the future and also provide a basis for dynamic
    dependency generation for the Kipper built-ins. This means that targets can now specify themselves how the
    built-in should be generated and can handle all type conversions, internal prefixes, name mangling etc. themselves.
  - `identifierTypeSpecifierExpression`, which represents a single constant type identifier, such as `str`.
  - `GenericTypeSpecifierExpression`, which represents a generic type constant, such as `type<T>`. (Functionality not
    implemented yet! Planned for v0.12)
  - `TypeofTypeSpecifierExpression`, which represents a dynamically evaluated type, such as `typeof("string")`.
    (Functionality not implemented yet! Planned for v0.11)
  - `InternalFunction`, which represents an internal function for Kipper, which provides specific functionality for
    keywords and other internal logic.
  - `KipperSemanticErrorHandler`, which implements a default abstract error handler for semantic errors. This is
    used by `KipperTargetSemanticAnalyser` and `KipperAsserter`.
  - `KipperOptimiser`, which handles code optimisation for a Kipper program.
- New functions:
  - `KipperSemanticChecker.validConversion()`, which checks whether a type conversion is valid and implemented by
    Kipper.
  - `KipperOptimiser.optimise()`, which performs optimisation on an abstract syntax tree.
  - `KipperProgramContext.getBuiltInFunction()`, which searches for a built-in function based on a passed
    identifier.
  - `KipperProgramContext.optimise()`, which performs code optimisations for the local abstract syntax tree.
- New errors:
  - `InvalidConversionError`, which is thrown when an invalid or unimplemented conversion is performed in a Kipper
    program.
  - `ReservedIdentifierOverwriteError`, which is thrown whenever a declaration identifier overwrites/interferes with
    an internal function or reserved keyword/identifier.
- New types and constants:
  - Kipper meta type `type`, which represents the type of a Kipper type.
  - `kipperSupportedConversions`, which is an array containing multiple tuples representing allowed conversions in
    Kipper.
- New `CompileConfig` option `optimisationOptions`, which contains the configuration for the `KipperOptimiser`.
- Added new flags `-b/--[no-]optimise-builtins` and `-i/--[no-]optimise-internals` to the `@kipper/cli` for enabling
  internal and built-in functions optimisation.

### Changed

- Updated error traceback generation algorithm to be more concise and useful. The algorithm will try from now on to mark
  the origin of the error in the source line, instead of only returning the characters causing the error.
- Updated folder structure of built-in targets, by moving all target-related files to `kipper/core/src/targets`. This
  should from now on be the folder, where all the targets that are natively supported by Kipper should be located.
- Moved all typescript-related target files to `kipper/core/src/targets/typescript` and split up the classes into
  their own files.
- Updated built-in code generation behaviour in `KipperProgramContext.generateRequirements()`. This function
  generates the built-ins for a program using its `KipperTargetBuiltInGenerator`, which is specified in the
  `KipperCompileTarget`.
- Fixed bug in `@kipper/cli` which occurred when reading files causing line endings to be internally removed. This
  resulted in CLI errors sometimes displaying an entire Kipper file as a single line of code, instead of displaying the
  original code line alone.
- Renamed:
  - `builtIns` to `kipperRuntimeBuiltIns`.
  - `semantic-analyser.ts` to `target-semantic-analyser.ts`.
  - `ParserASTNode.ensureTokenChildrenExist()` to `getTokenChildren()`.
  - `ParserASTNode.ensureSemanticDataExists()` to `getSemanticData()`.
  - `KipperError.setMetadata()` to `KipperError.setTracebackData()`.
  - `KipperAsserter` to `KipperSemanticsAsserter`.
  - `TargetTokenCodeGenerator` to `TargetASTNodeCodeGenerator`.
  - `TargetTokenSemanticAnalyser` to `TargetASTNodeSemanticAnalyser`.
  - `CompilerEvaluatedOptions` to `EvaluatedCompileOptions`.
  - `KipperProgramContext.processedParseTree` to `abstractSyntaxTree`.
  - `KipperProgramContext.builtInGlobals` to `builtIns`.
  - `CompileConfig.globals` to `builtIns`.
  - `CompileConfig.extendGlobals` to `extendBuiltIns`.
- Optimised and simplified Kipper code generation in `KipperCompileResult.write()`.
- Updated `@kipper/core` code base structure:
  - `/parser/` now contains these new files:
    - `ast-node.test.ts` - AST Node (Previously parse-token.ts)
    - `root-ast-node.test.ts` - Root AST Node (Extracted from compilable-ast-node.test.ts)
    - `compilable-ast-node.test.ts` - Compilable AST Node (Previously compilable-parse-token.ts)
  - `/semantics/language/` which contains the language specific AST Node classes that implement the semantics for the
    expressions, definitions and statements in Kipper.
  - `/semantics/processor/` which is the module containing the Semantic analyser and Type checker.
- Updated local and global scope handling by introducing three new classes: `Scope`, `GlobalScope` and `LocalScope`.
  These classes now handle local variables and functions and implement a standard interface for handling declarations
  and definitions.
- Updated `@kipper/cli` flag names from camelCase to dash-case.

### Removed

- Module `kipper/core/compiler/lib`, as the built-ins shall from now on be handled by each individual target instead
  of the whole Kipper package to allow a unique specific implementation per target.
- Deprecated errors and functions:
  - `UnknownFunctionIdentifierError`
  - `UnknownVariableIdentifierError`
  - `KipperSemanticChecker.functionIsDefined`
  - `KipperSemanticChecker.variableIsDefined`
- `BuiltInFunction.handler` as the core compiler will not handle code generation of Kipper built-ins (like
  for example `print`) anymore.
- Support for multi strings seperated by a whitespace (e.g. `"1" "2"` is counted as a single string `"12"`). This
  may be added back later, but for now it will be removed from the Kipper language.
- Error `InvalidOverwriteError`, as all errors it represented are now subclasses of `IdentifierError`.
- Unneeded functions from `KipperProgramContext`, as they were replaced by the new scope handling classes:
  - `getGlobalFunction()`
  - `getGlobalIdentifier()`
  - `getGlobalVariable()`
  - `addGlobalVariable()`
- Unneeded function `determineScope()`, as the scope handling was moved to `CompilableASTNode.scope`.

## [0.7.0] - 2022-05-22

### Added

- Implemented code generation for declarations, definitions and variable assignments
  ([#26](https://github.com/Luna-Klatzer/Kipper/issues/26)).
- Implemented semantic analysis for `AssignmentExpression` and `VariableDeclaration`.
- Implemented support for identifiers references, which means variables can now be used in the following contexts:
  - As a function call argument: `call print(identifier)`
  - As a value in an arithmetic expression: `identifier + identifier` or `identifier + 5`
- Implemented CLI flag `-s/--stringCode`, which can be used as a replacement for the argument `file`.
  ([#100](https://github.com/Luna-Klatzer/Kipper/issues/100)). This flag is available for `kipper analyse`,
  `kipper compile` and `kipper run`)
- Implemented single char flags for the CLI ([#109](https://github.com/Luna-Klatzer/Kipper/issues/109)).
- Additional metadata and stack info when non-compiler errors are thrown during runtime in the CLI.
- New fields:
  - `VariableDeclarationSemantics.value`, which represents the expression that was assigned in the definition.
    This field is `undefined` if `VariableDeclarationSemantics.isDefined` is `false`.
- New functions:
  - `CompileAssert.validAssignment()`, which asserts that an assignment expression is valid.
  - `abstract CompilableASTNode.semanticTypeChecking()`, which must be implemented by every child and should serve
    as a separate semantic type checking step outside of `primarySemanticAnalysis()`.
- New classes:
  - `KipperAsserter`, which is an abstract base class that represents a class that can be used to assert certain truths
    and handle/throw compile errors.
  - `KipperTypeChecker` and `KipperSemanticChecker`, which perform specialised semantic checking and verify logical
    integrity and cohesion. These two classes replace `CompileAssert`.
- New errors:
  - `InvalidAssignmentError`, which is thrown when an invalid assignment is used.
  - `KipperInvalidInputError`, which is thrown when passing invalid input to the Kipper cli.

### Changed

- Optimised Kipper parsing and lexing process by updating the parsing behaviour in Kipper.g4. Kipper should handle
  standard expressions a lot faster from no on.
- Fixed bug [#104](https://github.com/Luna-Klatzer/Kipper/issues/104), which caused an invalid evaluation of the return
  type of string additive expressions causing invalid type errors when used with other expressions.
- Fixed CLI issues with unrecognisable non-printable unicode characters, which caused errors with the Antlr4 Parser and
  Lexer, when reading files using the `utf16le` encoding.
- Fixed NULL character issue [#114](https://github.com/Luna-Klatzer/Kipper/pull/114) when writing TypeScript code onto
  files using the `utf16le` encoding. From now on a buffer will be created using the proper encoding (also for
  `ascii` and `utf8`) that should be properly writable to a file.
- Fixed incomplete translation bug [#118](https://github.com/Luna-Klatzer/Kipper/issues/118) of chained arithmetic
  expressions with the same operator (`N + N + N`) resulting in incomplete TypeScript code.
- Fixed bug [#111](https://github.com/Luna-Klatzer/Kipper/issues/111), which caused an invalid evaluation of the
  return type of string expressions.
- Updated logger messages.
- Updated `compiler` folder structure of the core package:
  - `compiler/parser` from now on contains everything parser and lexer-related.
  - `compiler/parser/antlr` from now on contains the Antlr4 generated parser and lexer files.
  - `compiler/semantics` from now on contains everything semantics related, such as the file listener, the Kipper
    tokens, logical constants etc.
  - `compiler/translation` from now on contains the classes and tools used for translating Kipper code into another
    language.
  - `compiler/targets` from now on contains the existing targets for Kipper, such as `typescript`.
  - `compiler/lib` from now on contains the standard library and built-ins for Kipper.
  - `compiler/lib/import` from now on contains the default importable libraries for Kipper.
- Renamed:
  - Error `InvalidTypeError` to `TypeError`.
  - Function `KipperProgramContext.addNewGlobalScopeEntry` to `addGlobalVariable()`.
  - Function `CompoundStatement.addNewLocalVariable` to `addLocalVariable()`.

### Removed

- Unnecessary traceback when encountering Kipper runtime errors as explained in
  [#110](https://github.com/Luna-Klatzer/Kipper/issues/109).
- Option to use unary expressions for the left-hand side of an assignment expression in Kipper.g4. (Only identifiers
  may be used.)
- Option to redeclare variables. From on a variable declaration can only be done once and afterwards the variable may
  only be overwritten or modified, but not re-declared. This should help make Kipper have a similar behaviour to
  TypeScript.

## [0.6.1] - 2022-05-17

### Added

- `@types/node` as a dependency for `@kipper/cli`.

### Changed

- Updated locale dependency requirements for kipper packages to `~` (Accepting patches, but not
  new features). E.g. `@kipper/cli` requires `"@kipper/core": "~0.6"`

## [0.6.0] - 2022-05-16

### Added

- Implemented TypeScript translation for constant numeric values (`NumberPrimaryExpression`).
- Implemented TypeScript translation for arithmetic expressions: `MultiplicativeExpression` and `AdditiveExpression`.
- New base interface `ExpressionSemantics`, which is the base for all expression semantics.
- New interface `ArithmeticExpressionSemantics` which is used as a parent for `MultiplicativeExpressionSemantics` and
  `AdditiveExpressionSemantics`.
- Field `args` in `FunctionCallPostfixExpressionSemantics`, which contains the `Expression` instances representing
  the arguments of a function call.
- New functions:
  - `getTokenIntervalSource()`, which fetches the source code for an interval of two `Token` instances.
  - `getParseTreeSource()`, which fetches the source code for a parse tree.
  - `CompilableASTNode.ensureTokenChildrenExist()`, which throws an `UnableToDetermineMetadataError`
    error in case that the children tokens are undefined.
  - `KipperProgramContext.semanticAnalysis()` (which allows for semantic analysis without compiling)
  - `KipperProgramContext.translate()`, which translates a processed parse tree.
  - `CompileAssert.getExistingVariable()` and `CompileAssert.getExistingReference()` for fetching reference variables
    based on an identifier.
  - `CompoundStatement.getLocalVariable()` and `CompoundStatement.getVariableRecursively()` for fetching
    a variable based on an identifier inside a `CompoundStatement`/`KipperScope`.
- New types:
  - `KipperReturnType`, which represents valid types that may be returned from a function.
  - `KipperPrimitiveType`, which represents primitive types in Kipper.
  - `KipperMultiplicativeOperator`, which represents multiplicative operators (`*`, `/`, `**` and `%`).
  - `KipperAdditiveOperator`, which represents additive operators (`+` and `-`).
  - `KipperPlusOperator`, which represents the Kipper plus operator.
  - `KipperMinusOperator`, which represents the Kipper minus operator.
  - `KipperStrLikeTypes`, which represents string-like Kipper types, like `char` and `str`.
- New errors:
  - `UndefinedSemanticsError`, which specifically is thrown whenever the semantics of a token are undefined.
  - `UndefinedIdentifierError`, which is thrown when an identifier is referenced that does not exist.
  - `ArgumentError`, which is thrown whenever there is an error related to invalid arguments inside a function call.
  - `InvalidReturnTypeError`, which is thrown whenever an invalid type is set as return type of a function.
  - `InvalidAmountOfArgumentsError`, which is thrown whenever an invalid amount of arguments is passed to a function.
  - `InvalidArithmeticOperationError`, which is thrown whenever an invalid arithmetic operation is performed.
  - `KipperNotImplementedError`, which is thrown when a feature is used that is not yet implemented in Kipper.
- New constants:
  - `defaultWebBuiltIns` and `defaultNodeBuiltIns`, which provide the default built-in functions for Kipper.
    Kipper will attempt from now on to detect whether the environment is a browser and use `defaultWebBuiltIns` in
    that case and otherwise default to `defaultNodeBuiltIns`.
  - `kipperStorageTypes`, which represents all valid storage types in Kipper.
  - `kipperMultiplicativeOperators`, which represents all valid multiplicative operators in Kipper.
  - `kipperAdditiveOperators`, which represents all valid additive operators in Kipper.
  - `kipperArithmeticOperators`, which combines both `kipperAdditiveOperators` and `kipperMultiplicativeOperators`.
  - `kipperVoidType`, which represents the Kipper void type.
  - `kipperFuncType`, which represents the Kipper func type.
  - `kipperBoolType`, which represents the Kipper bool type.
  - `kipperNumType`, which represents the Kipper num type.
  - `kipperCharType`, which represents the Kipper char type.
  - `kipperStrType`, which represents the Kipper str type.
  - `kipperPlusOperator`, which represents the Kipper plus operator.
  - `kipperMinusOperator`, which represents the Kipper minus operator.
  - `kipperStrLikeTypes`, which represents string-like Kipper types, like `char` and `str`.

### Changed

- Renamed:
  - `getTokenSource` to `getParseRuleSource`, and replaced the original function with `getTokenSource` that only
    fetches the code for a single `Token` instance.
  - `CompilableASTNode.antlrCtx` to `antlrRuleCtx`.
  - `functionIdentifierNotUsed` to `functionIdentifierNotDeclared`.
  - `variableIdentifierNotUsed` to `variableIdentifierNotDeclared`.
  - Field `name` to `identifier` in interface `BuiltInFunctionArgument`.
- Deprecated the following items (Should be removed in `0.8.0`):
  - `variableIsDefined`
  - `functionIsDefined`
  - `UnknownVariableIdentifierError`
  - `UnknownFunctionIdentifierError`

### Removed

- Invalid expression class `ArgumentExpressionListExpression` and its abstract translation function in
  `KipperTargetCodeGenerator`.
- Unneeded function `RootFileParseToken.compileCtx`.

## [0.5.0] - 2022-05-11

### Added

- New field `target` in `CompileConfig`, which defines the compilation target for a Kipper program.
- New field and constructor argument `KipperProgramContext.target`, which defines the compilation target for the
  program.
- New type `TargetTokenSemanticAnalyser`, which represents a function type that semantically analyses a
  `CompilableASTNode`.
- New type `TargetTokenCodeGenerator`, which represents a function type that semantically analyses a
  `CompilableASTNode`.
- Target-specific code generator `KipperTargetCodeGenerator`, which defines the functions that convert the Kipper code
  into a specific target language.
- Target-specific semantic analyser class `KipperTargetSemanticAnalyser`, which can define additional semantic analysis
  logic for a compilation target.
- Class `KipperCompileTarget` which defines the functions and classes for how to handle the translation to a
  specific target.
- Class `TypeScriptTarget`, which defines the default target for Kipper.
- Abstract fields `targetCodeGenerator` and `targetSemanticAnalysis`, which must be defined in child classes of
  abstract base class `CompilableASTNode`.
- New getters `target`, `codeGenerator` and `semanticAnalyser` in class `CompilableASTNode`.
- New protected functions `primarySemanticAnalysis` and `targetSemanticAnalysis`, which are split to separate the
  core/primary semantic analysis and the target specific semantic analysis.
- New types `KipperVoidType`, `KipperNumType`, `KipperStrType`, `KipperCharType`, `KipperBoolType` and `KipperListType`,
  which represent Kipper available types in the Kipper language. core/primary semantic analysis and the target specific
  semantic analysis.
- Assert function `CompileAssert.getExistingFunction()` for fetching a function and throwing an error if it does
  not exist.
- New CLI commands:
  - `version`, which returns the currently installed Kipper version.
  - `update`, which updates the CLI if a new version is available.
- New CLI plugins:
  - Plugin and manual command `update`, which updates the CLI if a new release is available.
  - Plugin `warn-if-update-available`, which will display a warning when the CLI is used that a new version can be
    installed.

### Changed

- Deprecated `@kipper/base` as it is now replaced with `@kipper/core`.
- Fixed `@kipper/cli` bug causing logging messages to only contain "anonymous-script".
- Extracted the content of the `RootFileParseToken.compileCtx` function and added new two functions
  `RootFileParseToken.semanticAnalysis()`, which semantically analysis the code for basic semantics and target-specific
  semantics, and `RootFileParseToken.translate()`, which translates the code into the specific target.
- Made `CompilableASTNode.semanticAnalysis()` and `CompilableASTNode.translateCtxAndChildren()` non-abstract and
  implemented basic processing algorithm to run the code from `CompilableASTNode.targetCodeGenerator` and
  `CompilableASTNode.targetSemanticAnalysis`.
- Changed semantic definitions for `CompilableASTNode` children classes and created for each child class a
  representing semantics class defining the metadata for the token.
- Renamed error `UnknownFunctionIdentifier` to `UnknownFunctionIdentifierError`.
- Renamed function `CompileAssert.assertTypeExists` to `typeExists`.

### Removed

- File `CHANGELOG.md` from `@kipper/cli` and `@kipper/core`, as it is now only shipped with `kipper`.

## [0.4.0] - 2022-05-03

### Added

- New function `KipperLogger.reportError()` for reporting and logging errors.
- New function `KipperAntlrErrorListener.getSourceCode()` for fetching the source code for a syntax error.
- Proper tracebacks handling for `KipperSyntaxError` ([#42](https://github.com/Luna-Klatzer/Kipper/issues/42)).
- Getter fields `line`, `col`, `filePath` and `tokenSrc` in `KipperError`, which returns the metadata for the error.
- Fallback option for Lexer errors, where if `offendingSymbol` is `undefined` the entire line of code is set as
  `tokenSrc` ([#36](https://github.com/Luna-Klatzer/Kipper/issues/36)).
- Getter field `KipperParseStream.lines` returning all lines in the source file as an array.

### Changed

- Fixed missing traceback line hinting ([#24](https://github.com/Luna-Klatzer/Kipper/issues/24)).
- Fixed missing error and fatal error logs ([#34](https://github.com/Luna-Klatzer/Kipper/issues/34)).
- Renamed function `CompileAssert.error()` to `CompileAssert.throwError()` and added error logging for the error
  passed as argument.
- Renamed `KipperErrorListener` to `KipperAntlrErrorListener`.
- Renamed `InternalKipperError` to `KipperInternalError`.
- Fixed usage of default antlr4 listeners for lexer errors ([#36](https://github.com/Luna-Klatzer/Kipper/issues/36)).

### Removed

- Field `KipperCompiler.errorListener`, as due to ([#42](https://github.com/Luna-Klatzer/Kipper/issues/42))
  the `KipperAntlrErrorListener` will have to be initialised per compilation, not per compiler instance.
- Namespace `Utils` and moved its methods into the global scope of the file to allow the following import scheme
  `import * as Utils from "@kipper/core/utils"`, where the user can themselves define the wanted scope identifier.

## [0.3.0] - 2022-04-28

### Added

- Implemented handling of declarations and definitions, where definitions can only appear once. (
  Reassignments are not counted as definitions!)
- Traceback handling using `KipperErorr.getTraceback()` and `KipperError.setMetadata`.
- New namespace `Utils` with new function `getTokenSource()` and `determineScope()`.
- New errors `FunctionDefinitionAlreadyExistsError` and `VariableDefinitionAlreadyExistsError`, which are raised if
  definition rules are violated.
- Project version information constants in `index.ts`.
- Implemented abstract classes to differentiate error groups: `InvalidOverwriteError` and `IdentifierError`.
- `KipperInternalError`, which is raised in case there is an internal error/bug.

### Changed

- Renamed definition errors:
  - `DuplicateVariableDefinitionError` to `IdentifierAlreadyUsedByVariableError`
  - `DuplicateFunctionDefinitionError` to `IdentifierAlreadyUsedByFunctionError`
- Renamed `antlrContext` to `antlrCtx` across all files.
- Changed behaviour of the `assert` system:
  - All assertion will if possible now handled using the expression `KipperProgramContext.assert(ctx).ASSERT_FUNC()`.
  - Assertions should happen in the `semanticAnalysis()` step.
  - Registrations and updates of stack information should also happen in the `semanticAnalysis()` step to properly
    compile top to bottom. (For now there is no support for calling functions that are defined afterwards in the file.
    So a pre-declaration is required!)
- Updated behaviour of `CompilableASTNode` to determine semantics and semantic types using generic classes. This
  means all semantic data is now stored using the get and setter `CompilableASTNode.semanticData`.

### Removed

- Method `CompilableASTNode.compileCtx()` added in `0.2.0`, and split the handling of the semantic analysis and
  compilation into two separate stages. This means that before compilation, all children will be semantically analysed.
  Starting from the bottom/the simplest tokens working upwards as the tokens get more complicated.
- Unneeded private tracking of `_currentScope` in `KipperFileListener`, as the scope handling system has been replaced
  with a dynamic determination using `semanticAnalysis()`.

## [0.2.1] - 2022-04-22

### Added

- Updated kipper-standalone global identifier behaviour and added support for WebWorkers.

## [0.2.0] - 2022-04-13

### Added

- Created new class `CompileAssert`, which is used to assert certain compiler-required truths, which, if false, trigger
  corresponding errors.
- New errors `UnknownVariableDefinition` and `UnknownFunctionDefinition`.
- New getter `CompilableASTNode.tokenStream`, which returns the `programCtx.tokenStream` instance.
- Created new expression class `ArgumentExpressionList` representing an argument list inside function calls.
- New function `KipperCompileResult.write()`, which creates a human-readable string from the generated
  source code.
- Added new property and constructor parameter `logLevel`, which defines which messages should be logged. (Only messages
  with equal or higher importance will be logged).
- Added class name insertion for custom Kipper errors by setting the `name` property explicitly.

### Changed

- Changed execution of most compilation functions to async.
- Replaced `DuplicateIdentifierError` with `DuplicateVariableDefinitionError` and `DuplicateFunctionDefinitionError`.
- Renamed `NoBuiltInOverwriteError` to `BuiltInOverwriteError`.
- Made all `getMetadata` functions `/tokens/` instance-methods, removing all required parameters.
- Changed compilation result from `Array<string>` to `Array<Array<string>>`, where each nested array represents a line
  combined of string tokens.
- Set explicit children type for expressions and statements, instead of letting them inherit the children type from
  `CompilableASTNode`.
- Set return type of `compileCtx` to `Array<string>` in children classes of `Expression`.
  - Changed visibility of `CompilableASTNode.semanticAnalysis()` and `CompilableASTNode.translateCtxAndChildren()`
    to `protected`, as they will be replaced and tied together using `CompilableASTNode.compileCtx()`.
- Replaced compilation in `RootParseToken.translateCtxAndChildren` with `RootParseToken.compileCtx()`.
- Changed values of `LogLevel` to numeric values, which can be translated into strings using `getLogLevelString()`.

### Removed

- Functions `RootParseToken.semanticAnalysis()` and `RootParseToken.translateCtxAndChildren`

## [0.1.2] - 2022-04-06

### Added

- Implemented simple scope logic by adding the `scope` property to all `Statement` classes and creating a tracking
  variable called `_currentScope` in `KipperFileListener`, which will be updated while processing the parse tree.
- Added variable metadata handling in `VariableDeclaration`. The class will now on construction determine its
  identifier, storage type, value type and state (whether it was defined yet) using its antlr4 context instance.
- Added errors `BuiltInOverwriteError`, `UnableToDetermineMetadataError` and `UnknownTypeError`.
- Added new abstract base class `ScopeDeclaration`, which is the parent class for the already existing
  `ScopeDeclaration` and the added `ScopeFunctionDeclaration`.
- Implemented `KipperProgramContext.globalScope`, which contains all global variables and function definitions.
- Implemented support for function definitions that will be from now on automatically registered globally.

### Changed

- Renamed class `ScopeDeclaration` to `ScopeDeclaration` and updated its constructor to require a token
  (`VariableDeclaration` instance), which will automatically set the properties (identifier, storage type, value type,
  scope and state).
- Rearranged constructor arguments of `KipperParseStream` to `stringContent, name, charStream`, and set `name` to
  default to `"anonymous-script"`.
- Updated `CompoundStatement` children behaviour, by adding a new array `localScope`, which will store the metadata
  for all variables exclusively available in that compound statement.

## [0.1.1] - 2022-04-01

### Added

- Added missing dependency `tslib`

## [0.1.0] - 2022-04-01

### Added

- `KipperFileListener.itemBuffer`, which will contain the generated TypeScript code-lines, that were
  generated in the walking step.
- Basic `KipperFileContext`, which will serve as the base class, where the compilation data is stored.
- General namespace import of `kipper` in `index.ts`, which allows the usage of the entire library.
- `KipperFileContext.translate()`, which walks through the listener and returns the generated code. The generated code
  will be cached inside `KipperFileContext.typescriptCode` to allow reusing code instead of unnecessarily generating
  code again.
- `LogLevel.UNKNOWN` as the default log level for `LogLevel`.
- `KipperLogger.levels` as a static variable to access the enum `LogLevel`.
- New abstract base class `CompilableASTNode`, which will represent the major parse tokens inside a kipper
  program. The token class has the additional functionality of wrapping an entire antlr4 statement, expression or
  block, and being able to semantically analyse it using `semanticAnalysis()` and translate it to TypeScript using
  `compileCtx()`.
- Properties `parser`, `lexer`, `errorHandler` and `tokenStream` inside the class `KipperFileContext`.
- File `builtIns.ts`, which defines the behaviour on how to define built-in items inside a kipper program. This
  primarily includes global functions, which can be represented using the interface `BuiltInFunction`. (In work!)
- Implemented `**` (Power-to) as a valid arithmetic expression.
- Implemented `RuntimeCompileConfig` and `CompileConfig`, which may be passed onto `KipperCompile.compile()` to
  configure the compilation behaviour.
- Implemented new module `/compiler/tokens`, which contains the parse token implementations.
- Implemented basic global function `print` that will be available inside a Kipper program per default (unless
  forcibly changed).
- New Class `ScopeDeclaration` representing a declaration/entry inside a scope. This is used primarily inside
  `KipperProgramContext`, which uses it to keep track of global definitions and also `CompoundStatement`s, which
  may have children definitions.
- Type Implementation with two new type aliases: `KipperStorageType` and `KipperType`.

### Changed

- Made return of `KipperCompiler.parse()` to `KipperFileContext`, which wraps the generated parse tree.
- Behaviour of `KipperCompileResult`, which will now store the `programCtx: KipperFileContext` and `result: string[]`
  of a compilation.
- Fixed bug in `KipperErrorListener`, which resulted in errors being not properly raised. The function is
  now a template, where `<T>` represents the offending token. `<T>` will also be passed onto `KipperSyntaxError<T>`.
- Changed type of `LogLevel`, which now returns string-representations of the log level.
- Fixed `initializer` rule in Kipper.g4 and removed invalid designator rules.
- Updated all expressions in `Kipper.g4` to contain proper labelled sub-rules, which clearly state if
  the expression is used or if it's a pass on and an expression with higher importance is used (child of that
  expression).
- Renamed `KipperFileContext` to `KipperProgramContext`, which will now handle the entire compilation and store its
  meta-data.

### Removed

- Unneeded namespace `KipperStreams` and its functions.
- Unneeded variable `LogLevelNames`, as now the enum `LogLevel` per default returns the names of the level.
- Removed `preferLogging` options in the entire module, as errors and warnings will always be logged no matter what.
  This also means that errors will always be logged _and_ thrown as a catchable error instance.
- Argument `streamName` in `KipperCompiler.syntaxAnalyse()` and `KipperCompiler.compile()`.

## [0.0.5] - 2022-03-02

### Changed

- Fixed invalid publish of the module on npm

## [0.0.4] - 2022-03-02

**Broken version!**

## [0.0.3] - 2022-03-02

### Added

- Build Option for the browser-compatible script `kipper-standalone.js`
- Basic `run` command for running a compiled file or compiling and running a file. (This is still in development).
- Basic `compile` command for compiling a file into it's js-counterpart with its typescript types added.
- New Parse Stream class `KipperParseStream`, which implements a basic Utf-16 stream.
- Support for `[]` initializers for lists in Kipper.g4.
- Support for `multiItemTypeSpecifier`, which use the `identifier<T>` syntax (for lists specifically).
- Support for `typeof(V)` (`typeofTypeSpecifier`) syntax for `typeSpecifier` expressions.
- Support for Kipper-Conversion `identifier as typeSpecifier` syntax.
- Support for for-loops using the `for(INIT_EXPRESSION; CONDITION, LOOP_EXPRESSION) STATEMENT` syntax.
- New Map `LogLevelNames`, which will map `LogLevel` enum values to constant strings (e.g. `LogLevel.CRITICAL` ->
  `"CRITICAL"`).

### Changed

- Fixed syntax bug in Kipper.g4 that caused typed arguments to not be able to passed to functions.
- Updated handling of the `KipperLogger`, which will now only use an `emitHandler`, which can be defined by the user.
  This means the user entirely decides how to handle the logging output of the compiler, and there is no default logging
  anymore.

### Removed

- Oclif CLI, which will be released in another package separate to this one, as this will be made to suit the usage
  inside a browser.
- `KipperParseFile`, which will be implemented in the NodeJS CLI implementation for Kipper

## [0.0.2] - 2021-11-23

### Added

- `oclif` environment with the appropriate tests
- `/test/module` for module specific tests using `mocha`
- `KipperErrorListener<Token>` for listening to `KipperParser` and `KipperLexer` errors
- `ParserFile` for implementing the stream that may be used for `KipperCompiler.parser()`

### Changed

- Updated file structure to separate `commands` (for `oclif`) and `compiler` (for the compiler source-code)

[unreleased]: https://github.com/Luna-Klatzer/Kipper/compare/v0.10.1...HEAD
[0.10.1]: https://github.com/Luna-Klatzer/Kipper/compare/v0.10.0...v0.10.1
[0.10.0]: https://github.com/Luna-Klatzer/Kipper/compare/v0.9.2...v0.10.0
[0.9.2]: https://github.com/Luna-Klatzer/Kipper/compare/v0.9.1...v0.9.2
[0.9.1]: https://github.com/Luna-Klatzer/Kipper/compare/v0.9.0...v0.9.1
[0.9.0]: https://github.com/Luna-Klatzer/Kipper/compare/v0.8.3...v0.9.0
[0.8.3]: https://github.com/Luna-Klatzer/Kipper/compare/v0.8.2...v0.8.3
[0.8.2]: https://github.com/Luna-Klatzer/Kipper/compare/v0.8.1...v0.8.2
[0.8.1]: https://github.com/Luna-Klatzer/Kipper/compare/v0.8.0...v0.8.1
[0.8.0]: https://github.com/Luna-Klatzer/Kipper/compare/v0.7.0...v0.8.0
[0.7.0]: https://github.com/Luna-Klatzer/Kipper/compare/v0.6.1...v0.7.0
[0.6.1]: https://github.com/Luna-Klatzer/Kipper/compare/v0.6.0...v0.6.1
[0.6.0]: https://github.com/Luna-Klatzer/Kipper/compare/v0.5.0...v0.6.0
[0.5.0]: https://github.com/Luna-Klatzer/Kipper/compare/v0.4.0...v0.5.0
[0.4.0]: https://github.com/Luna-Klatzer/Kipper/compare/v0.3.0...v0.4.0
[0.3.0]: https://github.com/Luna-Klatzer/Kipper/compare/v0.2.1...v0.3.0
[0.2.1]: https://github.com/Luna-Klatzer/Kipper/compare/v0.2.0...v0.2.1
[0.2.0]: https://github.com/Luna-Klatzer/Kipper/compare/v0.1.2...v0.2.0
[0.1.2]: https://github.com/Luna-Klatzer/Kipper/compare/v0.1.1...v0.1.2
[0.1.1]: https://github.com/Luna-Klatzer/Kipper/compare/v0.0.5...v0.1.1
[0.1.0]: https://github.com/Luna-Klatzer/Kipper/compare/v0.0.5...v0.1.1
[0.0.5]: https://github.com/Luna-Klatzer/Kipper/compare/v0.0.3...v0.0.5
[0.0.4]: https://github.com/Luna-Klatzer/Kipper/compare/v0.0.3...v0.0.5
[0.0.3]: https://github.com/Luna-Klatzer/Kipper/compare/v0.0.2...v0.0.3
[0.0.2]: https://github.com/Luna-Klatzer/Kipper/tags/v0.0.2<|MERGE_RESOLUTION|>--- conflicted
+++ resolved
@@ -18,28 +18,22 @@
 
 ### Added
 
-<<<<<<< HEAD
-- New function:
-  - `ensureScopeDeclarationAvailableIfNeeded`, which ensures that a scope declaration is available if needed. This
-  	is used during the semantic analysis/type checking of a declaration statement, which may need the scope 
-		declaration object during the processing.
-=======
 - New field:
   - `KipperError.programCtx`, which contains, if `KipperError.tracebackData.errorNode` is not undefined, the program
     context of the error.
->>>>>>> fa8d30e3
+- New function:
+	- `ensureScopeDeclarationAvailableIfNeeded`, which ensures that a scope declaration is available if needed. This
+		is used during the semantic analysis/type checking of a declaration statement, which may need the scope
+		declaration object during the processing.
 
 ### Changed
 
 ### Fixed
 
-<<<<<<< HEAD
 - Redeclaration bug causing an `InternalError` after calling the compiler
 	([#462](https://github.om/Luna-Klatzer/Kipper/issues/462)).
-=======
 - Compiler argument bug in `KipperCompiler`, where `abortOnFirstError` didn't precede `recover`, meaning that instead
   of an error being thrown the failed result was returned (As defined in the `recover` behaviour, which is incorrect).
->>>>>>> fa8d30e3
 
 ### Deprecated
 
