--- conflicted
+++ resolved
@@ -230,16 +230,13 @@
 - Updated types of `CompilableASTNode` functions `primarySemanticAnalysis`, `primarySemanticTypeChecking` and
   `targetSemanticAnalysis` and made them possibly undefined if there is nothing to check. This is to improve
   performance and not call an async function unnecessarily.
-<<<<<<< HEAD
 - Allowed the use of function declarations inside nested scopes (e.g. inside a function body or compound statement).
 - Split grammar file `Kipper.g4` into `KipperLexer.g4` and `KipperParser.g4`.
 - Updated factory system for `StatementASTNodeFactory`, `DeclarationASTNodeFactory` and `ExpressionASTNodeFactory` to
   use a mapping table instead of a switch statement for better readability and accessibility. This also allows for
   easier extension of the factory system. The `create` function is now instance-based (not static anymore) as well.
-=======
-- Changed constructor in `KipperParseStream` to allow either an `CharPointCharStream` or a `string` as input, but not
-  allow a mismatch content between the two.
->>>>>>> b39b745d
+- Constructor in `KipperParseStream` to allow either an `CharPointCharStream` or a `string` as input, but not
+	allow a mismatch content between the two.
 - Renamed:
   - `EvaluatedCompileOptions` to `EvaluatedCompileConfig`.
   - `UnableToDetermineMetadataError` to `UndefinedSemanticsError`.
@@ -794,8 +791,7 @@
 - New type `TargetTokenCodeGenerator`, which represents a function type that semantically analyses a
   `CompilableASTNode`.
 - Target-specific code generator `KipperTargetCodeGenerator`, which defines the functions that convert the Kipper code
-  into
-  a specific target language.
+  into a specific target language.
 - Target-specific semantic analyser class `KipperTargetSemanticAnalyser`, which can define additional semantic analysis
   logic for a compilation target.
 - Class `KipperCompileTarget` which defines the functions and classes for how to handle the translation to a
@@ -950,11 +946,9 @@
 ### Added
 
 - Implemented simple scope logic by adding the `scope` property to all `Statement` classes and creating a tracking
-  variable
-  called `_currentScope` in `KipperFileListener`, which will be updated while processing the parse tree.
+  variable called `_currentScope` in `KipperFileListener`, which will be updated while processing the parse tree.
 - Added variable metadata handling in `VariableDeclaration`. The class will now on construction determine its
-  identifier,
-  storage type, value type and state (whether it was defined yet) using its antlr4 context instance.
+  identifier, storage type, value type and state (whether it was defined yet) using its antlr4 context instance.
 - Added errors `BuiltInOverwriteError`, `UnableToDetermineMetadataError` and `UnknownTypeError`.
 - Added new abstract base class `ScopeDeclaration`, which is the parent class for the already existing
   `ScopeDeclaration` and the added `ScopeFunctionDeclaration`.
@@ -965,8 +959,7 @@
 
 - Renamed class `ScopeDeclaration` to `ScopeDeclaration` and updated its constructor to require a token
   (`VariableDeclaration` instance), which will automatically set the properties (identifier, storage type, value type,
-  scope
-  and state).
+  scope and state).
 - Rearranged constructor arguments of `KipperParseStream` to `stringContent, name, charStream`, and set `name` to
   default to `"anonymous-script"`.
 - Updated `CompoundStatement` children behaviour, by adding a new array `localScope`, which will store the metadata
@@ -1000,8 +993,7 @@
   primarily includes global functions, which can be represented using the interface `BuiltInFunction`. (In work!)
 - Implemented `**` (Power-to) as a valid arithmetic expression.
 - Implemented `RuntimeCompileConfig` and `CompileConfig`, which may be passed onto `KipperCompile.compile()` to
-  configure
-  the compilation behaviour.
+  configure the compilation behaviour.
 - Implemented new module `/compiler/tokens`, which contains the parse token implementations.
 - Implemented basic global function `print` that will be available inside a Kipper program per default (unless
   forcibly changed).
