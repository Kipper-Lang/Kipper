# Kipper Compiler Changelog

All notable changes to this project will be documented in this file.

The format is based on [Keep a Changelog](https://keepachangelog.com/en/1.0.0/), and this project adheres
to [Semantic Versioning](https://semver.org/spec/v2.0.0.html).

## [Unreleased]

<details>
<summary>Show unreleased changes</summary>

Note that all changes categorised under [Unreleased](#unreleased) are UNSTABLE changes, which MAY be released in the
next version. These should not be considered guaranteed changes for the next release of Kipper.

To use development versions of Kipper download the
[`next` tag release](https://www.npmjs.com/package/kipper?activeTab=versions), which will include the specified changes.

### Added

<<<<<<< HEAD
- Added Lambda Expressions, which are anonymous functions that can be used as expressions.
  ([#572](https://github.com/Kipper-Lang/Kipper/issues/572))
=======
- Implemented Processing for File Scoped Pragmas ([#480](https://github.com/Kipper-Lang/Kipper/issues/480))
>>>>>>> 7b38fe27
- Implemented Bitwise Operations (`&`, `|`, `^`, `~`, `<<`, `>>`, `>>>`).
  ([#493](https://github.com/Kipper-Lang/Kipper/issues/493))
- Implemented Conditional Expression (`COND ? EXP : EXP`) as a ternary operator.
  ([#534](https://github.com/Kipper-Lang/Kipper/issues/534))
- Implemented Do-While-Loop (`do ... while ...`) iteration statements.
  ([#271](https://github.com/Kipper-Lang/Kipper/issues/271))
- Support for config files with a new monorepo package called `@kipper/config`, which implements config file loading
  and parsing. This package is used by the Kipper CLI to automatically load and parse config files.
  ([#502](https://github.com/Kipper-Lang/Kipper/issues/502)).
- Added setup wizard to the `@kipper/cli` to automatically create a Kipper project with a config file.
  ([#502](https://github.com/Kipper-Lang/Kipper/issues/502)).
- Support for complex string formatting (or also called templating) in the form of Python-like F-Strings.
  ([#287](https://github.com/Kipper-Lang/Kipper/issues/287)).
- Support for string multiplication using the `*` operator.
  ([#478](https://github.com/Kipper-Lang/Kipper/issues/478)).
- New CLI flag `--dry-run` in `compile`, which only compiles the program and does not write any outputs.
  ([#532](https://github.com/Kipper-Lang/Kipper/issues/532)).
- New valid conversions:
  - `void` to `str`.
  - `null` to `str`.
  - `undefined` to `str`.
- New modules:
  - `kipper/core/tools`, which contains all tools and utilities used by the compiler.
  - `kipper/core/tools/decorators`, which contains all decorators used by the compiler.
  - `kipper/core/tools/functions`, which contains all functions used by the compiler.
  - `kipper/core/tools/types`, which contains all types used by the compiler.
  - `kipper/core/compiler/ast/common`, which contains commonly used types and functions.
  - `kipper/core/compiler/ast/factories`, which replaces the old file `factories.ts` and contains all AST factory
    classes and types.
  - `kipper/core/compiler/ast/mapping`, which contains all AST mapping objects and the `ASTNodeMapper` class.
- New classes:
  - `ASTNodeMapper`, which handles the mapping between kind numbers, rule names, AST classes and parser context classes.
  - `PrimaryExpression`, which is an abstract base class for all primary expressions.
  - `PostfixExpression`, which is an abstract base class for all postfix expressions.
  - `PromptModule` in `@kipper/cli`, which contains all prompt-related functions and classes.
  - `ObjectPrimaryExpression`, which represents an AST object primary expression.
  - `ObjectProperty`, which represents an AST object property.
  - `BitwiseExpression`, which represents an AST bitwise expression.
  - `BitwiseAndExpression`, which represents an AST bitwise AND expression.
  - `BitwiseOrExpression`, which represents an AST bitwise OR expression.
  - `BitwiseXorExpression`, which represents an AST bitwise XOR expression.
  - `BitwiseShiftExpression`, which represents an AST bitwise shift expression.
<<<<<<< HEAD
  - `LambdaExpression`, which represents an AST lambda expression.
=======
  - `PragmaProcessor` which handles the processing of all possible Pragmas.
>>>>>>> 7b38fe27
- New interfaces:
  - `LambdaExpressionSemantics`, which represents the AST node for a lambda expression.
  - `PrimaryExpressionSemantics`, which represents the semantics of a primary expression.
  - `PrimaryExpressionTypeSemantics`, which represents the type semantics of a primary expression.
  - `PostfixExpressionSemantics`, which represents the semantics of a postfix expression.
  - `PostfixExpressionTypeSemantics`, which represents the type semantics of a postfix expression.
  - `IterationStatementTypeSemantics`, which represents the type semantics of an iteration statement.
  - `ExpressionStatementSemantics`, which represents the semantics of an expression statement.
  - `ExpressionStatementTypeSemantics`, which represents the type semantics of an expression statement.
  - `StatementSemantics`, which represents the semantics of a statement.
  - `StatementTypeSemantics`, which represents the type semantics of a statement.
  - `IfStatementTypeSemantics`, which represents the type semantics of an if statement.
  - `CompoundStatementSemantics`, which represents the semantics of a compound statement.
  - `CompoundStatementTypeSemantics`, which represents the type semantics of a compound statement.
  - `ForLoopStatementTypeSemantics`, which represents the type semantics of a for loop statement.
  - `DoWhileLoopIterationStatementTypeSemantics`, which represents the type semantics of a do-while loop statement.
  - `WhileLoopStatementTypeSemantics`, which represents the type semantics of a while loop statement.
  - `JumpStatementTypeSemantics`, which represents the type semantics of a jump statement.
  - `SwitchStatementSemantics`, which represents the semantics of a switch statement.
  - `SwitchStatementTypeSemantics`, which represents the type semantics of a switch statement.
  - `ObjectPrimaryExpressionSemantics`, which represents the semantics of an object primary expression.
  - `ObjectPrimaryExpressionTypeSemantics`, which represents the type semantics of an object primary expression.
  - `ObjectPropertySemantics`, which represents the semantics of an object property.
  - `ObjectPropertyTypeSemantics`, which represents the type semantics of an object property.
  - `BitwiseExpressionSemantics`, which represents the semantics of a bitwise expression.
  - `BitwiseExpressionTypeSemantics`, which represents the type semantics of a bitwise expression.
  - `BitwiseAndExpressionSemantics`, which represents the semantics of a bitwise AND expression.
  - `BitwiseAndExpressionTypeSemantics`, which represents the type semantics of a bitwise AND expression.
  - `BitwiseOrExpressionSemantics`, which represents the semantics of a bitwise OR expression.
  - `BitwiseOrExpressionTypeSemantics`, which represents the type semantics of a bitwise OR expression.
  - `BitwiseXorExpressionSemantics`, which represents the semantics of a bitwise XOR expression.
  - `BitwiseXorExpressionTypeSemantics`, which represents the type semantics of a bitwise XOR expression.
  - `BitwiseShiftExpressionSemantics`, which represents the semantics of a bitwise shift expression.
  - `BitwiseShiftExpressionTypeSemantics`, which represents the type semantics of a bitwise shift expression.
- New parameters:
  - `ignoreParams` in `genJSFunction()`, which, if true makes the function signature define no parameters.
  - `ignoreParams` in `createJSFunctionSignature()`, which, if true makes the function signature define no parameters.
  - `ignoreParams` in `genTSFunction()`, which, if true makes the function signature define no parameters.
  - `ignoreParams` in `createTSFunctionSignature()`, which, if true makes the function signature define no parameters.
- New constants:
  - `DEFAULT_TOKEN_CHANNEL`, which is the channel id of the default channel storing all the parser-relevant tokens that
    the Lexer lexed.
  - `HIDDEN`, which is the channel id of the channel storing all whitespaces and newlines that the Lexer lexed.
  - `COMMENT`, which is the channel id of the channel storing all the comments that the Lexer lexed.
  - `PRAGMA`, which is the channel id of the channel storing all pragma comments that the Lexer lexed.
- New fields:
  - `KipperError.programCtx`, which contains, if `KipperError.tracebackData.errorNode` is not undefined, the program
    context of the error.
  - `ParserASTNode.ruleName`, which contains the rule name of the node.
  - `LexerParserData.channels`, which stores the channels generated by the Lexer.
- New types:
  - `InverseMap`, which inverts a map by swapping the keys and values.
- New functions:
  - `KipperTargetBuiltInGenerator.voidToStr()`, for the built-in conversion from `void` to `str`.
  - `KipperTargetBuiltInGenerator.nullToStr()`, for the built-in conversion from `null` to `str`.
  - `KipperTargetBuiltInGenerator.undefinedToStr()`, for the built-in conversion from `undefined` to `str`.
  - `replaceObjKeys()`, which replaces the keys of an object with the values returned by a function.
  - `inverseMap()`, which inverts a map by swapping the keys and values.
  - `loadConfig()` in `@kipper/cli`, which loads a config file from the specified path.
  - `loadAutoConfig()` in `@kipper/cli`, which loads a config file from the current working directory.
  - `copyConfigResources()` in `@kipper/cli`, which copies the resources from the config file to the output directory.
  - `KipperTypeChecker.validConditionalExpression()`, which ensures that a conditional expression is valid.
  - `PragmaProcessor.processSingleLine()`, which changes the compiler options according to the pragmas found in the file.

### Changed

- Standardised error output for the CLI as described in [#435](https://github.com/Kipper-Lang/Kipper/issues/435).
  (This is the same change as in `0.10.3`, but was only added to the dev branch with the release of `0.11.0-alpha.1`
  i.e. `0.11.0-alpha.0` does _not_ have this change).
- Made `VoidOrNullOrUndefinedPrimaryExpression` a constant expression and inherit from the `ConstantExpression` class.
  This means it's AST kind number is now also added to the `ASTConstantExpressionKind` type and its context class is
  also part of the `ParserConstantExpressionContext` type.
- Renamed:
  - Module `compiler/parser` to `lexer-parser`.
  - File `kipper/core/compiler/parser/parser-ast-mapping.ts` to `parse-rule-kind-mappings.ts`.
  - Class `KipperParseStream` to `KipperFileStream` including its file to `file-stream.ts`.
  - CLI Class `KipperParseFile` to `KipperInputFile` including its file to `input-file.ts`.
  - Class `FunctionCallPostfixTypeSemantics` to `FunctionCallExpressionTypeSemantics`.
  - Function `getTSFunction()` to `genTSFunction()`.
  - Grammar Rule `typeSpecifier` to `typeSpecifierExpression` and its AST class `TypeSpecifier` to
    `TypeSpecifierExpression`. This also includes changing the name in the `KipperTargetCodeGenerator`,
    `KipperTargetSemanticAnalyser` and `KipperTargetBuiltInGenerator` classes.
  - Grammar Rule `identifierTypeSpecifier` to `identifierTypeSpecifierExpression` and its AST class
    `IdentifierTypeSpecifier` to `IdentifierTypeSpecifierExpression`. This also includes changing the name in the
    `KipperTargetCodeGenerator`, `KipperTargetSemanticAnalyser` and `KipperTargetBuiltInGenerator` classes.
  - Grammar Rule `genericTypeSpecifier` to `genericTypeSpecifierExpression` and its AST class `GenericTypeSpecifier` to
    `GenericTypeSpecifierExpression`. This also includes changing the name in the `KipperTargetCodeGenerator`,
    `KipperTargetSemanticAnalyser` and `KipperTargetBuiltInGenerator` classes.
  - Grammar Rule `typeofTypeSpecifier` to `typeofTypeSpecifierExpression` and its AST class `TypeofTypeSpecifier` to
    `TypeofTypeSpecifierExpression`. This also includes changing the name in the `KipperTargetCodeGenerator`,
    `KipperTargetSemanticAnalyser` and `KipperTargetBuiltInGenerator` classes.
  - Grammar Rule `forLoopStatement` to `forLoopIterationStatement` and its AST class `ForLoopStatement` to
    `ForLoopIterationStatement`. This also includes changing the name in the `KipperTargetCodeGenerator`,
    `KipperTargetSemanticAnalyser` and `KipperTargetBuiltInGenerator` classes.
  - Grammar Rule `whileLoopStatement` to `whileLoopIterationStatement` and its AST class `WhileLoopStatement` to
    `WhileLoopIterationStatement`. This also includes changing the name in the `KipperTargetCodeGenerator`,
    `KipperTargetSemanticAnalyser` and `KipperTargetBuiltInGenerator` classes.
  - Grammar Rule `doWhileLoopStatement` to `doWhileLoopIterationStatement` and its AST class
    `DoWhileLoopStatement` to `DoWhileLoopIterationStatement`. This also includes changing the name in the
    `KipperTargetCodeGenerator`, `KipperTargetSemanticAnalyser` and `KipperTargetBuiltInGenerator` classes.
  - Class `ArrayLiteralPrimaryExpression` to `ArrayPrimaryExpression`.
  - Interface `ArrayLiteralPrimaryExpressionSemantics` to `ArrayPrimaryExpressionSemantics`.
  - Interface `ArrayLiteralPrimaryExpressionTypeSemantics` to `ArrayPrimaryExpressionTypeSemantics`.
  - Interface `TangledPrimaryTypeSemantics` to `TangledPrimaryExpressionTypeSemantics`.
  - Interface `DoWhileLoopStatementSemantics` to `DoWhileLoopIterationStatementSemantics`.
  - Interface `ParseData` to `LexerParserData`.
  - Method `TargetASTNodeCodeGenerator.arrayLiteralExpression` to `arrayPrimaryExpression`.
  - Method `TargetASTNodeSemanticAnalyser.listPrimaryExpression` to `arrayPrimaryExpression`.
  - Field `FStringPrimaryExpressionSemantics.items` to `atoms`.
  - Field `LexerParserData.parseStream` to `fileStream`.
- Moved:
  - `kipper/core/utils.ts` to `kipper/core/tools` and separated it into multiple files & modules.
  - `kipper/core/compiler/ast/root-ast-node.ts` to the `kipper/core/compiler/ast/nodes` module.
  - `kipper/core/compiler/ast/ast-types.ts` to the new `kipper/core/compiler/ast/common` module.

### Fixed

- Redeclaration bug causing an `InternalError` after calling the compiler
  ([#462](https://github.om/Kipper-Lang/Kipper/issues/462)).
- Compiler argument bug in `KipperCompiler`, where `abortOnFirstError` didn't precede `recover`, meaning that instead
  of an error being thrown the failed result was returned (As defined in the `recover` behaviour, which is incorrect).
- Bug of invalid underline indent in error traceback.
  ([#434](https://github.com/Kipper-Lang/Kipper/issues/434)).
- CLI bug where the `-t` shortcut flag was incorrectly shown for the command `help compile`.
  ([#451](https://github.com/Kipper-Lang/Kipper/issues/451)) (This is the same fix as in `0.10.3`, but was only
  added to the dev branch with the release of `0.11.0-alpha.1` i.e. `0.11.0-alpha.0` still has this bug).
- CLI error handling bug as described in [#491](https://github.com/Kipper-Lang/Kipper/issues/491). This includes
  multiple bugs where errors were reported as "Unexpected CLI Error". (This is the same fix as in `0.10.4`, but with one
  additional edge-case covered. This fix was only added to the dev branch with the release of `0.11.0-alpha.1` i.e.
  `0.11.0-alpha.0` still has this bug).

### Deprecated

### Removed

- Removed CLI command `analyse` in favor of the flag `--dry-run` in the CLI command `compile`.
  ([#532](https://github.com/Kipper-Lang/Kipper/issues/532)).
- Removed AST parent class `ConstantExpression`, its interfaces `ConstantExpressionSemantics` and
  `ConstantExpressionTypeSemantics`, as they were not really needed and unnecessarily added another level of
  complexity to the AST. All classes which previously inherited from `ConstantExpression` now inherit from
  `PrimaryExpression` instead.

</details>

## [0.10.4] - 2023-08-15

### Changed

- Moved function `executeKipperProgram` to `Run` as a private function.
- Moved class `KipperCompileResult` to new file `compile-result.ts` in the same directory.
- Field `KipperCompileResult.programCtx` can now be also `undefined`, due to the changed behaviour that now
  a `KipperCompileResult` is also returned for syntax errors (where it has no value).

### Fixed

- CLI error handling bug as described in [#491](https://github.com/Kipper-Lang/Kipper/issues/491). This includes
  multiple bugs where errors were reported as "Unexpected CLI Error".

### Deprecated

- CLI flag `--abort-on-first-error` in favour of `--no-recover`. [#501](https://github.com/Kipper-Lang/Kipper/issues/501).

## [0.10.3] - 2023-07-22

### Added

- New modules in `@kipper/cli`:
  - `input`, which contains all input-related handling functions and classes.
  - `output`, which contains the output-related handling functions and classes.
- New decorator `prettifiedErrors` in `@kipper/cli`, which applies standardised error formatting to any thrown error.

### Changed

- Standardised error output for the CLI as described in [#435](https://github.com/Kipper-Lang/Kipper/issues/435).
- Error message of `KipperInternalError`, which does not have " - Report this bug to the developer using the traceback!"
  as a suffix anymore.
- Changed success message of the `kipper analyse` command `Finished code analysis in ...` to `Done in ...`.
- Renamed `getFile` to `getParseStream`.

### Fixed

- CLI bug where the `-t` shortcut flag was incorrectly shown for the command `help compile`.
  ([#451](https://github.com/Kipper-Lang/Kipper/issues/451))

## [0.10.2] - 2023-06-16

### Added

- New field:
  - `KipperError.programCtx`, which contains, if `KipperError.tracebackData.errorNode` is not undefined, the program
    context of the error.
- New function:
  - `ensureScopeDeclarationAvailableIfNeeded`, which ensures that a scope declaration is available if needed. This
    is used during the semantic analysis/type checking of a declaration statement, which may need the scope
    declaration object during the processing.

### Fixed

- Redeclaration bug causing an `InternalError` after calling the compiler
  ([#462](https://github.com/Kipper-Lang/Kipper/issues/462)).
- Compiler argument bug in `KipperCompiler`, where `abortOnFirstError` didn't precede `recover`, meaning that instead
  of an error being thrown the failed result was returned (As defined in the `recover` behaviour, which is incorrect).
- Bug of invalid underline indent in error traceback.
  ([#434](https://github.com/Kipper-Lang/Kipper/issues/434)).

## [0.10.1] - 2023-02-21

### Fixed

- Bug causing the compiler to not detect the expected useless statement warning for a useless arithmetic
  expression. ([#426](https://github.com/Kipper-Lang/Kipper/issues/426)).

## [0.10.0] - 2023-02-19

### Added

- Added full support for custom-defined functions, function arguments, function return evaluation, function
  scopes/argument referencing and return-value code branch
  inspection. ([#183](https://github.om/Kipper-Lang/Kipper/issues/183)).
- Implemented while-loop iteration statements ([#268](https://github.com/Kipper-Lang/Kipper/issues/268)).
- Implemented for-loop iteration statements ([#270](https://github.com/Kipper-Lang/Kipper/issues/270)).
- JavaScript compilation target with a new monorepo package called `@kipper/target-js`, which implements the semantic
  analysis and code generation for JavaScript, and provides the class `KipperJavaScriptTarget` (`TargetTS` available
  as alias), which can be used as the target in
  the `CompileConfig`. ([#208](https://github.com/Kipper-Lang/Kipper/issues/208)).
- Standalone web-module package called `@kipper/web`, which from now on will provide the `kipper-standalone.js` script
  that can be used in a web-application. This also bundles `@kipper/target-js` and `@kipper/target-ts`, which can be
  also accessed using the identifiers `KipperJS` and `KipperTS` in the web environment.
  ([#86](https://github.com/Kipper-Lang/Kipper/issues/86)).
- Implemented arithmetic assignment operators `+=`, `-=`, `*=`, `%=` and `/=`
  ([#273](https://github.com/Kipper-Lang/Kipper/issues/273)).
- Support for unary and postfix increment and decrement (`++`, `--`) expressions
  ([#272](https://github.com/Kipper-Lang/Kipper/issues/272)).
- Implemented member-access expressions using bracket and slice notation (`[]`, `[:]`), which can be used to access
  specific elements of a string (In the future, this will also be used to access elements of arrays and objects).
  ([#372](https://github.com/Kipper-Lang/Kipper/issues/372)).
- Support for single-line comments separated by a newline char.
  ([#400](https://github.com/Kipper-Lang/Kipper/issues/400)).
- Implemented new built-in function `len()`, which returns the length of a string (In the future also arrays).
  ([#411](https://github.com/Kipper-Lang/Kipper/issues/411)).
- Support for jump statements `continue` and `break` for iteration statements.
  ([#269](https://github.com/Kipper-Lang/Kipper/issues/269)).
- New built-in variable `__name__` returning the name of the current file. This also includes general support for
  built-in variables in the compiler.
  ([#412](https://github.com/Kipper-Lang/Kipper/issues/412)).
- New built-in Kipper type `null` and `undefined`, and support for the constant identifier `void`, `null` and
  `undefined`.
- Finished implementation of warning reporting system and added warning for useless expression statements.
  ([#413](https://github.com/Kipper-Lang/Kipper/issues/413)).
- New Kipper CLI flag `-t/--target` to specify the target to use for a compilation or execution.
- Use of `"use strict";` in the TypeScript target to enforce the use of strict mode during runtime.
- New generic parameter `TypeSemantics` to `ASTNode`, which defines the type data that the AST Node should
  evaluate during type checking.
- New CLI flags for commands `run` and `compile`:
  - `--log-timestamp`, which enables timestamps for the log messages.
  - `--recover`, which enables error recovery for the Kipper compiler.
  - `--abort-on-first-error`, which aborts the compilation on the first compiler error that is encountered.
- New errors/warnings:
  - `MissingFunctionBodyError`, which is thrown when a function declaration is missing a body (compound statement).
  - `LexerOrParserSyntaxError`, which is thrown when the lexer or parser encounters a syntax error.
  - `IdentifierAlreadyUsedByParameterError`, which is thrown when an identifier is already used by a parameter in
    the same scope or any parent scope.
  - `ExpressionNotCallableError`, which is thrown when an expression is not callable, despite it being used in a call
    expression.
  - `IncompleteReturnsInCodePathsError`, which is thrown whenever a non-void function has code paths that do not return
    a value.
  - `ReturnStatementError`, which is thrown whenever a return statement is used outside a function.
  - `InvalidUnaryExpressionOperandError`, which is thrown whenever a unary expression is used with an invalid operand.
  - `UndefinedDeclarationCtxError`, which is thrown when the declaration context of a declaration is undefined. (This is
    an internal error that happens if the declaration context is accessed too early e.g. before its creation.)
  - `TypeNotCompilableError`, which is thrown when an invalid/undefined type is cast to a compilable type, despite it
    being invalid. (This is an internal error that happens if the type is cast during compilation despite it having
    errored during semantic analysis/type checking.)
  - `InvalidKeyTypeError`, which is thrown when an expression with an invalid type is used as a key/index to access
    an object-like or array-like.
  - `ValueNotIndexableTypeError`, which is thrown when a value is not indexable (not object-like), despite it being used
    in a member access expression.
  - `MissingRequiredSemanticDataError`, which is a specific internal error used to indicate that a specified node is
    missing required semantic data from another node and as a result failed to process itself.
  - `UselessExpressionStatementWarning`, which is reported when an expression statement is used without any side-effects
    and as such does not have any effect on the program.
- New classes/interfaces:
  - `KipperWarning`, which is a subclass of `KipperError` that is used to indicate a warning.
    This replaces the use of `KipperError` for warnings.
  - `ReturnStatement`, which is a subclass of `Statement` that represents a return statement. This is not anymore
    included in the `JumpStatement` class.
  - `FunctionScope`, which is a subclass of `Scope` that represents a function scope with registered parameters.
  - `UndefinedCustomType`, which represents an invalid/undefined type that was created by the user, but is not
    defined in the program. This is used to allow error recovery and continue even with an invalid type during type
    checking, and let the type checker know to ignore type checks with references of this type.
  - `Type`, which is an abstract base class for defining a wrapper class for a Kipper type during semantic analysis and
    type checking.
  - `UncheckedType`, which is an implementation of `Type` and represents a raw specified type during semantic analysis.
  - `CheckedType`, which is an implementation of `Type` and represents a checked type during type checking, which also
    handles compatibility and error recovery for undefined types.
  - `MemberAccessExpression`, which is a subclass of `Expression` that represents a member access expression (Antlr4
    rule `memberAccessExpression`).
  - `AnalysableASTNode`, which represents an AST node that can be semantically processed. This class was created as
    a parent class for `CompilableASTNode`, as a way to split up the semantic analysis and code generation.
  - `KipperWarningIssuer`, which is a class similar to `KipperSemanticChecker` and checks for certain conditions and
    reports warnings if they are met.
  - `ScopeNode<T>`, which is an interface representing an AST node that implements its own local scope. This means that
    the definitions of its children, will be stored in the `innerScope` field of the class implementation.
  - `SymbolTable`, which implements the basic functionality of a symbol table containing the metadata for a scope.
  - `MemberAccessExpressionSemantics`, which represents the semantics for `MemberAccessExpression`.
  - `MemberAccessExpressionTypeSemantics`, which represents the type semantics for `MemberAccessExpression`.
  - `TargetAnalysableNode`, which represents an AST node that has a target-specific semantic analysis function.
  - `TargetCompilableNode`, which represents an AST node that has a target-specific code generation function.
  - `ASTNodeFactory`, which represents a basic factory for creating AST nodes.
  - `InternalFunctionArgument`, which represents an internal function argument.
  - `InternalReference<T>`, which represents an indirect reference to an internal function by the user. This is
    primarily used to keep track of the internal functions that are used in the program, and to generate them in the
    target code.
- New functions:
  - `KipperTargetCodeGenerator.setUp()`, which should generate SetUp code for the specified target.
  - `KipperTargetCodeGenerator.wrapUp()`, which should generate WrapUp code for the specified target.
  - `ASTNode.getTypeSemanticData()`, which returns the type semantics if they are defined, otherwise throws an
    `UndefinedSemanticsError`.
  - `CompilableASTNode.semanticTypeChecking()`, which performs type checking for the AST node and its children nodes.
    This is called in the function `RootASTNode.semanticAnalysis` after `CompilableASTNode.semanticAnalysis()`.
  - `CompilableASTNode.wrapUpSemanticAnalysis()`, which performs wrap-up semantic analysis for the target of the AST
    node.
    This is called in the function `RootASTNode.semanticAnalysis` after `CompilableASTNode.semanticTypeChecking()`.
  - `Scope.getReferenceRecursively()`, which tries to evaluate a reference recursively in the scope and its parent
    scopes.
  - `KipperTypeChecker.validReturnStatement()`, which ensures that a return statement is only used inside a function.
  - `KipperTypeChecker.checkMatchingTypes()`, which checks if the two specified types are matching.
  - `KipperTypeChecker.referenceCallable()`, which asserts that the specified reference is a callable function.
  - `KipperTypeChecker.validReturnCodePathsInFunctionBody()`, which ensures that all code paths of a non-void
    function return a proper value.
  - `KipperSemanticChecker.identifierNotUsed()`, which asserts that the specified identifier is unused in the
    specified scope and can be used for a new declaration.
  - `KipperSemanticChecker.getReturnStatementParent()`, which evaluates the parent function for a return statement.
  - `KipperSemanticChecker.refTargetDefined()`, which asserts that the specified reference is defined and can be used.
  - `KipperSemanticChecker.validFunctionBody()`, which ensures the body of a function is a compound statement.
  - `CompilableASTNode.addError()`, which adds an error to the list of errors caused by the node.
  - `removeBraces()` for removing braces due to formatting reasons.
  - `CompilableASTNode.recursivelyCheckForWarnings()`, which recursively calls all children's `checkforWarnings()`
    functions as well as the function of the parent instance.
  - `shouldRecoverFromError()` and `handleSemanticError()` in `handle-error.ts`.
  - `AnalysableASTNode.semanticallyAnalyseChildren()`, which semantically analyses all children nodes of the AST node.
  - `AnalysableASTNode.semanticallyTypeCheckChildren()`, which semantically type checks all children nodes of the AST
    node.
  - `AnalysableASTNode.targetSemanticallyAnalyseChildren()`, which semantically analyses all children nodes of the AST
    node for the target.
  - `AnalysableASTNode.ensureSemanticallyValid()`, which throws a `MissingRequiredSemanticDataError` in case that the
    specified node failed during semantic analysis. This is used by other nodes to ensure that the node is valid and
    its data can be safely accessed.
  - `AnalysableASTNode.ensureTypeSemanticallyValid()`, which throws a `MissingRequiredSemanticDataError` in case that
    the specified node failed during type checking. This is used by other nodes to ensure that the node is valid and
    its data can be safely accessed.
  - `KipperSemanticChecker.getJumpStatementParent()`, which evaluates the parent iteration statement for a jump statement.
  - `KipperProgramContext.registerBuiltInFunctions()`, which registers one or more built-in functions.
  - `KipperProgramContext.registerBuiltInVariables()`, which registers one or more built-in variables.
  - `KipperProgramContext.clearBuiltInFunctions()`, which clears the list of built-in functions.
  - `KipperProgramContext.clearBuiltInVariables()`, which clears the list of built-in variables.
  - `KipperProgramContext.getBuiltInVariable()`, which returns the built-in variable with the specified name if found.
  - `KipperProgramContext.builtInFunctionReferences`, which stores all the references to built-in functions.
  - `KipperProgramContext.builtInVariableReferences`, which stores all the references to built-in variables.
- New types:
  - `TypeData`, which represents the type data of an `ASTNode`.
  - `NoTypeSemantics`, which hints that an `ASTNode` has no type semantic data.
  - `TargetSetUpCodeGenerator`, which represents a function that generates SetUp code for a Kipper file.
  - `TargetWrapUpCodeGenerator`, which represents a function that generates WrapUp code for a Kipper file.
  - `KipperEqualAssignOperator`, which represents the equal assignment operator (`=`).
  - `KipperAssignOperator`, which represents all available assignment operators.
  - `KipperArithmeticAssignOperator`, which represents all available arithmetic assignment operators.
  - `KipperArg`, which represents a function argument. Alias for `KipperParam`.
  - `KipperParam`, which represents a function parameter.
  - `JmpStatementType`, which represents all possible jump statement types e.g. `break` and `continue`.
  - `ASTDeclarationKind`, which is a union type of all possible `ParserASTNode.kind` values for a `Declaration` AST
    node.
  - `ASTExpressionKind`, which is a union type of all possible `ParserASTNode.kind` values for a `Expression` AST
    node.
  - `ASTStatementKind`, which is a union type of all possible `ParserASTNode.kind` values for a `Statement` AST
    node.
  - `ASTConstantExpressionKind`, which is a union type of all possible `ParserASTNode.kind` values for a
    `ConstantExpression` AST node.
  - `ParserConstantExpressionContext`, which is a union type of all possible `ParserASTNode.antlrRuleCtx` values
    for a `ConstantExpression` AST node.
  - `ASTTypeSpecifierExpressionKind`, which is a union type of all possible `ParserASTNode.kind` values for a
    `TypeSpecifierExpression` AST node.
  - `ParserTypeSpecifierExpressionContext`, which is a union type of all possible `ParserASTNode.antlrRuleCtx`
    values for a `TypeSpecifierExpression` AST node.
  - `ASTUnaryExpressionKind`, which is a union type of all possible `ParserASTNode.kind` values for a
    `UnaryExpression` AST node.
  - `ParserUnaryExpressionContext`, which is a union type of all possible `ParserASTNode.antlrRuleCtx` values for a
    `UnaryExpression` AST node.
  - `ASTComparativeExpressionKind`, which is a union type of all possible `ParserASTNode.kind` values for a
    `ComparativeExpression` AST node.
  - `ParserComparativeExpressionContext`, which is a union type of all possible `ParserASTNode.antlrRuleCtx` values for
    a `ComparativeExpression` AST node.
  - `ConstructableASTStatementClass`, which is a union type of all possible `Statement` AST node classes.
  - `ASTLogicalExpressionKind`, which is a union type of all possible `ParserASTNode.kind` values for a
    `LogicalExpression` AST node.
  - `ParserLogicalExpressionContext`, which is a union type of all possible `Parserement` AST node classes.
  - `ConstructableASTExpressionClass`, which is a union type of all possible `Expression` AST node classes.
  - `ConstructableASTDeclarationClass`, which is a union type of all possible `Declaration` AST node classes.
  - `ConstructableASTNodeClass`, which is a union type of all possible `ASTNode` AST node classes.
  - `ConstructableASTStatement`, which is a union type of all possible `Statement` AST node instances.
  - `ConstructableASTExpression`, which is a union type of all possible `Expression` AST node instances.
  - `ConstructableASTDeclaration`, which is a union type of all possible `Declaration` AST node instances.
  - `ConstructableASTNode`, which is a union type of all possible `ASTNode` AST node instances.
  - `ASTKind`, which represents a union of all AST node kind values that can be used to map a KipperParser rule context
    to an AST node. This is the type representing all values from `ParserASTMapping`.
  - `ConstructableASTKind`, which is the same as `ASTKind`, but removes any kind value that does not have a
    corresponding AST node class.
  - `KipperReferenceableFunction`, which represents a function that can be referenced by a `FunctionCallExpression`.
  - `ASTNodeParserContext`, which represents a union of all possible `ParserASTNode.antlrRuleCtx` values implemented
    in the `KipperParser` that have a corresponding AST node class.
- New fields/properties:
  - `CompileConfig.recover`, which if set enables compiler error recovery.
  - `CompileConfig.abortOnFirstError`, which changes the compiler error handling behaviour and makes it
    abort on the first error encountered. This overwrites `recover` per default.
  - `RootASTNode.target`, which returns the `KipperCompileTarget` of the program ctx the root AST node is in.
  - `RootASTNode.codeGenerator`, which returns the `KipperTargetCodeGenerator` of the program ctx the root AST node is
    in.
  - `RootASTNode.semanticAnalyser`, which returns the `KipperTargetSemanticAnalyser` of the program ctx the root AST
    node is in.
  - `ASTNode.typeSemantics`, which contains the type data for an ASTNode that was evaluated during type checking.
  - `ScopeFunctionDeclaration.typeData`, which returns the type data of the function AST node.
  - `ScopeVariableDeclaration.typeData`, which returns the type data of the variable AST node.
  - `ScopeVariableDeclaration.valueWasUpdated`, which returns true if the variable was updated after its initial
    declaration.
  - `ScopeDeclaration.isDefined`, which is an abstract field that returns whether the scope declaration was defined
    during its declaration.
  - `ScopeDeclaration.hasValue`, which is an abstract field that returns whether the scope declaration has a value set.
  - `FunctionDeclaration.innerScope`, which returns the inner scope of the function declaration. This can be used before
    semantic analysis, though will return undefined if it encounters any error.
  - `TracebackMetadata.errorNode`, which contains the error node that caused the error.
  - `CompilableASTNode.errors` and `RootASTNode.errors`, which returns all errors caused by this node and or its
    children.
  - `KipperProgramContext.hasFailed`, `CompilableASTNode.hasFailed`, `RootASTNode.hasFailed`, which returns true if the
    node or any of its children have failed to be processed during semantic analysis or type checking.
  - `Scope.parent`, which returns the parent scope of the scope. This is used to recursively evaluate references in all
    parent scopes.
  - `ParserASTNode.kind`, which returns the kind of the parser AST node. This returns the `KipperParser` rule number, as
    defined by `KipperParser.RULE_*`.
  - `StatementASTNodeFactory.statementMatchTable`, which returns the match table for the statement AST node factory.
  - `ExpressionASTNodeFactory.expressionMatchTable`, which returns the match table for the expression AST node factory.
  - `DeclarationASTNodeFactory.declarationMatchTable`, which returns the match table for the declaration AST node factory.
  - `CompileConfig.builtInFunctions`, which overwrites the built-in functions of the target.
  - `CompileConfig.extendBuiltInFunctions`, which adds new built-in functions to the target.
  - `CompileConfig.builtInVariables`, which overwrites the built-in variables of the target.
  - `CompileConfig.extendBuiltInVariables`, which adds new built-in variables to the target.
  - `Expression.hasSideEffects`, which returns true if the expression has side effects and as such affects the state of
    the program. This is primarily used for reporting warnings.
- New constants:
  - `kipperNullType`, which represents the Kipper null type.
  - `kipperUndefinedType`, which represents the Kipper undefined type.
  - `ParserASTMapping`, which is a special mapping object used to get the AST kind number for a `KipperParser` rule ctx
    instance.
  - `kipperRuntimeBuiltInVariables`, which contains the built-in variables of the Kipper runtime.

### Changed

- Moved TypeScript target from the core package to a new monorepo package called `@kipper/target-ts`, which implements
  the semantic analysis and code generation for TypeScript, and provides the class `KipperTypeScriptTarget`
  (`TargetTS` available as alias), which can be used as the target in the `CompileConfig`.
- Updated behaviour of the Compiler semantic analysis and implemented a basic error recovery system.
  ([#198](https://github.com/Kipper-Lang/Kipper/issues/198))
- Updated behaviour of Kipper Compiler semantic analysis and separated primary semantic analysis, type checking and
  target-specific semantic analysis into their own processing steps. (E.g. First, all AST nodes are semantically
  analysed, then type checked and semantically analysed for the target language)
- Updated the built-in functions' generation behaviour, by making every built-in function be defined inside the global
  variable `__kipper` and the global object property `globalThis.__kipper`. This means that the functions are directly
  bound to the JS runtime and any function definition in the generated file is placed after the initial evaluation
  of the global scope.
- Updated the function call syntax and made the `call` keyword optional. This allows for simplified function calls,
  such as `print("Hello world!");`.
- Default error identifier is now just `Error` instead of `KipperError`.
- Migrated the internal storage of `Scope` and its implementing classes to a hashmap implementation.
- Updated types of `CompilableASTNode` functions `primarySemanticAnalysis`, `primarySemanticTypeChecking` and
  `targetSemanticAnalysis` and made them possibly undefined if there is nothing to check. This is to improve
  performance and not call an async function unnecessarily.
- Allowed the use of function declarations inside nested scopes (e.g. inside a function body or compound statement).
- Split grammar file `Kipper.g4` into `KipperLexer.g4` and `KipperParser.g4`.
- Updated factory system for `StatementASTNodeFactory`, `DeclarationASTNodeFactory` and `ExpressionASTNodeFactory` to
  use a mapping table instead of a switch statement for better readability and accessibility. This also allows for
  easier extension of the factory system. The `create` function is now instance-based (not static anymore) as well.
- Constructor in `KipperParseStream` to allow either an `CharPointCharStream` or a `string` as input, but not
  allow a mismatch content between the two.
- Cleaned up structure in `KipperFileASTGenerator` (previously `KipperFileListener`) and removed unnecessary code.
- Renamed:
  - `EvaluatedCompileOptions` to `EvaluatedCompileConfig`.
  - `UnableToDetermineMetadataError` to `UndefinedSemanticsError`.
  - `ReadOnlyAssignmentTypeError` to `ReadOnlyWriteTypeError`.
  - `InvalidAssignmentTypeError` to `AssignmentTypeError`.
  - `InvalidArgumentTypeError` to `ArgumentTypeError`.
  - `InvalidArithmeticOperationTypeError` to `ArithmeticOperationTypeError`.
  - `InvalidReturnTypeError` to `FunctionReturnTypeError`.
  - `UndefinedIdentifierError` to `UndefinedReferenceError`.
  - `UnknownIdentifierError` to `UnknownReferenceError`.
  - `FunctionDeclarationSemantics.args` to `params`.
  - `KipperTypeChecker.argumentTypesMatch` to `validArgumentValue`.
  - `ListPrimaryExpression` to `ArrayLiteralPrimaryExpression`.
  - `FunctionCallPostfixExpression` to `FunctionCallExpression`.
  - `antlrDefinitionCtxType` to `ParserDeclarationCtx`.
  - `antlrExpressionCtxType` to `ParserExpressionCtx`.
  - `antlrStatementCtxType` to `ParserStatementCtx`.
  - `ParserExpressionCtx` to `ParserExpressionContext`.
  - `ParserStatementCtx` to `ParserStatementContext`.
  - `ParserDeclarationCtx` to `ParserDeclarationContext`.
  - `KipperFileListener` to `KipperFileASTGenerator`.
  - `KipperProgramContext.addError` to `reportError`.
  - `kipperRuntimeBuiltIns` to `kipperRuntimeBuiltInFunctions`.
  - `kipperInternalBuiltIns` to `kipperInternalBuiltInFunctions`.
- Moved:
  - Function `KipperSemanticsAsserter.getReference` to class `KipperSemanticChecker`.
  - Function `KipperSemanticsAsserter.getExistingReference` to class `KipperSemanticChecker`.
  - Function `indentLines` to file `tools.ts` of `@kipper/target-js`.
  - Function `CompilableASTNode.semanticAnalysis` to `AnalysableASTNode`.
  - Function `CompilableASTNode.semanticTypeChecking` to `AnalysableASTNode`.
  - Function `CompilableASTNode.wrapUpSemanticAnalysis` to `AnalysableASTNode`.
  - Function `CompilableASTNode.recursivelyCheckForWarnings` to `AnalysableASTNode`.
  - Function `CompilableASTNode.recursivelyCheckForWarnings` to `AnalysableASTNode`.
  - Abstract Function `CompilableASTNode.primarySemanticAnalysis` to `AnalysableASTNode`.
  - Abstract Function `CompilableASTNode.primarySemanticTypeChecking` to `AnalysableASTNode`.
  - Abstract Function `CompilableASTNode.checkForWarnings` to `AnalysableASTNode`.
  - Field `CompilableASTNode.programCtx` to `AnalysableASTNode`.
  - Field `CompilableASTNode.compileConfig` to `AnalysableASTNode`.
  - Field `CompilableASTNode.errors` to `AnalysableASTNode`.
  - Field `CompilableASTNode.addError` to `AnalysableASTNode`.
  - Field `CompilableASTNode.hasFailed` to `AnalysableASTNode`.

### Fixed

- Multiple reference and declaration bugs, which resulted in invalid handling of declarations and assignments
  to undefined variables and allowed the referencing of variables that were not defined or had no value set.
- Grammar bug which didn't allow the representation of empty lists (e.g. `[]`).
- Multiple reference and declaration bugs, which resulted in invalid handling of declarations and assignments
  to undefined variables and allowed the referencing of variables that were not defined or had no value set.
- Grammar bug which didn't allow the representation of empty lists (e.g. `[]`).
- A bug where using a `KipperParseStream` multiple times would result in the `CodePointCharStream` being empty.
- Grammar bug not allowing an empty statement (`;`) in a compound statement.

### Removed

- Kipper CLI command `update`, as it was not needed since there are no plans to deploy S3 distributions of Kipper.
- `KipperError.isWarning`, which has been replaced by the new class `KipperWarning`.
- `KipperCharType` (`char`) and its grammar implementation, meaning all string types from now on will only be of type
  `str`. This also means that the single-quote character `'` can from now also be used for string literals and
  f-strings with the same behaviour as the regular double-quoted character `"`.
- `KipperReturnType` and `kipperReturnTypes`, as they are always identical to the `KipperType` and `kipperTypes`
  respectively.
- `FunctionReturnTypeError`, as it is obsolete since all return types are valid.
- The following fields:
  - `Scope.functions` (replaced by hash-map implementation of `Scope`).
  - `Scope.variables` (replaced by hash-map implementation of `Scope`).
  - `Scope.getVariable` (replaced by hash-map implementation of `Scope`).
  - `Scope.getFunction` (replaced by hash-map implementation of `Scope`).
  - `KipperError.antlrCtx`, as it was replaced by `TracebackMetadata.errorNode`.
  - `KipperTypeChecker.validReturnType`, as it is obsolete due to the absence of `KipperReturnType`.
- The following functions:
  - `KipperFileASTGenerator.handleIncomingDeclarationCtx` (removed in clean-up).
  - `KipperFileASTGenerator.handleIncomingStatementCtx` (removed in clean-up).
  - `KipperFileASTGenerator.handleExitingStatementOrDefinitionCtx` (removed in clean-up).
  - `KipperFileASTGenerator.handleIncomingExpressionCtx` (removed in clean-up).
  - `KipperFileASTGenerator.handleExitingExpressionCtx` (removed in clean-up).
  - `KipperProgramConext.builtInReferences` (replaced by `builtInFunctionReferences` and `builtInVariableReferences`).
  - `KipperProgramConext.registerBuiltIns` (replaced by `registerBuiltInFunctions` and `registerBuiltInVariables`).
  - `CompileConfig.builtIns` (replaced by `builtInFunctions` and `builtInVariables`).
  - `CompileConfig.extendBuiltIns` (replaced by `extendBuiltInFunctions` and `extendBuiltInVariables`).
- Parser rule `arraySpecifierExpression` (`ArraySpecifierExpression`), which was made obsolete with the addition of
  `bracketNotationMemberAccessExpression` (`BracketNotationMemberAccessExpression`).

## [0.9.2] - 2022-07-23

### Changed

- Fixed traceback bug for re-declarations inside compound statements generating an invalid error message and traceback.
  ([#240](https://github.com/Kipper-Lang/Kipper/issues/240))
- Updated Kipper compiler error message.

## [0.9.1] - 2022-06-29

### Changed

- Fixed invalid traceback underline formatting for Kipper errors.
- Updated error messages in multiple Kipper errors.

## [0.9.0] - 2022-06-26

### Added

- Entry point file for the root package `kipper`, which exports `@kipper/core` allowing the `kipper`
  package to be used in projects.
- Syntax support and code generation for if, else-if and else statements
  ([#182](https://github.com/Kipper-Lang/Kipper/issues/182)).
- Code generation of expression lists (e.g. expression statements containing multiple child expressions)
  ([#173](https://github.com/Kipper-Lang/Kipper/issues/173)).
- Code generation for tangled expressions.
  ([#203](https://github.com/Kipper-Lang/Kipper/issues/203))
- Comparative and relational expressions, which allow for logical operations and comparisons on expressions. List of all
  supported operators, which can be used between two expressions.
  - `!=` (Not Equal Operator)
  - `==` (Equal Operator)
  - `>` (Greater than Operator)
  - `>=` (Greater or equal to Operator)
  - `<` (Less than Operator)
  - `<=` (Less or equal to Operator)
- Logical expressions, which allow for the chaining and combination of expressions and conditions. List of all available
  supported operators, which can be used between two expressions/conditions:
  - `&&` (Logical And Operator)
  - `||` (Logical Or Operator)
- Operator modified expressions, which allow for the modification of an expression using a specific operator. List
  of all supported operators:
  - `!` (Logical NOT Operator)
  - `+` (Plus Operator)
  - `-` (Minus Operator)
- Partial support for compiler warnings by allowing `KipperError` instances to be warnings if `isWarning` is set to
  true and implementing AST-based checks for warnings using the new function `CompilableASTNode.checkForWarnings()`.
  ([#199](https://github.com/Kipper-Lang/Kipper/issues/199))
- New flag `-w/--warnings` in the commands `compile`, `run` and `analyse`, which enables logger warnings.
  ([#199](https://github.com/Kipper-Lang/Kipper/issues/199))
- Support for hex, binary and octal numbers. (Only minor changes, as previously the syntax for binary, octal and
  hex numbers was already added.) ([#184](https://github.com/Kipper-Lang/Kipper/issues/184))
- New errors:
  - `InvalidRelationalComparisonTypeError`, which is thrown whenever a relational comparison is used with types that
    are not comparable.
  - `InvalidUnaryExpressionTypeError`, which is thrown whenever a unary expression has an operand with an invalid type.
- New classes:
  - `IfStatement`, which represents if, if-else and else statements. Chained if, else-if and else statements are
    structured like a tree, where the top if statement represents the root and each following if statement is a
    section/branch of the tree.
  - `TypeSpecifierExpression`, which is an abstract class used to provide the commonality between the
    different type specifier expressions.
  - `ComparativeExpression`, which is an abstract class used to provide the commonality between the
    different comparative expressions.
  - `LogicalExpression`, which is an abstract class used to provide the commonality between the
    different logical expressions.
  - `UnaryExpression`, which is an abstract class used to provide the commonality between the
    different unary expressions.
  - `SwitchStatement`, which represents a switch selection statement.
  - `DefinitionASTNodeFactory`, which is a factory that creates a definition instance based on
    a `antlrRuleCtx`.
  - `ExpressionASTNodeFactory`, which is a factory that creates an expression instance based on
    a `antlrRuleCtx`.
  - `StatementASTNodeFactory`, which is a factory that creates a statement instance based on
    a `antlrRuleCtx`.
- New types:
  - `KipperUnaryOperator`
  - `KipperLogicalAndOperator`
  - `KipperLogicalOrOperator`
  - `KipperLogicalOperator`
  - `KipperEqualityOperator`
  - `KipperRelationalOperator`
  - `KipperComparativeOperator`
  - `KipperUnaryModifierOperator`
  - `KipperIncrementOrDecrementOperator`
  - `KipperNegateOperator`
  - `KipperSignOperator`
- New constants:
  - `kipperUnaryOperators`
  - `kipperLogicalAndOperator`
  - `kipperLogicalOrOperator`
  - `kipperLogicalOperator`
  - `kipperEqualityOperators`
  - `kipperRelationalOperators`
  - `kipperComparativeOperators`
  - `kipperIncrementOrDecrementOperators`
  - `kipperNegateOperators`
  - `kipperSignOperators`
- New interfaces:
  - `IfStatementSemantics`, which contains the semantic data of an if-statement.
  - `ComparativeExpressionSemantics`, which defines the semantic data of a comparative expression.
  - `LogicalExpressionSemantics`, which defines the semantics of a logical expression.
  - `UnaryExpressionSemantics`, which defines the base semantics for every unary expression.
  - `TracebackMetadata`, which defines the required data for a full traceback in a `KipperError`.
- New functions:
  - `CompilableASTNode.checkForWarnings()`, which checks for warnings in an AST Node.
  - `KipperTypeChecker.validRelationalExpression()`, which ensures a `RelationalExpression` is semantically valid.
  - `KipperTypeChecker.validUnaryExpression()`, which ensures a `UnaryExpression` is semantically valid.
  - `KipperProgramContext.addWarning()`, which adds a warning to the program context.
  - `KipperLogger.reportWarning()`, which reports a warning with its traceback to the consoles.
- New fields/properties:
  - `CompileConfig.warnings`, which if set to true enables warnings and stores them in `KipperCompileResult.warnings`.
  - `EvaluatedCompileOptions.warnings`, which if set to true enables warnings and stores them in
    `KipperCompileResult.warnings`.
  - `KipperCompileResult.warnings`, which contains a list of all warnings that were found during the compilation of a
    program.
  - `KipperError.isWarning`, which if true defines the error as non-fatal warning that does not prevent the
    compilation from continuing.
  - `KipperProgramContext.warnings`, which contains all warnings that have been found in the program.
  - `KipperLogger.reportWarnings`, which if set to true will report warnings to the console.
  - `KipperProgramContext.reportWarnings`, which if set to true will run warning checks on the AST nodes of the program.

### Changed

- Moved `KipperSemanticChecker.arithmeticExpressionValid()` to `KipperTypeChecker` and renamed it to
  `validArithmeticExpression()`.
- Renamed Antlr4 rule `singleTypeSpecifier` to `identifierTypeSpecifier` and its associated
  class to `IdentifierTypeSpecifierExpression`.
- Renamed:
  - `SingleTypeSpecifierExpression` to `IdentifierTypeSpecifierExpression`.
  - `ParserASTNode.getTokenChildren()` to `getAntlrRuleChildren()`.
  - `Scope.localVariables` to `variables`.
  - `Scope.localFunctions` to `functions`.
- Updated logging messages and shortened them to be more concise.

### Removed

- Deprecated and replaced functions:
  - `getDefinitionInstance`, which was replaced with `DefinitionASTNodeFactory`.
  - `getExpressionInstance`, which was replaced with `ExpressionASTNodeFactory`.
  - `getStatementInstance`, which was replaced with `StatementASTNodeFactory`.

## [0.8.3] - 2022-06-18

### Added

- New errors:
  - `ReadOnlyAssignmentTypeError`, which is thrown whenever a read-only (constant) variable is being
    assigned to.
  - `InvalidAssignmentTypeError`, which is thrown whenever an assignment has mismatching types that
    are not compatible.
  - `UndefinedConstantError`, which is thrown whenever a constant declaration is not defined. (Constants
    may not be undefined).

### Changed

- Fixed const assignment bug [#188](https://github.com/Kipper-Lang/Kipper/issues/188), which allowed assignments to
  read-only (constant) variables.
- Fixed invalid identifier translation of built-in references in the TypeScript target.
- Renamed:
  - `KipperProgramContext.registerGlobals()` to `registerBuiltIns`.
  - `InvalidConversionError` to `InvalidConversionTypeError`
  - `InvalidArithmeticOperationError` to `InvalidArithmeticOperationTypeError`
- Set display error name of `InvalidArithmeticOperationTypeError` to `TypeError`.

## [0.8.2] - 2022-06-14

### Changed

- Handling of integer constants and cleaned up the lexer rules in Kipper.g4.
- Updated error message of `InvalidAmountOfArgumentsError`.
- Updated and improved speed of space handling by optimising parser rules and removing manual spaces in rules.

### Removed

- Integer and float suffixes from the lexer rules in Kipper.g4, as they are meaningless in Kipper.

## [0.8.1] - 2022-06-09

### Changed

- Replaced outdated `NotImplemented` errors from `KipperFileListener.ts` with `KipperNotImplementedError` errors,
  which are now thrown inside the `primarySemanticAnalysis()` functions of the affected statements.
- Updated and simplified logging messages.
- Fixed grammar issue in `Kipper.g4`, which resulted in spaces being syntactically invalid in an empty function argument
  list, e.g. `def func( ) -> void;` was invalid before.

### Removed

- Unused grammar rule `nestedParenthesesBlock`.

## [0.8.0] - 2022-06-07

### Added

- Implemented type conversion expressions, which allow for the conversion of a value to another type.
  ([#133](https://github.com/Kipper-Lang/Kipper/issues/133)) The following conversions are supported:
  - `str` as `num`
  - `num` as `str`
  - `bool` as `str`
  - `bool` as `num`
- Boolean constant expressions `true` and `false`, which automatically evaluate to the type `bool` and can be used in
  expressions. (`true` and `false` are now reserved identifiers, which can never be overwritten and any attempts to do
  so will be blocked by the parser). This also includes a new expression class `BoolPrimaryExpression`, a new
  target-specific semantics function `KipperTargetSemanticAnalyser.boolPrimaryExpression` and target-specific
  translation function `KipperTargetCodeGenerator.boolPrimaryExpression`.
  ([#134](https://github.com/Kipper-Lang/Kipper/issues/134))
- Implemented reserved identifier checking, which ensures that no declarations overwrite/interfere with an internal
  identifier or reserved identifier/keyword. ([#153](https://github.com/Kipper-Lang/Kipper/issues/153))
- Implemented tree-shaking for internal and built-in functions using the new class `KipperOptimiser`, which removes
  any function definitions that are not used ([#159](https://github.com/Kipper-Lang/Kipper/issues/159)).
- New field `KipperCompileTarget.builtInGenerator`, which will store the built-in generator for each target.
- New classes and interfaces:
  - `KipperTargetBuiltInGenerator`, which updates the behaviour for generating built-in functions.
    This function should also allow the use of built-in variables in the future and also provide a basis for dynamic
    dependency generation for the Kipper built-ins. This means that targets can now specify themselves how the
    built-in should be generated and can handle all type conversions, internal prefixes, name mangling etc. themselves.
  - `identifierTypeSpecifierExpression`, which represents a single constant type identifier, such as `str`.
  - `GenericTypeSpecifierExpression`, which represents a generic type constant, such as `type<T>`. (Functionality not
    implemented yet! Planned for v0.12)
  - `TypeofTypeSpecifierExpression`, which represents a dynamically evaluated type, such as `typeof("string")`.
    (Functionality not implemented yet! Planned for v0.11)
  - `InternalFunction`, which represents an internal function for Kipper, which provides specific functionality for
    keywords and other internal logic.
  - `KipperSemanticErrorHandler`, which implements a default abstract error handler for semantic errors. This is
    used by `KipperTargetSemanticAnalyser` and `KipperAsserter`.
  - `KipperOptimiser`, which handles code optimisation for a Kipper program.
- New functions:
  - `KipperSemanticChecker.validConversion()`, which checks whether a type conversion is valid and implemented by
    Kipper.
  - `KipperOptimiser.optimise()`, which performs optimisation on an abstract syntax tree.
  - `KipperProgramContext.getBuiltInFunction()`, which searches for a built-in function based on a passed
    identifier.
  - `KipperProgramContext.optimise()`, which performs code optimisations for the local abstract syntax tree.
- New errors:
  - `InvalidConversionError`, which is thrown when an invalid or unimplemented conversion is performed in a Kipper
    program.
  - `ReservedIdentifierOverwriteError`, which is thrown whenever a declaration identifier overwrites/interferes with
    an internal function or reserved keyword/identifier.
- New types and constants:
  - Kipper meta type `type`, which represents the type of a Kipper type.
  - `kipperSupportedConversions`, which is an array containing multiple tuples representing allowed conversions in
    Kipper.
- New `CompileConfig` option `optimisationOptions`, which contains the configuration for the `KipperOptimiser`.
- Added new flags `-b/--[no-]optimise-builtins` and `-i/--[no-]optimise-internals` to the `@kipper/cli` for enabling
  internal and built-in functions optimisation.

### Changed

- Updated error traceback generation algorithm to be more concise and useful. The algorithm will try from now on to mark
  the origin of the error in the source line, instead of only returning the characters causing the error.
- Updated folder structure of built-in targets, by moving all target-related files to `kipper/core/src/targets`. This
  should from now on be the folder, where all the targets that are natively supported by Kipper should be located.
- Moved all typescript-related target files to `kipper/core/src/targets/typescript` and split up the classes into
  their own files.
- Updated built-in code generation behaviour in `KipperProgramContext.generateRequirements()`. This function
  generates the built-ins for a program using its `KipperTargetBuiltInGenerator`, which is specified in the
  `KipperCompileTarget`.
- Fixed bug in `@kipper/cli` which occurred when reading files causing line endings to be internally removed. This
  resulted in CLI errors sometimes displaying an entire Kipper file as a single line of code, instead of displaying the
  original code line alone.
- Renamed:
  - `builtIns` to `kipperRuntimeBuiltIns`.
  - `semantic-analyser.ts` to `target-semantic-analyser.ts`.
  - `ParserASTNode.ensureTokenChildrenExist()` to `getTokenChildren()`.
  - `ParserASTNode.ensureSemanticDataExists()` to `getSemanticData()`.
  - `KipperError.setMetadata()` to `KipperError.setTracebackData()`.
  - `KipperAsserter` to `KipperSemanticsAsserter`.
  - `TargetTokenCodeGenerator` to `TargetASTNodeCodeGenerator`.
  - `TargetTokenSemanticAnalyser` to `TargetASTNodeSemanticAnalyser`.
  - `CompilerEvaluatedOptions` to `EvaluatedCompileOptions`.
  - `KipperProgramContext.processedParseTree` to `abstractSyntaxTree`.
  - `KipperProgramContext.builtInGlobals` to `builtIns`.
  - `CompileConfig.globals` to `builtIns`.
  - `CompileConfig.extendGlobals` to `extendBuiltIns`.
- Optimised and simplified Kipper code generation in `KipperCompileResult.write()`.
- Updated `@kipper/core` code base structure:
  - `/parser/` now contains these new files:
    - `ast-node.test.ts` - AST Node (Previously parse-token.ts)
    - `root-ast-node.test.ts` - Root AST Node (Extracted from compilable-ast-node.test.ts)
    - `compilable-ast-node.test.ts` - Compilable AST Node (Previously compilable-parse-token.ts)
  - `/semantics/language/` which contains the language specific AST Node classes that implement the semantics for the
    expressions, definitions and statements in Kipper.
  - `/semantics/processor/` which is the module containing the Semantic analyser and Type checker.
- Updated local and global scope handling by introducing three new classes: `Scope`, `GlobalScope` and `LocalScope`.
  These classes now handle local variables and functions and implement a standard interface for handling declarations
  and definitions.
- Updated `@kipper/cli` flag names from camelCase to dash-case.

### Removed

- Module `kipper/core/compiler/lib`, as the built-ins shall from now on be handled by each individual target instead
  of the whole Kipper package to allow a unique specific implementation per target.
- Deprecated errors and functions:
  - `UnknownFunctionIdentifierError`
  - `UnknownVariableIdentifierError`
  - `KipperSemanticChecker.functionIsDefined`
  - `KipperSemanticChecker.variableIsDefined`
- `BuiltInFunction.handler` as the core compiler will not handle code generation of Kipper built-ins (like
  for example `print`) anymore.
- Support for multi strings seperated by a whitespace (e.g. `"1" "2"` is counted as a single string `"12"`). This
  may be added back later, but for now it will be removed from the Kipper language.
- Error `InvalidOverwriteError`, as all errors it represented are now subclasses of `IdentifierError`.
- Unneeded functions from `KipperProgramContext`, as they were replaced by the new scope handling classes:
  - `getGlobalFunction()`
  - `getGlobalIdentifier()`
  - `getGlobalVariable()`
  - `addGlobalVariable()`
- Unneeded function `determineScope()`, as the scope handling was moved to `CompilableASTNode.scope`.

## [0.7.0] - 2022-05-22

### Added

- Implemented code generation for declarations, definitions and variable assignments
  ([#26](https://github.com/Kipper-Lang/Kipper/issues/26)).
- Implemented semantic analysis for `AssignmentExpression` and `VariableDeclaration`.
- Implemented support for identifiers references, which means variables can now be used in the following contexts:
  - As a function call argument: `call print(identifier)`
  - As a value in an arithmetic expression: `identifier + identifier` or `identifier + 5`
- Implemented CLI flag `-s/--stringCode`, which can be used as a replacement for the argument `file`.
  ([#100](https://github.com/Kipper-Lang/Kipper/issues/100)). This flag is available for `kipper analyse`,
  `kipper compile` and `kipper run`)
- Implemented single char flags for the CLI ([#109](https://github.com/Kipper-Lang/Kipper/issues/109)).
- Additional metadata and stack info when non-compiler errors are thrown during runtime in the CLI.
- New fields:
  - `VariableDeclarationSemantics.value`, which represents the expression that was assigned in the definition.
    This field is `undefined` if `VariableDeclarationSemantics.isDefined` is `false`.
- New functions:
  - `CompileAssert.validAssignment()`, which asserts that an assignment expression is valid.
  - `abstract CompilableASTNode.semanticTypeChecking()`, which must be implemented by every child and should serve
    as a separate semantic type checking step outside of `primarySemanticAnalysis()`.
- New classes:
  - `KipperAsserter`, which is an abstract base class that represents a class that can be used to assert certain truths
    and handle/throw compile errors.
  - `KipperTypeChecker` and `KipperSemanticChecker`, which perform specialised semantic checking and verify logical
    integrity and cohesion. These two classes replace `CompileAssert`.
- New errors:
  - `InvalidAssignmentError`, which is thrown when an invalid assignment is used.
  - `KipperInvalidInputError`, which is thrown when passing invalid input to the Kipper cli.

### Changed

- Optimised Kipper parsing and lexing process by updating the parsing behaviour in Kipper.g4. Kipper should handle
  standard expressions a lot faster from no on.
- Fixed bug [#104](https://github.com/Kipper-Lang/Kipper/issues/104), which caused an invalid evaluation of the return
  type of string additive expressions causing invalid type errors when used with other expressions.
- Fixed CLI issues with unrecognisable non-printable unicode characters, which caused errors with the Antlr4 Parser and
  Lexer, when reading files using the `utf16le` encoding.
- Fixed NULL character issue [#114](https://github.com/Kipper-Lang/Kipper/pull/114) when writing TypeScript code onto
  files using the `utf16le` encoding. From now on a buffer will be created using the proper encoding (also for
  `ascii` and `utf8`) that should be properly writable to a file.
- Fixed incomplete translation bug [#118](https://github.com/Kipper-Lang/Kipper/issues/118) of chained arithmetic
  expressions with the same operator (`N + N + N`) resulting in incomplete TypeScript code.
- Fixed bug [#111](https://github.com/Kipper-Lang/Kipper/issues/111), which caused an invalid evaluation of the
  return type of string expressions.
- Updated logger messages.
- Updated `compiler` folder structure of the core package:
  - `compiler/parser` from now on contains everything parser and lexer-related.
  - `compiler/parser/antlr` from now on contains the Antlr4 generated parser and lexer files.
  - `compiler/semantics` from now on contains everything semantics related, such as the file listener, the Kipper
    tokens, logical constants etc.
  - `compiler/translation` from now on contains the classes and tools used for translating Kipper code into another
    language.
  - `compiler/targets` from now on contains the existing targets for Kipper, such as `typescript`.
  - `compiler/lib` from now on contains the standard library and built-ins for Kipper.
  - `compiler/lib/import` from now on contains the default importable libraries for Kipper.
- Renamed:
  - Error `InvalidTypeError` to `TypeError`.
  - Function `KipperProgramContext.addNewGlobalScopeEntry` to `addGlobalVariable()`.
  - Function `CompoundStatement.addNewLocalVariable` to `addLocalVariable()`.

### Removed

- Unnecessary traceback when encountering Kipper runtime errors as explained in
  [#110](https://github.com/Kipper-Lang/Kipper/issues/109).
- Option to use unary expressions for the left-hand side of an assignment expression in Kipper.g4. (Only identifiers
  may be used.)
- Option to redeclare variables. From on a variable declaration can only be done once and afterwards the variable may
  only be overwritten or modified, but not re-declared. This should help make Kipper have a similar behaviour to
  TypeScript.

## [0.6.1] - 2022-05-17

### Added

- `@types/node` as a dependency for `@kipper/cli`.

### Changed

- Updated locale dependency requirements for kipper packages to `~` (Accepting patches, but not
  new features). E.g. `@kipper/cli` requires `"@kipper/core": "~0.6"`

## [0.6.0] - 2022-05-16

### Added

- Implemented TypeScript translation for constant numeric values (`NumberPrimaryExpression`).
- Implemented TypeScript translation for arithmetic expressions: `MultiplicativeExpression` and `AdditiveExpression`.
- New base interface `ExpressionSemantics`, which is the base for all expression semantics.
- New interface `ArithmeticExpressionSemantics` which is used as a parent for `MultiplicativeExpressionSemantics` and
  `AdditiveExpressionSemantics`.
- Field `args` in `FunctionCallPostfixExpressionSemantics`, which contains the `Expression` instances representing
  the arguments of a function call.
- New functions:
  - `getTokenIntervalSource()`, which fetches the source code for an interval of two `Token` instances.
  - `getParseTreeSource()`, which fetches the source code for a parse tree.
  - `CompilableASTNode.ensureTokenChildrenExist()`, which throws an `UnableToDetermineMetadataError`
    error in case that the children tokens are undefined.
  - `KipperProgramContext.semanticAnalysis()` (which allows for semantic analysis without compiling)
  - `KipperProgramContext.translate()`, which translates a processed parse tree.
  - `CompileAssert.getExistingVariable()` and `CompileAssert.getExistingReference()` for fetching reference variables
    based on an identifier.
  - `CompoundStatement.getLocalVariable()` and `CompoundStatement.getVariableRecursively()` for fetching
    a variable based on an identifier inside a `CompoundStatement`/`KipperScope`.
- New types:
  - `KipperReturnType`, which represents valid types that may be returned from a function.
  - `KipperPrimitiveType`, which represents primitive types in Kipper.
  - `KipperMultiplicativeOperator`, which represents multiplicative operators (`*`, `/`, `**` and `%`).
  - `KipperAdditiveOperator`, which represents additive operators (`+` and `-`).
  - `KipperPlusOperator`, which represents the Kipper plus operator.
  - `KipperMinusOperator`, which represents the Kipper minus operator.
  - `KipperStrLikeTypes`, which represents string-like Kipper types, like `char` and `str`.
- New errors:
  - `UndefinedSemanticsError`, which specifically is thrown whenever the semantics of a token are undefined.
  - `UndefinedIdentifierError`, which is thrown when an identifier is referenced that does not exist.
  - `ArgumentError`, which is thrown whenever there is an error related to invalid arguments inside a function call.
  - `InvalidReturnTypeError`, which is thrown whenever an invalid type is set as return type of a function.
  - `InvalidAmountOfArgumentsError`, which is thrown whenever an invalid amount of arguments is passed to a function.
  - `InvalidArithmeticOperationError`, which is thrown whenever an invalid arithmetic operation is performed.
  - `KipperNotImplementedError`, which is thrown when a feature is used that is not yet implemented in Kipper.
- New constants:
  - `defaultWebBuiltIns` and `defaultNodeBuiltIns`, which provide the default built-in functions for Kipper.
    Kipper will attempt from now on to detect whether the environment is a browser and use `defaultWebBuiltIns` in
    that case and otherwise default to `defaultNodeBuiltIns`.
  - `kipperStorageTypes`, which represents all valid storage types in Kipper.
  - `kipperMultiplicativeOperators`, which represents all valid multiplicative operators in Kipper.
  - `kipperAdditiveOperators`, which represents all valid additive operators in Kipper.
  - `kipperArithmeticOperators`, which combines both `kipperAdditiveOperators` and `kipperMultiplicativeOperators`.
  - `kipperVoidType`, which represents the Kipper void type.
  - `kipperFuncType`, which represents the Kipper func type.
  - `kipperBoolType`, which represents the Kipper bool type.
  - `kipperNumType`, which represents the Kipper num type.
  - `kipperCharType`, which represents the Kipper char type.
  - `kipperStrType`, which represents the Kipper str type.
  - `kipperPlusOperator`, which represents the Kipper plus operator.
  - `kipperMinusOperator`, which represents the Kipper minus operator.
  - `kipperStrLikeTypes`, which represents string-like Kipper types, like `char` and `str`.

### Changed

- Renamed:
  - `getTokenSource` to `getParseRuleSource`, and replaced the original function with `getTokenSource` that only
    fetches the code for a single `Token` instance.
  - `CompilableASTNode.antlrCtx` to `antlrRuleCtx`.
  - `functionIdentifierNotUsed` to `functionIdentifierNotDeclared`.
  - `variableIdentifierNotUsed` to `variableIdentifierNotDeclared`.
  - Field `name` to `identifier` in interface `BuiltInFunctionArgument`.
- Deprecated the following items (Should be removed in `0.8.0`):
  - `variableIsDefined`
  - `functionIsDefined`
  - `UnknownVariableIdentifierError`
  - `UnknownFunctionIdentifierError`

### Removed

- Invalid expression class `ArgumentExpressionListExpression` and its abstract translation function in
  `KipperTargetCodeGenerator`.
- Unneeded function `RootFileParseToken.compileCtx`.

## [0.5.0] - 2022-05-11

### Added

- New field `target` in `CompileConfig`, which defines the compilation target for a Kipper program.
- New field and constructor argument `KipperProgramContext.target`, which defines the compilation target for the
  program.
- New type `TargetTokenSemanticAnalyser`, which represents a function type that semantically analyses a
  `CompilableASTNode`.
- New type `TargetTokenCodeGenerator`, which represents a function type that semantically analyses a
  `CompilableASTNode`.
- Target-specific code generator `KipperTargetCodeGenerator`, which defines the functions that convert the Kipper code
  into a specific target language.
- Target-specific semantic analyser class `KipperTargetSemanticAnalyser`, which can define additional semantic analysis
  logic for a compilation target.
- Class `KipperCompileTarget` which defines the functions and classes for how to handle the translation to a
  specific target.
- Class `TypeScriptTarget`, which defines the default target for Kipper.
- Abstract fields `targetCodeGenerator` and `targetSemanticAnalysis`, which must be defined in child classes of
  abstract base class `CompilableASTNode`.
- New getters `target`, `codeGenerator` and `semanticAnalyser` in class `CompilableASTNode`.
- New protected functions `primarySemanticAnalysis` and `targetSemanticAnalysis`, which are split to separate the
  core/primary semantic analysis and the target specific semantic analysis.
- New types `KipperVoidType`, `KipperNumType`, `KipperStrType`, `KipperCharType`, `KipperBoolType` and `KipperListType`,
  which represent Kipper available types in the Kipper language. core/primary semantic analysis and the target specific
  semantic analysis.
- Assert function `CompileAssert.getExistingFunction()` for fetching a function and throwing an error if it does
  not exist.
- New CLI commands:
  - `version`, which returns the currently installed Kipper version.
  - `update`, which updates the CLI if a new version is available.
- New CLI plugins:
  - Plugin and manual command `update`, which updates the CLI if a new release is available.
  - Plugin `warn-if-update-available`, which will display a warning when the CLI is used that a new version can be
    installed.

### Changed

- Deprecated `@kipper/base` as it is now replaced with `@kipper/core`.
- Fixed `@kipper/cli` bug causing logging messages to only contain "anonymous-script".
- Extracted the content of the `RootFileParseToken.compileCtx` function and added new two functions
  `RootFileParseToken.semanticAnalysis()`, which semantically analysis the code for basic semantics and target-specific
  semantics, and `RootFileParseToken.translate()`, which translates the code into the specific target.
- Made `CompilableASTNode.semanticAnalysis()` and `CompilableASTNode.translateCtxAndChildren()` non-abstract and
  implemented basic processing algorithm to run the code from `CompilableASTNode.targetCodeGenerator` and
  `CompilableASTNode.targetSemanticAnalysis`.
- Changed semantic definitions for `CompilableASTNode` children classes and created for each child class a
  representing semantics class defining the metadata for the token.
- Renamed error `UnknownFunctionIdentifier` to `UnknownFunctionIdentifierError`.
- Renamed function `CompileAssert.assertTypeExists` to `typeExists`.

### Removed

- File `CHANGELOG.md` from `@kipper/cli` and `@kipper/core`, as it is now only shipped with `kipper`.

## [0.4.0] - 2022-05-03

### Added

- New function `KipperLogger.reportError()` for reporting and logging errors.
- New function `KipperAntlrErrorListener.getSourceCode()` for fetching the source code for a syntax error.
- Proper tracebacks handling for `KipperSyntaxError` ([#42](https://github.com/Kipper-Lang/Kipper/issues/42)).
- Getter fields `line`, `col`, `filePath` and `tokenSrc` in `KipperError`, which returns the metadata for the error.
- Fallback option for Lexer errors, where if `offendingSymbol` is `undefined` the entire line of code is set as
  `tokenSrc` ([#36](https://github.com/Kipper-Lang/Kipper/issues/36)).
- Getter field `KipperParseStream.lines` returning all lines in the source file as an array.

### Changed

- Fixed missing traceback line hinting ([#24](https://github.com/Kipper-Lang/Kipper/issues/24)).
- Fixed missing error and fatal error logs ([#34](https://github.com/Kipper-Lang/Kipper/issues/34)).
- Renamed function `CompileAssert.error()` to `CompileAssert.throwError()` and added error logging for the error
  passed as argument.
- Renamed `KipperErrorListener` to `KipperAntlrErrorListener`.
- Renamed `InternalKipperError` to `KipperInternalError`.
- Fixed usage of default antlr4 listeners for lexer errors ([#36](https://github.com/Kipper-Lang/Kipper/issues/36)).

### Removed

- Field `KipperCompiler.errorListener`, as due to ([#42](https://github.com/Kipper-Lang/Kipper/issues/42))
  the `KipperAntlrErrorListener` will have to be initialised per compilation, not per compiler instance.
- Namespace `Utils` and moved its methods into the global scope of the file to allow the following import scheme
  `import * as Utils from "@kipper/core/utils"`, where the user can themselves define the wanted scope identifier.

## [0.3.0] - 2022-04-28

### Added

- Implemented handling of declarations and definitions, where definitions can only appear once. (
  Reassignments are not counted as definitions!)
- Traceback handling using `KipperErorr.getTraceback()` and `KipperError.setMetadata`.
- New namespace `Utils` with new function `getTokenSource()` and `determineScope()`.
- New errors `FunctionDefinitionAlreadyExistsError` and `VariableDefinitionAlreadyExistsError`, which are raised if
  definition rules are violated.
- Project version information constants in `index.ts`.
- Implemented abstract classes to differentiate error groups: `InvalidOverwriteError` and `IdentifierError`.
- `KipperInternalError`, which is raised in case there is an internal error/bug.

### Changed

- Renamed definition errors:
  - `DuplicateVariableDefinitionError` to `IdentifierAlreadyUsedByVariableError`
  - `DuplicateFunctionDefinitionError` to `IdentifierAlreadyUsedByFunctionError`
- Renamed `antlrContext` to `antlrCtx` across all files.
- Changed behaviour of the `assert` system:
  - All assertion will if possible now handled using the expression `KipperProgramContext.assert(ctx).ASSERT_FUNC()`.
  - Assertions should happen in the `semanticAnalysis()` step.
  - Registrations and updates of stack information should also happen in the `semanticAnalysis()` step to properly
    compile top to bottom. (For now there is no support for calling functions that are defined afterwards in the file.
    So a pre-declaration is required!)
- Updated behaviour of `CompilableASTNode` to determine semantics and semantic types using generic classes. This
  means all semantic data is now stored using the get and setter `CompilableASTNode.semanticData`.

### Removed

- Method `CompilableASTNode.compileCtx()` added in `0.2.0`, and split the handling of the semantic analysis and
  compilation into two separate stages. This means that before compilation, all children will be semantically analysed.
  Starting from the bottom/the simplest tokens working upwards as the tokens get more complicated.
- Unneeded private tracking of `_currentScope` in `KipperFileListener`, as the scope handling system has been replaced
  with a dynamic determination using `semanticAnalysis()`.

## [0.2.1] - 2022-04-22

### Added

- Updated kipper-standalone global identifier behaviour and added support for WebWorkers.

## [0.2.0] - 2022-04-13

### Added

- Created new class `CompileAssert`, which is used to assert certain compiler-required truths, which, if false, trigger
  corresponding errors.
- New errors `UnknownVariableDefinition` and `UnknownFunctionDefinition`.
- New getter `CompilableASTNode.tokenStream`, which returns the `programCtx.tokenStream` instance.
- Created new expression class `ArgumentExpressionList` representing an argument list inside function calls.
- New function `KipperCompileResult.write()`, which creates a human-readable string from the generated
  source code.
- Added new property and constructor parameter `logLevel`, which defines which messages should be logged. (Only messages
  with equal or higher importance will be logged).
- Added class name insertion for custom Kipper errors by setting the `name` property explicitly.

### Changed

- Changed execution of most compilation functions to async.
- Replaced `DuplicateIdentifierError` with `DuplicateVariableDefinitionError` and `DuplicateFunctionDefinitionError`.
- Renamed `NoBuiltInOverwriteError` to `BuiltInOverwriteError`.
- Made all `getMetadata` functions `/tokens/` instance-methods, removing all required parameters.
- Changed compilation result from `Array<string>` to `Array<Array<string>>`, where each nested array represents a line
  combined of string tokens.
- Set explicit children type for expressions and statements, instead of letting them inherit the children type from
  `CompilableASTNode`.
- Set return type of `compileCtx` to `Array<string>` in children classes of `Expression`.
  - Changed visibility of `CompilableASTNode.semanticAnalysis()` and `CompilableASTNode.translateCtxAndChildren()`
    to `protected`, as they will be replaced and tied together using `CompilableASTNode.compileCtx()`.
- Replaced compilation in `RootParseToken.translateCtxAndChildren` with `RootParseToken.compileCtx()`.
- Changed values of `LogLevel` to numeric values, which can be translated into strings using `getLogLevelString()`.

### Removed

- Functions `RootParseToken.semanticAnalysis()` and `RootParseToken.translateCtxAndChildren`

## [0.1.2] - 2022-04-06

### Added

- Implemented simple scope logic by adding the `scope` property to all `Statement` classes and creating a tracking
  variable called `_currentScope` in `KipperFileListener`, which will be updated while processing the parse tree.
- Added variable metadata handling in `VariableDeclaration`. The class will now on construction determine its
  identifier, storage type, value type and state (whether it was defined yet) using its antlr4 context instance.
- Added errors `BuiltInOverwriteError`, `UnableToDetermineMetadataError` and `UnknownTypeError`.
- Added new abstract base class `ScopeDeclaration`, which is the parent class for the already existing
  `ScopeDeclaration` and the added `ScopeFunctionDeclaration`.
- Implemented `KipperProgramContext.globalScope`, which contains all global variables and function definitions.
- Implemented support for function definitions that will be from now on automatically registered globally.

### Changed

- Renamed class `ScopeDeclaration` to `ScopeDeclaration` and updated its constructor to require a token
  (`VariableDeclaration` instance), which will automatically set the properties (identifier, storage type, value type,
  scope and state).
- Rearranged constructor arguments of `KipperParseStream` to `stringContent, name, charStream`, and set `name` to
  default to `"anonymous-script"`.
- Updated `CompoundStatement` children behaviour, by adding a new array `localScope`, which will store the metadata
  for all variables exclusively available in that compound statement.

## [0.1.1] - 2022-04-01

### Added

- Added missing dependency `tslib`

## [0.1.0] - 2022-04-01

### Added

- `KipperFileListener.itemBuffer`, which will contain the generated TypeScript code-lines, that were
  generated in the walking step.
- Basic `KipperFileContext`, which will serve as the base class, where the compilation data is stored.
- General namespace import of `kipper` in `index.ts`, which allows the usage of the entire library.
- `KipperFileContext.translate()`, which walks through the listener and returns the generated code. The generated code
  will be cached inside `KipperFileContext.typescriptCode` to allow reusing code instead of unnecessarily generating
  code again.
- `LogLevel.UNKNOWN` as the default log level for `LogLevel`.
- `KipperLogger.levels` as a static variable to access the enum `LogLevel`.
- New abstract base class `CompilableASTNode`, which will represent the major parse tokens inside a kipper
  program. The token class has the additional functionality of wrapping an entire antlr4 statement, expression or
  block, and being able to semantically analyse it using `semanticAnalysis()` and translate it to TypeScript using
  `compileCtx()`.
- Properties `parser`, `lexer`, `errorHandler` and `tokenStream` inside the class `KipperFileContext`.
- File `builtIns.ts`, which defines the behaviour on how to define built-in items inside a kipper program. This
  primarily includes global functions, which can be represented using the interface `BuiltInFunction`. (In work!)
- Implemented `**` (Power-to) as a valid arithmetic expression.
- Implemented `RuntimeCompileConfig` and `CompileConfig`, which may be passed onto `KipperCompile.compile()` to
  configure the compilation behaviour.
- Implemented new module `/compiler/tokens`, which contains the parse token implementations.
- Implemented basic global function `print` that will be available inside a Kipper program per default (unless
  forcibly changed).
- New Class `ScopeDeclaration` representing a declaration/entry inside a scope. This is used primarily inside
  `KipperProgramContext`, which uses it to keep track of global definitions and also `CompoundStatement`s, which
  may have children definitions.
- Type Implementation with two new type aliases: `KipperStorageType` and `KipperType`.

### Changed

- Made return of `KipperCompiler.parse()` to `KipperFileContext`, which wraps the generated parse tree.
- Behaviour of `KipperCompileResult`, which will now store the `programCtx: KipperFileContext` and `result: string[]`
  of a compilation.
- Fixed bug in `KipperErrorListener`, which resulted in errors being not properly raised. The function is
  now a template, where `<T>` represents the offending token. `<T>` will also be passed onto `KipperSyntaxError<T>`.
- Changed type of `LogLevel`, which now returns string-representations of the log level.
- Fixed `initializer` rule in Kipper.g4 and removed invalid designator rules.
- Updated all expressions in `Kipper.g4` to contain proper labelled sub-rules, which clearly state if
  the expression is used or if it's a pass on and an expression with higher importance is used (child of that
  expression).
- Renamed `KipperFileContext` to `KipperProgramContext`, which will now handle the entire compilation and store its
  meta-data.

### Removed

- Unneeded namespace `KipperStreams` and its functions.
- Unneeded variable `LogLevelNames`, as now the enum `LogLevel` per default returns the names of the level.
- Removed `preferLogging` options in the entire module, as errors and warnings will always be logged no matter what.
  This also means that errors will always be logged _and_ thrown as a catchable error instance.
- Argument `streamName` in `KipperCompiler.syntaxAnalyse()` and `KipperCompiler.compile()`.

## [0.0.5] - 2022-03-02

### Changed

- Fixed invalid publish of the module on npm

## [0.0.4] - 2022-03-02

**Broken version!**

## [0.0.3] - 2022-03-02

### Added

- Build Option for the browser-compatible script `kipper-standalone.js`
- Basic `run` command for running a compiled file or compiling and running a file. (This is still in development).
- Basic `compile` command for compiling a file into it's js-counterpart with its typescript types added.
- New Parse Stream class `KipperParseStream`, which implements a basic Utf-16 stream.
- Support for `[]` initializers for lists in Kipper.g4.
- Support for `multiItemTypeSpecifier`, which use the `identifier<T>` syntax (for lists specifically).
- Support for `typeof(V)` (`typeofTypeSpecifier`) syntax for `typeSpecifier` expressions.
- Support for Kipper-Conversion `identifier as typeSpecifier` syntax.
- Support for for-loops using the `for(INIT_EXPRESSION; CONDITION, LOOP_EXPRESSION) STATEMENT` syntax.
- New Map `LogLevelNames`, which will map `LogLevel` enum values to constant strings (e.g. `LogLevel.CRITICAL` ->
  `"CRITICAL"`).

### Changed

- Fixed syntax bug in Kipper.g4 that caused typed arguments to not be able to passed to functions.
- Updated handling of the `KipperLogger`, which will now only use an `emitHandler`, which can be defined by the user.
  This means the user entirely decides how to handle the logging output of the compiler, and there is no default logging
  anymore.

### Removed

- Oclif CLI, which will be released in another package separate to this one, as this will be made to suit the usage
  inside a browser.
- `KipperParseFile`, which will be implemented in the NodeJS CLI implementation for Kipper

## [0.0.2] - 2021-11-23

### Added

- `oclif` environment with the appropriate tests
- `/test/module` for module specific tests using `mocha`
- `KipperErrorListener<Token>` for listening to `KipperParser` and `KipperLexer` errors
- `ParserFile` for implementing the stream that may be used for `KipperCompiler.parser()`

### Changed

- Updated file structure to separate `commands` (for `oclif`) and `compiler` (for the compiler source-code)

[unreleased]: https://github.com/Kipper-Lang/Kipper/compare/v0.10.4...HEAD
[0.10.4]: https://github.com/Kipper-Lang/Kipper/compare/v0.10.3...v0.10.4
[0.10.3]: https://github.com/Kipper-Lang/Kipper/compare/v0.10.2...v0.10.3
[0.10.2]: https://github.com/Kipper-Lang/Kipper/compare/v0.10.1...v0.10.2
[0.10.1]: https://github.com/Kipper-Lang/Kipper/compare/v0.10.0...v0.10.1
[0.10.0]: https://github.com/Kipper-Lang/Kipper/compare/v0.9.2...v0.10.0
[0.9.2]: https://github.com/Kipper-Lang/Kipper/compare/v0.9.1...v0.9.2
[0.9.1]: https://github.com/Kipper-Lang/Kipper/compare/v0.9.0...v0.9.1
[0.9.0]: https://github.com/Kipper-Lang/Kipper/compare/v0.8.3...v0.9.0
[0.8.3]: https://github.com/Kipper-Lang/Kipper/compare/v0.8.2...v0.8.3
[0.8.2]: https://github.com/Kipper-Lang/Kipper/compare/v0.8.1...v0.8.2
[0.8.1]: https://github.com/Kipper-Lang/Kipper/compare/v0.8.0...v0.8.1
[0.8.0]: https://github.com/Kipper-Lang/Kipper/compare/v0.7.0...v0.8.0
[0.7.0]: https://github.com/Kipper-Lang/Kipper/compare/v0.6.1...v0.7.0
[0.6.1]: https://github.com/Kipper-Lang/Kipper/compare/v0.6.0...v0.6.1
[0.6.0]: https://github.com/Kipper-Lang/Kipper/compare/v0.5.0...v0.6.0
[0.5.0]: https://github.com/Kipper-Lang/Kipper/compare/v0.4.0...v0.5.0
[0.4.0]: https://github.com/Kipper-Lang/Kipper/compare/v0.3.0...v0.4.0
[0.3.0]: https://github.com/Kipper-Lang/Kipper/compare/v0.2.1...v0.3.0
[0.2.1]: https://github.com/Kipper-Lang/Kipper/compare/v0.2.0...v0.2.1
[0.2.0]: https://github.com/Kipper-Lang/Kipper/compare/v0.1.2...v0.2.0
[0.1.2]: https://github.com/Kipper-Lang/Kipper/compare/v0.1.1...v0.1.2
[0.1.1]: https://github.com/Kipper-Lang/Kipper/compare/v0.0.5...v0.1.1
[0.1.0]: https://github.com/Kipper-Lang/Kipper/compare/v0.0.5...v0.1.1
[0.0.5]: https://github.com/Kipper-Lang/Kipper/compare/v0.0.3...v0.0.5
[0.0.4]: https://github.com/Kipper-Lang/Kipper/compare/v0.0.3...v0.0.5
[0.0.3]: https://github.com/Kipper-Lang/Kipper/compare/v0.0.2...v0.0.3
[0.0.2]: https://github.com/Kipper-Lang/Kipper/tags/v0.0.2<|MERGE_RESOLUTION|>--- conflicted
+++ resolved
@@ -18,12 +18,9 @@
 
 ### Added
 
-<<<<<<< HEAD
+- Implemented Processing for File Scoped Pragmas ([#480](https://github.com/Kipper-Lang/Kipper/issues/480))
 - Added Lambda Expressions, which are anonymous functions that can be used as expressions.
   ([#572](https://github.com/Kipper-Lang/Kipper/issues/572))
-=======
-- Implemented Processing for File Scoped Pragmas ([#480](https://github.com/Kipper-Lang/Kipper/issues/480))
->>>>>>> 7b38fe27
 - Implemented Bitwise Operations (`&`, `|`, `^`, `~`, `<<`, `>>`, `>>>`).
   ([#493](https://github.com/Kipper-Lang/Kipper/issues/493))
 - Implemented Conditional Expression (`COND ? EXP : EXP`) as a ternary operator.
@@ -66,13 +63,11 @@
   - `BitwiseOrExpression`, which represents an AST bitwise OR expression.
   - `BitwiseXorExpression`, which represents an AST bitwise XOR expression.
   - `BitwiseShiftExpression`, which represents an AST bitwise shift expression.
-<<<<<<< HEAD
   - `LambdaExpression`, which represents an AST lambda expression.
-=======
   - `PragmaProcessor` which handles the processing of all possible Pragmas.
->>>>>>> 7b38fe27
 - New interfaces:
-  - `LambdaExpressionSemantics`, which represents the AST node for a lambda expression.
+  - `LambdaExpressionSemantics`, which represents the semantics of a lambda expression.
+  - `LambdaExpressionTypeSemantics`, which represents the type semantics of a lambda expression.
   - `PrimaryExpressionSemantics`, which represents the semantics of a primary expression.
   - `PrimaryExpressionTypeSemantics`, which represents the type semantics of a primary expression.
   - `PostfixExpressionSemantics`, which represents the semantics of a postfix expression.
@@ -149,6 +144,7 @@
   - Class `KipperParseStream` to `KipperFileStream` including its file to `file-stream.ts`.
   - CLI Class `KipperParseFile` to `KipperInputFile` including its file to `input-file.ts`.
   - Class `FunctionCallPostfixTypeSemantics` to `FunctionCallExpressionTypeSemantics`.
+  - Field `FStringPrimaryExpressionSemantics.items` to `atoms`.
   - Function `getTSFunction()` to `genTSFunction()`.
   - Grammar Rule `typeSpecifier` to `typeSpecifierExpression` and its AST class `TypeSpecifier` to
     `TypeSpecifierExpression`. This also includes changing the name in the `KipperTargetCodeGenerator`,
@@ -171,6 +167,7 @@
   - Grammar Rule `doWhileLoopStatement` to `doWhileLoopIterationStatement` and its AST class
     `DoWhileLoopStatement` to `DoWhileLoopIterationStatement`. This also includes changing the name in the
     `KipperTargetCodeGenerator`, `KipperTargetSemanticAnalyser` and `KipperTargetBuiltInGenerator` classes.
+  - File `kipper/core/compiler/parser/parser-ast-mapping.ts` to `parse-rule-kind-mappings.ts`.
   - Class `ArrayLiteralPrimaryExpression` to `ArrayPrimaryExpression`.
   - Interface `ArrayLiteralPrimaryExpressionSemantics` to `ArrayPrimaryExpressionSemantics`.
   - Interface `ArrayLiteralPrimaryExpressionTypeSemantics` to `ArrayPrimaryExpressionTypeSemantics`.
