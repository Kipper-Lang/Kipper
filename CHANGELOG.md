--- conflicted
+++ resolved
@@ -18,10 +18,7 @@
 
 ### Added
 
-<<<<<<< HEAD
 - Support for dot notation for accessing properties of objects. ([#67](https://github.com/Kipper-Lang/Kipper/issues/67))
-=======
->>>>>>> bb7dfd92
 - Support for classes, class methods, class properties and class constructors.
   ([#665](https://github.com/Kipper-Lang/Kipper/issues/665))
 - Support for object literals and object properties.
