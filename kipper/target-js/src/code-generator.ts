--- conflicted
+++ resolved
@@ -2,21 +2,18 @@
  * The JavaScript target-specific code generator for translating Kipper code into JavaScript.
  * @since 0.10.0
  */
-import {
+import type {
 	TranslatedCodeToken,
 	ComparativeExpressionSemantics,
 	LogicalExpressionSemantics,
 	TranslatedCodeLine,
 	TranslatedExpression,
-<<<<<<< HEAD
 	BitwiseExpressionSemantics,
 	BitwiseExpression,
 	BitwiseXorExpression,
 	BitwiseShiftExpression,
-} from "@kipper/core";
-import {
-=======
->>>>>>> f8c6e081
+	BitwiseOrExpression,
+	BitwiseAndExpression,
 	AdditiveExpression,
 	AssignmentExpression,
 	BoolPrimaryExpression,
@@ -66,13 +63,6 @@
 	KipperTargetCodeGenerator,
 	ScopeDeclaration,
 	ScopeFunctionDeclaration,
-<<<<<<< HEAD
-	VoidOrNullOrUndefinedPrimaryExpression,
-	WhileLoopIterationStatement,
-	BitwiseOrExpression,
-	BitwiseAndExpression,
-=======
->>>>>>> f8c6e081
 } from "@kipper/core";
 import { createJSFunctionSignature, getJSFunctionSignature, indentLines, removeBraces } from "./tools";
 import { TargetJS, version } from "./index";
@@ -270,7 +260,7 @@
 
 	/**
 	 * Translates a {@link WhileLoopIterationStatement} into the JavaScript language.
-	 * @since 0.// Check whether the loop body is a compound statement10.0
+	 * @since 0.10.0
 	 */
 	whileLoopIterationStatement = async (node: WhileLoopIterationStatement): Promise<Array<TranslatedCodeLine>> => {
 		const semanticData = node.getSemanticData();
@@ -709,6 +699,34 @@
 	};
 
 	/**
+	 * Translates a {@link BitwiseOrExpression} into the JavaScript language.
+	 */
+	bitwiseOrExpression = async (node: BitwiseOrExpression): Promise<TranslatedExpression> => {
+		return await this.translateOperatorExpressionWithOperands(node);
+	};
+
+	/**
+	 * Translates a {@link BitwiseAndExpression} into the JavaScript language.
+	 */
+	bitwiseAndExpression = async (node: BitwiseAndExpression): Promise<TranslatedExpression> => {
+		return await this.translateOperatorExpressionWithOperands(node);
+	};
+
+	/**
+	 * Translates a {@link BitwiseXorExpression} into the JavaScript language.
+	 */
+	bitwiseXorExpression = async (node: BitwiseXorExpression): Promise<TranslatedExpression> => {
+		return await this.translateOperatorExpressionWithOperands(node);
+	};
+
+	/**
+	 * Translates a {@link BitwiseShiftExpression} into the JavaScript language.
+	 */
+	bitwiseShiftExpression = async (node: BitwiseShiftExpression): Promise<TranslatedExpression> => {
+		return await this.translateOperatorExpressionWithOperands(node);
+	};
+
+	/**
 	 * Translates a {@link LogicalAndExpression} into the JavaScript language.
 	 */
 	logicalAndExpression = async (node: LogicalAndExpression): Promise<TranslatedExpression> => {
@@ -752,32 +770,4 @@
 
 		return [identifier, " ", semanticData.operator, " ", ...assignExp];
 	};
-
-	/**
-	 * Translates a {@link BitwiseOrExpression} into the JavaScript language.
-	 */
-	bitwiseOrExpression = async (node: BitwiseOrExpression): Promise<TranslatedExpression> => {
-		return await this.translateOperatorExpressionWithOperands(node);
-	};
-
-	/**
-	 * Translates a {@link BitwiseAndExpression} into the JavaScript language.
-	 */
-	bitwiseAndExpression = async (node: BitwiseAndExpression): Promise<TranslatedExpression> => {
-		return await this.translateOperatorExpressionWithOperands(node);
-	};
-
-	/**
-	 * Translates a {@link BitwiseXorExpression} into the JavaScript language.
-	 */
-	bitwiseXorExpression = async (node: BitwiseXorExpression): Promise<TranslatedExpression> => {
-		return await this.translateOperatorExpressionWithOperands(node);
-	};
-
-	/**
-	 * Translates a {@link BitwiseShiftExpression} into the JavaScript language.
-	 */
-	bitwiseShiftExpression = async (node: BitwiseShiftExpression): Promise<TranslatedExpression> => {
-		return await this.translateOperatorExpressionWithOperands(node);
-	};
 }