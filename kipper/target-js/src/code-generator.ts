--- conflicted
+++ resolved
@@ -54,15 +54,9 @@
 	TypeofTypeSpecifierExpression,
 	VoidOrNullOrUndefinedPrimaryExpression,
 	WhileLoopIterationStatement,
-<<<<<<< HEAD
-	ObjectPrimaryExpression,
-	ObjectProperty,
 	InterfaceDeclaration,
 	ClassDeclaration,
-=======
->>>>>>> a9ad1943
 } from "@kipper/core";
-import { BuiltInTypes } from "@kipper/core";
 import {
 	CompoundStatement,
 	getConversionFunctionIdentifier,
@@ -72,6 +66,7 @@
 	ScopeFunctionDeclaration,
 	VariableDeclaration,
 	Expression,
+	BuiltInTypes,
 } from "@kipper/core";
 import { createJSFunctionSignature, getJSFunctionSignature, indentLines, removeBraces } from "./tools";
 import { TargetJS, version } from "./index";
@@ -787,6 +782,9 @@
 		return [identifier, " ", semanticData.operator, " ", ...assignExp];
 	};
 
+	/**
+	 * Translates a {@link LambdaExpression} into the JavaScript language.
+	 */
 	lambdaExpression = async (node: LambdaExpression): Promise<TranslatedExpression> => {
 		// Step 1: Extract Semantic Data
 		const semanticData = node.getSemanticData();
