--- conflicted
+++ resolved
@@ -60,7 +60,6 @@
 	VoidOrNullOrUndefinedPrimaryExpression,
 	WhileLoopIterationStatement,
 } from "@kipper/core";
-import { AssignmentExpression, ScopeDeclaration } from "@kipper/core";
 import {
 	BuiltInTypes,
 	CompoundStatement,
@@ -71,6 +70,8 @@
 	VariableDeclaration,
 	InterfaceMethodDeclaration,
 	InterfacePropertyDeclaration,
+	AssignmentExpression,
+	ScopeDeclaration
 } from "@kipper/core";
 import { createJSFunctionSignature, getJSFunctionSignature, indentLines, removeBraces } from "./tools";
 import { TargetJS, version } from "./index";
@@ -96,7 +97,7 @@
 		return [
 			[`/* Generated from '${programCtx.fileName}' by the Kipper Compiler v${version} */`],
 			// Always enable strict mode when using Kipper
-			['"use strict";'],
+			['"use strict"', ";"],
 			// Determine the global scope in the JS execution environment
 			["// @ts-ignore"],
 			[
@@ -104,14 +105,15 @@
 					' globalThis !== "undefined" ?' +
 					" globalThis : typeof" +
 					' window !== "undefined" ?' +
-					' window : typeof global !== "undefined" ? global : typeof self !== "undefined" ? self : {};',
+					' window : typeof global !== "undefined" ? global : typeof self !== "undefined" ? self : {}',
+				";",
 			],
 			// __createKipper function
 			["// @ts-ignore"],
 			[
-<<<<<<< HEAD
 				"var __createKipper = () => {" +
 					" if (__globalScope.__kipper || __kipper) { return undefined; }" +
+					" class KipperError extends Error { constructor(msg) { super(msg); this.name='KipError'; }};" +
 					" class KipperType {" +
 					"  constructor(name, fields, methods, baseType = null) " +
 					"  { this.name = name; this.fields = fields; this.methods = methods; this.baseType = baseType; }" +
@@ -133,8 +135,9 @@
 					" const __type_Array = new KipperGenericType('Array', undefined, undefined, {T: __type_any});" +
 					" const __type_Func = new KipperGenericType('Func', undefined, undefined, {T: [], R: __type_any});" +
 					" return {" +
-					"  TypeError: (class KipperTypeError extends TypeError { constructor(msg) { super(msg); this.name = 'TypeError'; } })," +
-					"  IndexError: (class KipperIndexError extends Error { constructor(msg) { super(msg); this.name = 'IndexError'; } })," +
+					"  KipperError: KipperError," +
+					"  TypeError: (class KipperTypeError extends KipperError { constructor(msg) { super(msg); this.name = 'KipTypeError'; } })," +
+					"  IndexError: (class KipperIndexError extends KipperError { constructor(msg) { super(msg); this.name = 'KipIndexError'; } })," +
 					"  Property: class KipperProperty { constructor(name, type) { this.name = name; this.type = type; } }," +
 					"  Method: class KipperMethod { constructor(name, returnType, parameters) { this.name = name; this.returnType = returnType; this.parameters = parameters; } }," +
 					"  Type: KipperType," +
@@ -177,25 +180,11 @@
 					"  }" +
 					" };" +
 					"};",
-=======
-				'__kipper.KipperError = __kipper.KipperError || (class KipperError extends Error { constructor(msg) { super(msg); this.name="KipError"; }})',
-				";",
->>>>>>> d138f5e9
 			],
 			// global __kipper variable
 			["// @ts-ignore"],
 			[
-<<<<<<< HEAD
 				"var __kipper = __globalScope.__kipper = (__globalScope.__kipper || __createKipper()) as NonNullable<ReturnType<typeof __createKipper>>;",
-=======
-				'__kipper.TypeError = __kipper.TypeError || (class KipperTypeError extends __kipper.KipperError { constructor(msg) { super(msg); this.name="KipTypeError"; }})',
-				";",
-			],
-			["// @ts-ignore"],
-			[
-				'__kipper.IndexError = __kipper.IndexError || (class KipperIndexError extends __kipper.KipperError { constructor(msg) { super(msg); this.name="KipIndexError"; }})',
-				";",
->>>>>>> d138f5e9
 			],
 		];
 	};
@@ -1061,14 +1050,13 @@
 		)
 			.map((param) => <TranslatedExpression>[...param.flat(), ", "])
 			.flat();
-		// Remove the last comma
-		translatedParams.pop();
+		translatedParams.pop(); // Remove the last comma
 
 		const translatedBody =
 			body instanceof Expression
 				? await body.translateCtxAndChildren()
 				: (await body.translateCtxAndChildren()).map((line) => <TranslatedExpression>[...line, "\n"]).flat();
-		const paramTypes = funcType.parameterTypes.map((type) => TargetJS.getRuntimeType(type.getCompilableType()));
+		const paramTypes = funcType.paramTypes.map((type) => TargetJS.getRuntimeType(type.getCompilableType()));
 		const returnType = TargetJS.getRuntimeType(funcType.returnType.getCompilableType());
 
 		return [
@@ -1087,6 +1075,9 @@
 		];
 	};
 
+	/**
+	 * Translates a {@link TypeofExpression} into the JavaScript language.
+	 */
 	typeofExpression = async (node: TypeofExpression): Promise<TranslatedExpression> => {
 		const semanticData = node.getSemanticData();
 		const operand = await semanticData.operand.translateCtxAndChildren();
