--- conflicted
+++ resolved
@@ -323,12 +323,13 @@
 	 */
 	typeofExpression = undefined;
 
-<<<<<<< HEAD
 	/**
 	 * Performs typescript-specific semantic analysis for {@link MatchesExpression} instances.
 	 */
 	matchesExpression = undefined;
-=======
+
+	/**
+	 * Performs typescript-specific semantic analysis for {@link InstanceOfExpression} instances.
+	 */
 	instanceOfExpression = undefined;
->>>>>>> 4f41f0c1
 }