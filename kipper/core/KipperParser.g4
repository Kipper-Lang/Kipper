/*
 * The Antlr4 Grammar file for the Kipper Parser.
 */

parser grammar KipperParser;

options {
  tokenVocab=KipperLexer;
  contextSuperClass=KipperParserRuleContext;
  superClass=KipperParserBase;
}

@parser::header {
	// Import the required class for the ctx super class, as well as the 'ASTKind' type defining all possible syntax
	// kind values.
	import { KipperParserRuleContext, ParseRuleKindMapping, ASTKind } from "..";
	import KipperParserBase from "./base/KipperParserBase";
}

// Entry Point for an entire file
compilationUnit
    :   translationUnit? EOF
    ;

translationUnit
    :   externalItem+
    ;

externalItem
    :   blockItemList # externalBlockItem
    ;

blockItemList
    :   blockItem+
    ;

blockItem
    :   (statement | declaration | SemiColon)
    ;

// -- Declarations

declaration
    :   variableDeclaration SemiColon
    | 	functionDeclaration
    |	interfaceDeclaration
    |	classDeclaration
    ;

variableDeclaration
	:	storageTypeSpecifier initDeclarator
	;

storageTypeSpecifier
    :   'var'
    |   'const'
    ;

initDeclarator
    :   declarator ':' typeSpecifierExpression ('=' initializer)?
    ;

initializer
    :   assignmentExpression
    ;

declarator
    :   directDeclarator
    ;

directDeclarator
    :   Identifier
    ;

functionDeclaration
	:	'def' declarator '(' parameterList? ')' '->' typeSpecifierExpression compoundStatement?
	;

parameterList
    :   parameterDeclaration (',' parameterDeclaration)*
    ;

parameterDeclaration
    :   declarator ':' typeSpecifierExpression
    ;

interfaceDeclaration
    :   'interface' declarator '{' interfaceMemberDeclaration* '}'
    ;

interfaceMemberDeclaration
    :   interfacePropertyDeclaration
    |   interfaceMethodDeclaration
    ;

interfacePropertyDeclaration
    :   declarator ':' typeSpecifierExpression SemiColon
    ;

interfaceMethodDeclaration
    :   declarator '(' parameterList? ')' ':' typeSpecifierExpression SemiColon
    ;

classDeclaration
	:	'class' declarator '{' (classMemberDeclaration | SemiColon)* '}'
	;

classMemberDeclaration
	:	classPropertyDeclaration
	|	classMethodDeclaration
	|	classConstructorDeclaration
	;

classPropertyDeclaration
    :   declarator ':' typeSpecifierExpression
    ;

classMethodDeclaration
    :   declarator '(' parameterList? ')' ':' typeSpecifierExpression compoundStatement?
    ;

classConstructorDeclaration
    :  	'constructor' '(' parameterList? ')' compoundStatement
    ;

// -- Statements

statement
    :   expressionStatement
    |   selectionStatement
    |   iterationStatement
    |   jumpStatement
    | 	returnStatement
    |	compoundStatement
    ;

compoundStatement
    :   {this.notInsideExpressionStatement()}? '{' blockItemList? '}'
    ;

expressionStatement
    :   {this.enterExpressionStatement()} expression SemiColon {this.exitExpressionStatement()}
    ;

selectionStatement
    :	ifStatement | switchStatement
    ;

ifStatement
	:	'if' '(' expression ')' statement ('else' statement)?
	;

switchStatement
	:	'switch' '(' expression ')' '{' (switchLabeledStatement)* '}'
	;

switchLabeledStatement
    :   'case' expression ':' statement
    |   'default' ':' statement
    ;

iterationStatement
    :	forLoopIterationStatement
    |	whileLoopIterationStatement
    |	doWhileLoopIterationStatement
    ;

forLoopIterationStatement
	locals[_forDeclaration: boolean = false, _forCondition: boolean = false, _forIterationExp: boolean = false]
	:	'for' '('
		((variableDeclaration | expression) { _localctx._forDeclaration = true })? SemiColon
		(expression { _localctx._forCondition = true })? SemiColon
		(expression { _localctx._forIterationExp = true })?
		')' statement
	;

whileLoopIterationStatement
	:	'while' '(' expression ')' statement
	;

doWhileLoopIterationStatement
	:	'do' statement 'while' '(' expression ')' SemiColon
	;

jumpStatement
    :   ('continue' | 'break') SemiColon
    ;

returnStatement
	: 	'return' expression? SemiColon
	;

// -- Expressions

primaryExpression // Primary expressions, which build up the rest of the more complex expressions
    :   tangledPrimaryExpression
    |   lambdaPrimaryExpression
    |   arrayPrimaryExpression
    |   objectPrimaryExpression
    |   boolPrimaryExpression
    | 	identifierPrimaryExpression
    |   stringPrimaryExpression
    |   fStringPrimaryExpression
    |   numberPrimaryExpression
    |	voidOrNullOrUndefinedPrimaryExpression
    ;

lambdaPrimaryExpression
   :   '(' parameterList? ')' ':' typeSpecifierExpression '->' (expression | compoundStatement)
   ;

tangledPrimaryExpression
	:   '(' expression ')'
	;

boolPrimaryExpression
	:	True | False
	;

identifierPrimaryExpression
	:	identifier
	;

identifier
	:	Identifier
	;

identifierOrStringPrimaryExpression
	:	identifier
	|	stringPrimaryExpression
	;

stringPrimaryExpression
	:	SingleQuoteStringLiteral | DoubleQuoteStringLiteral
	;

fStringPrimaryExpression
	:	FStringSingleQuoteStart fStringSingleQuoteAtom* FStringSingleQuoteEnd
	|   FStringDoubleQuoteStart fStringDoubleQuoteAtom* FStringDoubleQuoteEnd
	;

fStringSingleQuoteAtom
	: 	FStringSingleQuoteAtom
	|	FStringExpStart expression? FStringExpEnd
	;

fStringDoubleQuoteAtom
	: 	FStringDoubleQuoteAtom
	|	FStringExpStart expression? FStringExpEnd
	;

numberPrimaryExpression
	:	IntegerConstant | FloatingConstant
	;

arrayPrimaryExpression
	:	'[' (expression (',' expression)*)? ','? ']'
	;

objectPrimaryExpression
	:	'{' (objectProperty (',' objectProperty)*)? ','? '}'
	;

objectProperty
	:	identifierOrStringPrimaryExpression ':' expression
	;

voidOrNullOrUndefinedPrimaryExpression
	:	Void | Null | Undefined
	;

// Member Access Expressions and function call expressions are a special type of expression, because they can be
// chained together and as such are mutually recursive with themselves. Since Antlr4 doesn't properly implement
// left-recursion, except in direct left recursion, both memeber access expressions and function call expressions
// need to have their own mutual rule.
//
// As a result and to prevent the need for a common AST class implementing both, they need special handling, which
// comes in the form of a special '_labelASTKind' property on the rule context, which defines which AST class should
// implement the rule context.
//
// Note: All AST identifier numbers are stored in the 'ParseRuleKindMapping' object.
computedPrimaryExpression
	locals[_labelASTKind: ASTKind | undefined]
	: 	primaryExpression # passOncomputedPrimaryExpression
	|	computedPrimaryExpression dotNotation { _localctx._labelASTKind = ParseRuleKindMapping.RULE_memberAccessExpression } # dotNotationMemberAccessExpression
	|	computedPrimaryExpression bracketNotation { _localctx._labelASTKind = ParseRuleKindMapping.RULE_memberAccessExpression } # bracketNotationMemberAccessExpression
	|	computedPrimaryExpression sliceNotation { _localctx._labelASTKind = ParseRuleKindMapping.RULE_memberAccessExpression } # sliceNotationMemberAccessExpression
	|	computedPrimaryExpression '(' argumentExpressionList? ')' { _localctx._labelASTKind = ParseRuleKindMapping.RULE_functionCallExpression } # functionCallExpression
	|	'call' computedPrimaryExpression '(' argumentExpressionList? ')' { _localctx._labelASTKind = ParseRuleKindMapping.RULE_functionCallExpression } # explicitCallFunctionCallExpression
	|   'new' typeSpecifierExpression '(' argumentExpressionList? ')' { _localctx._labelASTKind = ParseRuleKindMapping.RULE_newInstantiationExpression } # newInstantiationExpression
	;

argumentExpressionList
    :   assignmentExpression (',' assignmentExpression)*
    ;

dotNotation
	:	'.' identifier
	;

bracketNotation
	:   '[' expression ']'
    ;

sliceNotation
	locals[sliceStart: boolean = false, sliceEnd: boolean = false]
	:	'[' (expression { _localctx.sliceStart = true })? ':' (expression { _localctx.sliceEnd = true })? ']'
	;

postfixExpression
    :   computedPrimaryExpression // Pass-on (Not matching rule)
    |   incrementOrDecrementPostfixExpression // Strictly speaking also an unary expression
 	| 	typeofExpression
    ;

incrementOrDecrementPostfixExpression
	:	computedPrimaryExpression incrementOrDecrementOperator
	;

typeofExpression
	:	'typeof' assignmentExpression
 	;

unaryExpression
    :   postfixExpression // Pass-on (Not matching rule)
    |   incrementOrDecrementUnaryExpression
    |   operatorModifiedUnaryExpression
    ;

incrementOrDecrementUnaryExpression
	:	incrementOrDecrementOperator postfixExpression
	;

operatorModifiedUnaryExpression
	:	unaryOperator postfixExpression
	;

incrementOrDecrementOperator
    :   '++' |  '--'
    ;

unaryOperator
    :   '+' | '-' | '!' | '~'
    ;

castOrConvertExpression
    :   unaryExpression # passOnCastOrConvertExpression
    |   unaryExpression 'as' typeSpecifierExpression #actualCastOrConvertExpression
    ;

multiplicativeExpression
    :   castOrConvertExpression # passOnMultiplicativeExpression
    |   multiplicativeExpression ('*'|'/'|'%'|'**') castOrConvertExpression # actualMultiplicativeExpression
    ;

additiveExpression
    :   multiplicativeExpression # passOnAdditiveExpression
    |   additiveExpression ('+'|'-') multiplicativeExpression # actualAdditiveExpression
    ;

bitwiseShiftExpression
    :   additiveExpression # passOnBitwiseShiftExpression
    |   bitwiseShiftExpression bitwiseShiftOperators bitwiseAndExpression # actualBitwiseShiftExpression
    ;

bitwiseShiftOperators
	:   '<<' | '>>' | '>>>'
	;

<<<<<<< HEAD
matchesExpression
	:	bitwiseShiftExpression # passOnMatchesExpression
	|	matchesExpression 'matches' bitwiseShiftExpression # actualMatchesExpression
	;

relationalExpression
    :   matchesExpression # passOnRelationalExpression
    |   relationalExpression ('<'|'>'|'<='|'>=') matchesExpression # actualRelationalExpression
=======
instanceOfExpression
    : bitwiseShiftExpression #passOnInstanceOfExpression
    | instanceOfExpression 'instanceof' typeSpecifierExpression #actualInstanceOfExpression
    ;

relationalExpression
    :   instanceOfExpression # passOnRelationalExpression
    |   relationalExpression ('<'|'>'|'<='|'>=') bitwiseShiftExpression # actualRelationalExpression
>>>>>>> 4f41f0c1
    ;

equalityExpression
    :   relationalExpression # passOnEqualityExpression
    |   equalityExpression ('=='| '!=') relationalExpression # actualEqualityExpression
    ;

bitwiseAndExpression
    :   equalityExpression # passOnBitwiseAndExpression
    |   bitwiseAndExpression '&' equalityExpression # actualBitwiseAndExpression
    ;

bitwiseXorExpression
    :   bitwiseAndExpression # passOnBitwiseXorExpression
    |   bitwiseXorExpression '^' bitwiseAndExpression # actualBitwiseXorExpression
    ;

bitwiseOrExpression
    :   bitwiseXorExpression # passOnBitwiseOrExpression
    |   bitwiseOrExpression '|' bitwiseXorExpression # actualBitwiseOrExpression
    ;

logicalAndExpression
    :   bitwiseOrExpression # passOnLogicalAndExpression
    |   logicalAndExpression '&&' bitwiseOrExpression # actualLogicalAndExpression
    ;

logicalOrExpression
    :   logicalAndExpression # passOnLogicalOrExpression
    |   logicalOrExpression '||' logicalAndExpression # actualLogicalOrExpression
    ;

conditionalExpression
    :   logicalOrExpression # passOnConditionalExpression
    |   logicalOrExpression '?' conditionalExpression ':' conditionalExpression # actualConditionalExpression
    ;

assignmentExpression
    :   conditionalExpression # passOnAssignmentExpression
    |   computedPrimaryExpression assignmentOperator assignmentExpression # actualAssignmentExpression
    ;

assignmentOperator
    :   '=' | '*=' | '/=' | '%=' | '+=' | '-='
    ;

expression
    :   assignmentExpression (',' assignmentExpression)* // Comma-separated expressions
    ;

typeSpecifierExpression
    :   identifierTypeSpecifierExpression | genericTypeSpecifierExpression | typeofTypeSpecifierExpression
    ;

identifierTypeSpecifierExpression
	:	typeSpecifierIdentifier
	;

genericTypeSpecifierExpression
	:	typeSpecifierIdentifier '<' (typeSpecifierExpression (',' typeSpecifierExpression)*)? '>'
	;


typeofTypeSpecifierExpression
	:	'typeof' '(' typeSpecifierIdentifier ')'
	;



typeSpecifierIdentifier
	:	(Identifier | 'null' | 'undefined' | 'void')
	;<|MERGE_RESOLUTION|>--- conflicted
+++ resolved
@@ -100,6 +100,7 @@
 interfaceMethodDeclaration
     :   declarator '(' parameterList? ')' ':' typeSpecifierExpression SemiColon
     ;
+
 
 classDeclaration
 	:	'class' declarator '{' (classMemberDeclaration | SemiColon)* '}'
@@ -367,25 +368,19 @@
 	:   '<<' | '>>' | '>>>'
 	;
 
-<<<<<<< HEAD
+instanceOfExpression
+    : 	bitwiseShiftExpression #passOnInstanceOfExpression
+    | 	instanceOfExpression 'instanceof' typeSpecifierExpression #actualInstanceOfExpression
+    ;
+
 matchesExpression
-	:	bitwiseShiftExpression # passOnMatchesExpression
-	|	matchesExpression 'matches' bitwiseShiftExpression # actualMatchesExpression
+	:	instanceOfExpression # passOnMatchesExpression
+	|	matchesExpression 'matches' typeSpecifierExpression # actualMatchesExpression
 	;
 
 relationalExpression
     :   matchesExpression # passOnRelationalExpression
-    |   relationalExpression ('<'|'>'|'<='|'>=') matchesExpression # actualRelationalExpression
-=======
-instanceOfExpression
-    : bitwiseShiftExpression #passOnInstanceOfExpression
-    | instanceOfExpression 'instanceof' typeSpecifierExpression #actualInstanceOfExpression
-    ;
-
-relationalExpression
-    :   instanceOfExpression # passOnRelationalExpression
-    |   relationalExpression ('<'|'>'|'<='|'>=') bitwiseShiftExpression # actualRelationalExpression
->>>>>>> 4f41f0c1
+    |   relationalExpression ('<'|'>'|'<='|'>=') relationalExpression # actualRelationalExpression
     ;
 
 equalityExpression
@@ -437,7 +432,9 @@
     ;
 
 typeSpecifierExpression
-    :   identifierTypeSpecifierExpression | genericTypeSpecifierExpression | typeofTypeSpecifierExpression
+    :   identifierTypeSpecifierExpression
+    |	genericTypeSpecifierExpression
+    |	typeofTypeSpecifierExpression
     ;
 
 identifierTypeSpecifierExpression
@@ -448,12 +445,9 @@
 	:	typeSpecifierIdentifier '<' (typeSpecifierExpression (',' typeSpecifierExpression)*)? '>'
 	;
 
-
 typeofTypeSpecifierExpression
 	:	'typeof' '(' typeSpecifierIdentifier ')'
 	;
-
-
 
 typeSpecifierIdentifier
 	:	(Identifier | 'null' | 'undefined' | 'void')
