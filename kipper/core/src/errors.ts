/**
 * Errors for the {@link KipperCompiler} that are used throughout this library. All errors inherit from the core
 * {@link KipperError}
 * @since 0.0.2
 */
import type { InputMismatchException, LexerNoViableAltException, NoViableAltException } from "antlr4ts";
import type { FailedPredicateException } from "antlr4ts/FailedPredicateException";
import type { RecognitionException } from "antlr4ts/RecognitionException";
import type { Recognizer } from "antlr4ts/Recognizer";
<<<<<<< HEAD
import type { CompilableASTNode, KipperParseStream, KipperProgramContext } from "./compiler";
=======
import type { KipperFileStream } from "./compiler";
import type { CompilableASTNode, KipperProgramContext } from "./compiler";
>>>>>>> fa3f1d1e
import { getParseRuleSource } from "./tools";

/**
 * The interface representing the traceback data for a {@link KipperError}.
 * @since 0.9.0
 */
export interface TracebackMetadata {
	/**
	 * The line and column of the error.
	 * @since 0.3.0
	 */
	location: { line: number | undefined; col: number | undefined };
	/**
	 * The path to the file where the error occurred.
	 * @since 0.3.0
	 */
	filePath: string | undefined;
	/**
	 * The line of code that caused this error.
	 * @since 0.4.0
	 */
	tokenSrc: string | undefined;
	/**
	 * The token stream (source code) of the program.
	 * @since 0.8.0
	 */
	streamSrc: KipperFileStream | undefined;
	/**
	 * The AST Node that caused the error.
	 * @since 0.10.0
	 */
	errorNode: CompilableASTNode | undefined;
}

/**
 * The base error for the Kipper module. If a compiler error occurs in the Kipper module, this error is thrown.
 * @since 0.1.0
 */
export class KipperError extends Error {
	/**
	 * The traceback metadata for this error. It contains the line and column of the error, the path to the file,
	 * the line of code that caused the error, and the token stream (source code) of the program.
	 * @since 0.3.0
	 */
	public tracebackData: TracebackMetadata;

	constructor(msg: string) {
		super(msg);
		this.name = this.constructor.name === "KipperError" ? "Error" : this.constructor.name;
		this.tracebackData = {
			location: { line: undefined, col: undefined },
			filePath: undefined,
			tokenSrc: undefined,
			streamSrc: undefined,
			errorNode: undefined,
		};
	}

	/**
	 * Update traceback context data that are associated with this error.
	 * @param traceback The traceback data.
	 * @since 0.3.0
	 */
	public setTracebackData(traceback: TracebackMetadata) {
		this.tracebackData = traceback;
	}

	/**
	 * Get the traceback of this item.
	 * @note The metadata in this traceback should be set using {@link setTracebackData}.
	 * @since 0.3.0
	 */
	public getTraceback(): string {
		// Sanitize the traceback message (No actual newlines)
		this.message = this.message.replace(/\n/g, "\\n");

		const tokenSrc = (() => {
			if (
				this.tracebackData.location?.line !== undefined &&
				this.tracebackData.location?.col !== undefined &&
				this.tracebackData.streamSrc !== undefined &&
				this.tracebackData.tokenSrc !== undefined
			) {
				const srcLine = this.tracebackData.streamSrc.lines[this.tracebackData.location.line - 1];
				let startOfError = this.tracebackData.location.col;

				// In case the error is at the exact end of the line, mark the whole line as the error origin
				if (startOfError === srcLine.length - 1) {
					let countOfLeadingSpaces = 0;
					for (const char of srcLine) {
						if (char === " ") {
							countOfLeadingSpaces++;
						} else {
							break;
						}
					}
					startOfError = countOfLeadingSpaces; // Set the start of the error to the first non-space character
				}

				let endOfError = startOfError + this.tracebackData.tokenSrc.length;

				// Generate underline
				const underline: string = Array.from(srcLine)
					.map((_, i) => (i >= startOfError && i < endOfError ? "^" : " "))
					.join("");

				return `${srcLine}\n  ${underline}`;
			} else {
				return (
					(this.tokenSrc ? `${this.tokenSrc}\n` : "") + (this.tokenSrc ? "  " + "^".repeat(this.tokenSrc.length) : "")
				);
			}
		})();

		return (
			`Traceback:\nFile '${this.tracebackData.filePath ?? "Unknown"}', ` +
			`line ${this.tracebackData.location ? this.tracebackData.location.line : "'Unknown'"}, ` +
			`col ${this.tracebackData.location ? this.tracebackData.location.col : "'Unknown'"}:\n` +
			`${tokenSrc ? `  ${tokenSrc}\n` : ""}` +
			`${this.name}: ${this.message}`
		);
	}

	/**
	 * Returns the line where the error occurred.
	 * @since 0.4.0
	 */
	public get line(): number | undefined {
		return this.tracebackData.location.line;
	}

	/**
	 * Returns the column where the error occurred.
	 * @since 0.4.0
	 */
	public get col(): number | undefined {
		return this.tracebackData.location.col;
	}

	/**
	 * The path to the file where the error occurred.
	 * @since 0.4.0
	 */
	public get filePath(): string | undefined {
		return this.tracebackData.filePath;
	}

	/**
	 * Returns the token source where the error occurred.
	 * @since 0.4.0
	 */
	public get tokenSrc(): string | undefined {
		// Get the token source, if it was not set already - The fallback option requires this.antlrCtx to be set,
		// otherwise it will default to undefined.
		return (
			this.tracebackData.tokenSrc ??
			(this.tracebackData.errorNode?.antlrRuleCtx
				? getParseRuleSource(this.tracebackData.errorNode.antlrRuleCtx)
				: undefined)
		);
	}

	/**
	 * Returns the program ctx containing the metadata of the program compilation in which the error occurred.
	 * @since 0.10.2
	 */
	public get programCtx(): KipperProgramContext | undefined {
		return this.tracebackData.errorNode?.programCtx;
	}
}

/**
 * An error that is thrown when the compiler is misconfigured or have invalid input.
 * @since 0.10.0
 */
export class KipperConfigError extends KipperError {
	constructor(msg: string) {
		super(msg);
	}
}

/**
 * Internal error for Kipper. This error should always be printed with its stack.
 * @since 0.3.0
 */
export class KipperInternalError extends Error {
	constructor(msg: string) {
		super(msg);
		this.name = this.constructor.name === "KipperInternalError" ? "InternalError" : this.constructor.name;
	}
}

/**
 * Error that is thrown when an AST factory is unable to create an AST node based on the given context.
 * @since 0.10.0
 */
export class ASTFactoryError extends KipperInternalError {
	constructor(msg: string = "") {
		super(msg || "Failed to create AST node from ANTLR rule context. Likely invalid rule context instance.");
		this.name = "InternalError";
	}
}

/**
 * Error that is thrown whenever an {@link ParserASTNode} can not determine its own metadata and fails to process
 * itself during {@link CompilableASTNode.semanticAnalysis semantic analysis}.
 * @since 0.6.0
 */
export class UnableToDetermineSemanticDataError extends KipperInternalError {
	constructor() {
		super("Failed to determine metadata for one or more AST nodes.");
		this.name = "InternalError";
	}
}

/**
 * Error that is thrown whenever the {@link CompilableASTNode.semanticData} field of an AST node is undefined.
 * @since 0.6.0
 */
export class UndefinedSemanticsError extends KipperInternalError {
	constructor() {
		super(
			"Failed to determine semantics for one or more AST nodes. Most likely the semantic analysis failed or the" +
				" property was accessed too early during semantic analysis",
		);
		this.name = "InternalError";
	}
}

/**
 * Error that is thrown whenever the {@link Declaration.scopeDeclaration} field of an AST Node is undefined.
 *
 * This indicates a
 * @since 0.10.0
 */
export class UndefinedDeclarationCtxError extends KipperInternalError {
	constructor() {
		super(
			"Failed to determine the declaration context for a declaration. Most likely the semantic analysis failed" +
				" or the property was accessed too early during semantic analysis.",
		);
		this.name = "InternalError";
	}
}

/**
 * Error that is thrown whenever the {@link ScopeNode.innerScope} of an {@link ScopeNode} is undefined or can't be
 * determined.
 *
 * This indicates a severe error in the compiler, as that should always be syntactically impossible.
 * @since 0.10.0
 */
export class UnableToGetInnerScopeError extends KipperInternalError {
	constructor() {
		super(
			"Failed to get the inner scope of a scope-node. This indicates a severe bug in the compiler, as that should" +
				" always be syntactically impossible.",
		);
		this.name = "InternalError";
	}
}

/**
 * Error that is thrown whenever {@link CheckedType.getCompilableType} is called, despite the type not being compilable.
 *
 * This is thrown to avoid the compiler from using {@link UndefinedType} for a compilation, as that would cause
 * undefined behavior.
 * @since 0.10.0
 */
export class TypeNotCompilableError extends KipperInternalError {
	constructor() {
		super(
			"Failed to determine the compilation type for a type. Most likely the type checking failed or the" +
				" compilation was run despite type checking errors.",
		);
	}
}

/**
 * Error that is thrown whenever a type is used for type checking that can not be used for type checking.
 * @since 0.11.0
 */
export class TypeCanNotBeUsedForTypeCheckingError extends KipperInternalError {
	constructor() {
		super("This Type can not be used for type checking. This is a bug in the compiler.");
	}
}

/**
 * Error that is thrown whenever a parent node attempts to access the {@link CompilableASTNode.semanticData} of a child,
 * but the child had an error during semantic analysis. This is to prevent the parent from using the child's data
 * despite the child having an error.
 *
 * This will unlike {@link UndefinedSemanticsError} not be thrown to indicate a fatal error/bug in the compiler, but
 * is used to early abort the semantic analysis of a parent node. This therefore only affects the control flow of the
 * compiler and not the correctness of the compiler.
 * @since 0.10.0
 */
export class MissingRequiredSemanticDataError extends KipperInternalError {
	constructor(msg: string = "") {
		super(msg || "Can not analyse AST node due to missing semantic data in children.");
	}
}

/**
 * An error that is raised whenever a feature is used that has not been implemented yet.
 * @since 0.6.0
 */
export class KipperNotImplementedError extends KipperError {
	constructor(msg: string) {
		super(`${msg} Update Kipper or watch out for future releases.`);
		this.name = "NotImplementedError";
	}
}

/**
 * Syntax error indicating a generic syntax error.
 */
export class KipperSyntaxError extends KipperError {
	constructor(msg: string) {
		super(msg);
		this.name = "SyntaxError";
	}
}

/**
 * Error that is thrown when a return statement is used outside a function.
 * @since 0.10.0
 */
export class InvalidReturnStatementError extends KipperSyntaxError {
	constructor() {
		super("A return statement can only be used inside a function body.");
	}
}

/**
 * Error that is thrown when a jump statement (either 'break' or 'continue') are used outside a loop.
 * @since 0.10.0
 */
export class InvalidJumpStatementError extends KipperSyntaxError {
	constructor() {
		super("A jump statement can only be used inside a loop.");
	}
}

/**
 * Error that is thrown whenever a function is defined without a body.
 * @since 0.10.0
 */
export class MissingFunctionBodyError extends KipperSyntaxError {
	constructor() {
		super("Missing declaration body of function.");
	}
}

/**
 * Error that is thrown whenever a unary expression is used with an invalid operand.
 * @since 0.10.0
 */
export class InvalidUnaryExpressionOperandError extends KipperSyntaxError {
	constructor() {
		super("Invalid operand for the specified unary expression.");
	}
}

/**
 * Error that is thrown whenever the parser or lexer report a syntax error.
 * @since 0.10.0
 */
export class LexerOrParserSyntaxError<Token> extends KipperSyntaxError {
	private readonly _recognizer: Recognizer<Token, any>;
	private readonly _offendingSymbol: Token | undefined;
	private readonly _msg: string;
	private readonly _error:
		| RecognitionException
		| NoViableAltException
		| LexerNoViableAltException
		| InputMismatchException
		| FailedPredicateException
		| undefined;

	/**
	 * Create a new {@link LexerOrParserSyntaxError} instance.
	 * @param recognizer The Antlr4 Parser - should normally always be KipperParser.
	 * @param offendingSymbol The token that caused the error.
	 * @param msg The msg that was generated as the error message in the Parser.
	 * @param error The error instance that raised the syntax error in the Lexer.
	 */
	public constructor(
		recognizer: Recognizer<Token, any>,
		offendingSymbol: Token | undefined,
		msg: string,
		error:
			| RecognitionException
			| NoViableAltException
			| LexerNoViableAltException
			| InputMismatchException
			| FailedPredicateException
			| undefined,
	) {
		super(msg);
		this._recognizer = recognizer;
		this._offendingSymbol = offendingSymbol;
		this._msg = msg;
		this._error = error;
	}

	/**
	 * Returns the Antlr4 Parser - should normally always be {@link KipperParser}.
	 */
	public get recognizer(): Recognizer<Token, any> {
		return this._recognizer;
	}

	/**
	 * Returns the token that caused the error.
	 */
	public get offendingSymbol(): Token | undefined {
		return this._offendingSymbol;
	}

	/**
	 * Returns the msg that was generated as the error message in the Parser.
	 */
	public get msg(): string {
		return this._msg;
	}

	/**
	 * Returns the error instance that raised the syntax error in the Lexer.
	 */
	public get error():
		| RecognitionException
		| NoViableAltException
		| LexerNoViableAltException
		| InputMismatchException
		| FailedPredicateException
		| undefined {
		return this._error;
	}
}

/**
 * Error that is thrown when trying to register a global that already exists in {@link KipperProgramContext.builtIns}.
 */
export class InvalidGlobalError extends KipperError {
	constructor(identifier: string) {
		super(`Global definition '${identifier}' already exists or identifier is already in use.`);
	}
}

/**
 * Error that is thrown when a built-in {@link BuiltInVariable variable} or {@link BuiltInFunction function} is
 * registered that does not have a function in the {@link KipperCompileTarget.builtInGenerator} class assigned at
 * compile start.
 * @since 0.10.0
 */
export class BuiltInOrInternalGeneratorFunctionNotFoundError extends KipperError {
	constructor(identifier: string) {
		super(`Target built-in or internal generator does not contain a function for '${identifier}'.`);
	}
}

/**
 * Represents all errors in the identifier error group.
 * @since 0.3.0
 */
export abstract class IdentifierError extends KipperError {
	protected constructor(msg: string) {
		super(msg);
		this.name = "IdentifierError";
	}
}

/**
 * Error that is thrown when a variable is used that is undefined/has not been assigned.
 * @since 0.10.0
 */
export class UndefinedReferenceError extends IdentifierError {
	constructor(reference: string) {
		super(`Reference '${reference}' is used before being assigned.`);
		this.name = "ReferenceError";
	}
}

/**
 * Error that is thrown when an identifier is used that is unknown to the program.
 * @since 0.6.0
 */
export class UnknownReferenceError extends IdentifierError {
	constructor(identifier: string) {
		super(`Unknown reference '${identifier}'.`);
		this.name = "ReferenceError";
	}
}

/**
 * Error that is thrown when a new identifier is registered, but the used identifier is already in use by
 * a variable definition or declaration.
 */
export class IdentifierAlreadyUsedByVariableError extends IdentifierError {
	constructor(identifier: string) {
		super(`Redeclaration of variable '${identifier}'.`);
	}
}

/**
 * Error that is thrown when a new identifier is registered, but the used identifier is already in use by
 * a function definition or declaration.
 */
export class IdentifierAlreadyUsedByFunctionError extends IdentifierError {
	constructor(identifier: string) {
		super(`Redeclaration of function '${identifier}'.`);
	}
}

/**
 * Error that is thrown when a new identifier is registered, but the used identifier is already in use by
 * a parameter declaration.
 * @since 0.10.0
 */
export class IdentifierAlreadyUsedByParameterError extends IdentifierError {
	constructor(identifier: string) {
		super(`Redeclaration of parameter '${identifier}'.`);
	}
}

/**
 * Error that is thrown whenever an identifier is declared that would overwrite a built-in function or variable.
 */
export class BuiltInOverwriteError extends IdentifierError {
	constructor(identifier: string) {
		super(`Redeclaration of built-in identifier '${identifier}'.`);
	}
}

/**
 * Error that is thrown whenever an identifier is declared that interferes with a reserved identifier.
 * @since 0.8.0
 */
export class ReservedIdentifierOverwriteError extends IdentifierError {
	constructor(identifier: string) {
		super(`Redeclaration of reserved identifier '${identifier}'.`);
	}
}

/**
 * Represents all errors in the mismatching type group.
 * @since 0.7.0
 */
export class TypeError extends KipperError {
	constructor(msg: string) {
		super(msg);
		this.name = "TypeError";
	}
}

/**
 * Error that is thrown whenever an invalid arithmetic operation is used, where the types are conflicting or can not
 * interact with one another.
 * @since 0.6.0
 */
export class ArithmeticOperationTypeError extends TypeError {
	constructor(firstType?: string, secondType?: string) {
		if (firstType && secondType) {
			// If the types caused the error, specify them in the error message
			super(`Invalid arithmetic operation between operands of type '${firstType}' and '${secondType}'.`);
		} else {
			super(`Invalid arithmetic operation.`);
		}
	}
}

/**
 * Error that is thrown whenever an invalid bitwise operation is used, where the types are conflicting or can not
 * interact with one another.
 * @since 0.6.0
 */
export class BitwiseOperationTypeError extends TypeError {
	constructor(firstType: string, secondType: string) {
		super(`Bitwise expressions are only allowed for type 'num'. Received '${firstType}' and '${secondType}'.`);
	}
}

/**
 * Error that is thrown whenever an argument is not assignable to the parameter's type.
 */
export class ArgumentTypeError extends TypeError {
	constructor(paramIdentifier: string, expectedType: string, receivedType: string) {
		super(`Type '${receivedType}' is not assignable to parameter '${paramIdentifier}' of type '${expectedType}'.`);
	}
}

/**
 * Error that is thrown whenever an assignments consists of invalid types.
 *
 * This may also be thrown in case of an invalid return type.
 * @since 0.8.3
 */
export class AssignmentTypeError extends TypeError {
	constructor(leftExpType: string, rightExpType: string) {
		super(`Type '${rightExpType}' is not assignable to type '${leftExpType}'.`);
	}
}

/**
 * Error that is thrown whenever a read-only variable is being assigned to.
 * @since 0.8.3
 */
export class ReadOnlyWriteTypeError extends TypeError {
	constructor(identifier: string) {
		super(`'${identifier}' is read-only and may not be assigned to.`);
	}
}

/**
 * Error that is thrown whenever a conversion is used that is not supported.
 * @since 0.8.0
 */
export class InvalidConversionTypeError extends TypeError {
	constructor(originalType: string, destType: string) {
		super(`Invalid conversion from '${originalType}' to '${destType}'.`);
	}
}

/**
 * Error that is thrown whenever a declaration type is used that is unknown to the program.
 */
export class UnknownTypeError extends TypeError {
	constructor(type: string) {
		super(`Unknown type '${type}'.`);
	}
}

/**
 * Error that is thrown whenever a relational comparison is used with types that are not comparable.
 * @since 0.9.0
 */
export class InvalidRelationalComparisonTypeError extends TypeError {
	constructor(type1: string, type2: string) {
		super(`Type '${type1}' is not comparable to type '${type2}'.`);
	}
}

/**
 * Error that is thrown whenever a unary operator is used with an expression of an invalid type.
 * @since 0.9.0
 */
export class InvalidUnaryExpressionTypeError extends TypeError {
	constructor(operator: string, type: string) {
		super(`Unary operator '${operator}' is not allowed for type '${type}'.`);
	}
}

/**
 * Error that is thrown whenever an expression is called that is not a function or a variable storing a function.
 * @since 0.10.0
 */
export class ExpressionNotCallableError extends TypeError {
	constructor(type: string) {
		super(`Expression of type '${type}' is not callable.`);
	}
}

/**
 * Error that is thrown when not all code paths of a function return a value.
 * @since 0.10.0
 */
export class IncompleteReturnsInCodePathsError extends TypeError {
	constructor() {
		super("Not all code paths of function return a value.");
	}
}

/**
 * Error that is thrown whenever a value is indexed or accessed that is not a string, array or object.
 * @since 0.10.0
 */
export class ValueNotIndexableTypeError extends TypeError {
	constructor(type: string) {
		super(`Value of type '${type}' is not indexable.`);
	}
}

/**
 * Error that is thrown when a key is used that has a different type than the key type of the object.
 * @since 0.10.0
 */
export class InvalidKeyTypeError extends TypeError {
	constructor(objType: string, keyType: string) {
		super(`Key of type '${keyType}' can not be used to access object-like of type '${objType}'.`);
	}
}

/**
 * Error that is thrown whenever a constant declaration is not defined.
 * @since 0.8.3
 */
export class UndefinedConstantError extends KipperError {
	constructor(msg: string) {
		super(msg);
		this.name = "UndefinedConstantError";
	}
}

/**
 * Error that is thrown whenever an assignment expression is semantically invalid.
 * @since 0.7.0
 */
export class InvalidAssignmentError extends KipperError {
	constructor(msg: string) {
		super(msg);
		this.name = "InvalidAssignmentError";
	}
}

/**
 * Generic error with arguments of a function call.
 * @since 0.6.0
 */
export class ArgumentError extends KipperError {
	constructor(msg: string) {
		super(msg);
		this.name = "ArgumentError";
	}
}

/**
 * Error that is thrown when an invalid amount of arguments is passed to a function.
 * @since 0.6.0
 */
export class InvalidAmountOfArgumentsError extends ArgumentError {
	constructor(func: string, expected: number, received: number) {
		super(`Function '${func}' only accepts ${expected} argument${expected === 1 ? "" : "s"}, received ${received}.`);
	}
}<|MERGE_RESOLUTION|>--- conflicted
+++ resolved
@@ -7,12 +7,7 @@
 import type { FailedPredicateException } from "antlr4ts/FailedPredicateException";
 import type { RecognitionException } from "antlr4ts/RecognitionException";
 import type { Recognizer } from "antlr4ts/Recognizer";
-<<<<<<< HEAD
-import type { CompilableASTNode, KipperParseStream, KipperProgramContext } from "./compiler";
-=======
-import type { KipperFileStream } from "./compiler";
-import type { CompilableASTNode, KipperProgramContext } from "./compiler";
->>>>>>> fa3f1d1e
+import type { CompilableASTNode, KipperFileStream, KipperProgramContext } from "./compiler";
 import { getParseRuleSource } from "./tools";
 
 /**
