--- conflicted
+++ resolved
@@ -1,14 +1,10 @@
-import { Scope } from "./base";
 import type { ScopeDeclaration } from "./entry";
+import type { BuiltInType } from "../types";
+import type { KipperBuiltInTypeLiteral } from "../../const";
+import type { KipperProgramContext } from "../../program-ctx";
 import { ScopeFunctionDeclaration, ScopeTypeDeclaration, ScopeVariableDeclaration } from "./entry";
-import type { BuiltInType } from "../types";
-<<<<<<< HEAD
+import { BuiltInFunction, BuiltInFunctionArgument, BuiltInVariable } from "../runtime-built-ins";
 import { UnionType } from "../types";
-import type { KipperProgramContext } from "../../program-ctx";
-import { BuiltInFunction, BuiltInFunctionArgument, BuiltInVariable } from "../runtime-built-ins";
-import type { KipperBuiltInTypeLiteral } from "../../const";
-=======
->>>>>>> da70d456
 import {
 	BuiltInTypeArray,
 	BuiltInTypeBool,
@@ -20,11 +16,9 @@
 	BuiltInTypeType,
 	BuiltInTypeUndefined,
 	BuiltInTypeVoid,
+	BuiltInTypeAny,
 } from "../types";
-import type { KipperProgramContext } from "../../program-ctx";
-import { BuiltInFunction, BuiltInVariable } from "../runtime-built-ins";
-import type { KipperBuiltInTypeLiteral } from "../../const";
-import { BuiltInTypeAny } from "../types/built-in/any";
+import { Scope } from "./base";
 
 const any = new BuiltInTypeAny();
 
