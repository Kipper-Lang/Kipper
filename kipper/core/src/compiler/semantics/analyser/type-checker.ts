/**
 * Kipper Type Checker, which asserts that type logic and cohesion is valid and throws errors in case that an
 * invalid use of types and identifiers is detected.
 * @since 0.7.0
 */
import { BuiltInFunctionArgument } from "../runtime-built-ins";
import type { KipperProgramContext } from "../../program-ctx";
import type {
	ArrayPrimaryExpression,
	AssignmentExpression,
	FunctionDeclaration,
	IdentifierTypeSpecifierExpression,
	IncrementOrDecrementPostfixExpression,
	IncrementOrDecrementPostfixExpressionSemantics,
	LambdaPrimaryExpression,
	MemberAccessExpression,
	MemberAccessExpressionSemantics,
	ParameterDeclarationSemantics,
	RelationalExpression,
	Statement,
	UnaryExpression,
	UnaryExpressionSemantics,
} from "../../ast";
import {
	CompoundStatement,
	Expression,
	IdentifierPrimaryExpression,
	IfStatement,
	ParameterDeclaration,
	ReturnStatement,
	TangledPrimaryExpression,
} from "../../ast";
import { KipperSemanticsAsserter } from "./err-handler";
import {
	BuiltInTypes,
	type Scope,
	ScopeDeclaration,
	ScopeFunctionDeclaration,
	ScopeTypeDeclaration,
	ScopeVariableDeclaration,
} from "../symbol-table";
import type { KipperArithmeticOperator, KipperBitwiseOperator, KipperReferenceable } from "../../const";
import {
	kipperIncrementOrDecrementOperators,
	kipperMultiplicativeOperators,
	kipperPlusOperator,
	kipperSupportedConversions,
} from "../../const";
import type { TypeError } from "../../../errors";
import {
	ArithmeticOperationTypeError,
	BitwiseOperationTypeError,
	CanNotUseNonGenericAsGenericTypeError,
	ExpressionNotCallableError,
	IncompleteReturnsInCodePathsError,
	InvalidAmountOfArgumentsError,
	InvalidAmountOfGenericArgumentsError,
	InvalidConversionTypeError,
	InvalidInstanceOfTypeError,
	InvalidKeyTypeError,
	InvalidRelationalComparisonTypeError,
	InvalidUnaryExpressionOperandError,
	InvalidUnaryExpressionTypeError,
	KipperError,
	KipperNotImplementedError,
	PropertyDoesNotExistError,
	ReadOnlyWriteTypeError,
	ReferenceCanNotBeUsedAsTypeError,
	UnknownTypeError,
	ValueNotIndexableTypeError,
	ValueTypeNotIndexableWithGivenAccessor,
} from "../../../errors";
import type { BuiltInTypeArray, GenericType, GenericTypeArguments, ProcessedType, RawType } from "../types";
import { BuiltInTypeFunc, BuiltInTypeObj, CustomType, UndefinedType } from "../types";

/**
 * Kipper Type Checker, which asserts that type logic and cohesion is valid and throws errors in case that an
 * invalid use of types and identifiers is detected.
 * @since 0.7.0
 */
export class KipperTypeChecker extends KipperSemanticsAsserter {
	constructor(programCtx: KipperProgramContext) {
		super(programCtx);
	}

	/**
	 * Fetches the type from the identifier and throws an error if the type is not found.
	 * @param type The type to check.
	 * @param scope The scope to check in.
	 * @since 0.7.0
	 */
	public getTypeFromIdentifier(type: string, scope: Scope): ScopeTypeDeclaration {
		const scopeEntry = scope.getEntryRecursively(type);
		if (scopeEntry === undefined) {
			throw this.assertError(new UnknownTypeError(type));
		} else if (!(scopeEntry instanceof ScopeTypeDeclaration)) {
			throw this.assertError(new ReferenceCanNotBeUsedAsTypeError(type));
		}
		return scopeEntry;
	}

	/**
	 * Creates a new {@link ProcessedType} instance based on the passed {@link KipperType}.
	 *
	 * If the rawType is invalid, the function will still return a {@link ProcessedType}, but the field
	 * {@link ProcessedType.isCompilable} will be false and the instance WILL NOT be usable for a compilation.
	 * @param rawType The unchecked rawType to analyse.
	 * @param scope The scope to check in.
	 */
	public getCheckedType(rawType: RawType, scope: Scope): ProcessedType {
		try {
			const type = this.getTypeFromIdentifier(rawType.toString(), scope);
			return type.typeValue;
		} catch (e) {
			// If the error is not a KipperError, rethrow it (since it is not a rawType error, and we don't know what happened)
			if (!(e instanceof KipperError)) {
				throw e;
			}

			if (this.programCtx.compileConfig.recover && !this.programCtx.compileConfig.abortOnFirstError) {
				// Add the error, but still recover (This is so that the compiler doesn't simply proceed without
				// throwing any errors, which would be VERY bad.)
				this.programCtx.reportError(e);

				// Recover from the error by wrapping the undefined rawType
				return new UndefinedType(rawType.toString());
			}

			// If error recovery is not enabled, we shouldn't bother trying to handle invalid types
			throw e;
		}
	}

	/**
	 * Searches for the given identifier in the object or throws an error if it can't be found.
	 * @param obj The object which should be searched.
	 * @param identifier The identifier to search for.
	 * @returns The type of the property
	 * @throws {PropertyDoesNotExistError} If the property does not exist.
	 * @since 0.12.0
	 */
	public findPropertyInObject(obj: BuiltInTypeObj | CustomType, identifier: string): ProcessedType {
		if (obj instanceof BuiltInTypeObj) {
			throw this.assertError(new PropertyDoesNotExistError(obj.toString(), identifier));
		}

		// Assuming obj.fields is a Map or an iterable collection of [key, value] pairs
		const fieldType = obj.getProperty(identifier);
		if (fieldType) {
			return fieldType;
		}

		// If no matching field was found, throw an error
		throw this.assertError(new PropertyDoesNotExistError(obj.toString(), identifier));
	}

	/**
	 * Ensures that the given {@link type generic type} is valid by checking whether the provided generic arguments
	 * match the generic type's constraints.
	 *
	 * As generics are not fully implemented, this only checks for the number of arguments.
	 * @param type The generic type to check.
	 * @param args The generic arguments to check.
	 */
	public ensureValidGenericType(type: ProcessedType | GenericType<GenericTypeArguments>, args: ProcessedType[]): void {
		if (!type.isGeneric || !("genericTypeArguments" in type)) {
			throw this.assertError(new CanNotUseNonGenericAsGenericTypeError(type.toString()));
		}

		const requiredGenericArgs = type.genericTypeArguments.filter((arg) => !Array.isArray(arg.type));
		const spreadCount = type.genericTypeArguments.length - requiredGenericArgs.length;
		if (spreadCount > 1) {
			throw this.assertError(
				new InvalidAmountOfGenericArgumentsError(
					type.toString(),
					requiredGenericArgs.length,
					args.length,
					!!spreadCount,
				),
			);
		} else if (
			(spreadCount && requiredGenericArgs.length > args.length) ||
			(!spreadCount && requiredGenericArgs.length !== args.length)
		) {
			throw this.assertError(
				new InvalidAmountOfGenericArgumentsError(
					type.toString(),
					requiredGenericArgs.length,
					args.length,
					!!spreadCount,
				),
			);
		}
	}

	/**
	 * Asserts that the passed {@link ref} is callable. This function will only check {@link ScopeDeclaration} instances,
	 * since {@link BuiltInFunction built-in functions} will always be callable.
	 * @param ref The reference to check.
	 * @throws {ExpressionNotCallableError} If the passed {@link ref} is not callable.
	 * @since 0.10.0
	 */
	public refTargetCallable(ref: Expression | KipperReferenceable): void {
		if (ref instanceof ScopeDeclaration) {
			const targetType = ref.type;
			if (!targetType.isCompilable) {
				return; // Ignore undefined types - Skip type checking (the type is invalid anyway)
			}

			// If the reference is not callable, throw an error
			if (!ref.isCallable) {
				throw this.assertError(new ExpressionNotCallableError(targetType.toString()));
			}
		} else if (ref instanceof Expression) {
			const expType = ref.getTypeSemanticData().evaluatedType;
			if (!(expType instanceof BuiltInTypeFunc)) {
				throw this.assertError(new ExpressionNotCallableError(expType.toString()));
			}
		}
	}

	/**
	 * Asserts that the passed expression is valid and the assigned value is compatible with the identifier.
	 * @param assignmentExp The assignment expression to check.
	 * @throws {ArithmeticOperationTypeError} In case a arithmetic assignment operation is used with an invalid type.
	 * @throws {AssignmentTypeError} If the value type can not be assigned to the identifier type.
	 * @since 0.7.0
	 */
	public validAssignment(assignmentExp: AssignmentExpression): void {
		const semanticData = assignmentExp.getSemanticData();
		const toAssign = semanticData.toAssign;
		const leftExpSemantics = toAssign.getSemanticData();
		const leftExpTypeData = toAssign.getTypeSemanticData();
		const rightExpTypeData = semanticData.value.getTypeSemanticData();

		// Ensure that the left-hand side is not read-only
		if (
			toAssign instanceof IdentifierPrimaryExpression &&
			leftExpSemantics.ref instanceof ScopeVariableDeclaration &&
			leftExpSemantics.ref.storageType === "const"
		) {
			throw this.assertError(new ReadOnlyWriteTypeError(leftExpSemantics.ref.identifier));
		}

		// Get the compile-types for the left and right hand side
		const varType = leftExpTypeData.evaluatedType;
		const valueType = rightExpTypeData.evaluatedType;

		// If either one of the types can't be compiled or evaluated then we skip this step
		if (!varType.isCompilable || !valueType.isCompilable) {
			return;
		}

		// Ensure that the types are matching - if not, throw an error
		try {
			valueType.assertAssignableTo(varType);
		} catch (e) {
			throw this.assertError(<TypeError>e);
		}

		// Ensure that all arithmetic assignment operators except '+=' are only used on numbers
		if (semanticData.operator !== "=" && valueType !== BuiltInTypes.num) {
			// Strings may use the '+=' operator to concatenate (e.g. 'str += str')
			if (!(semanticData.operator === "+=" && valueType === BuiltInTypes.str)) {
				throw this.assertError(new ArithmeticOperationTypeError());
			}
		}
	}

	/**
	 * Asserts that this variable definition is valid and the assigned value is compatible with the identifier.
	 * @param scopeEntry The scope entry/variable being assigned to.
	 * @param value The right expression/value of the assignment.
	 * @throws {AssignmentTypeError} If the assignment value type is not compatible with the definition type.
	 * @since 0.7.0
	 */
	public validVariableDefinition(scopeEntry: ScopeVariableDeclaration, value: Expression): void {
		// Get the compile-types for the left and right hand side
		const leftExpType = scopeEntry.type;
		const rightExpType = value.getTypeSemanticData().evaluatedType;

		// If either one of the types can't be compiled or evaluated then we skip this step
		if (!leftExpType.isCompilable || !rightExpType.isCompilable) {
			return;
		}

		// Ensure the value of the definition match the definition type
		try {
			rightExpType.assertAssignableTo(leftExpType);
		} catch (e) {
			throw this.assertError(<TypeError>e);
		}
	}

	/**
	 * Asserts that the argument type matches the type of the argument value passed.
	 * @param arg The parameter that the value was passed to.
	 * @param receivedType The type that was received.
	 * @example
	 * call print("x"); // <-- Parameter type 'str' must match type of argument "x"
	 * @throws {ArgumentAssignmentTypeError} If the given argument type does not match the parameter type.
	 * @since 0.7.0
	 */
	public validArgumentValue(
		arg: ParameterDeclaration | BuiltInFunctionArgument | ProcessedType,
		receivedType: ProcessedType,
		identifier?: string,
	): void {
		let semanticData: ParameterDeclarationSemantics | BuiltInFunctionArgument | undefined = undefined;
		let argType: ProcessedType;

		// Get the proper semantic data and value type
		if (arg instanceof ParameterDeclaration) {
			semanticData = arg.getSemanticData();
			argType = arg.getTypeSemanticData().valueType;
		} else if (arg instanceof BuiltInFunctionArgument) {
			semanticData = arg;
			argType = arg.valueType;
		} else {
			argType = arg;
		}

		// If either one of the types can't be compiled or evaluated then we skip this step
		if (!receivedType.isCompilable || !argType.isCompilable) {
			return;
		}

		try {
			receivedType.assertAssignableTo(argType, undefined, semanticData?.identifier ?? identifier);
		} catch (e) {
			throw this.assertError(<TypeError>e);
		}
	}

	/**
	 * Asserts that the passed function arguments are valid.
	 * @param func The function that is called.
	 * @param args The arguments for the call expression.
	 * @throws {InvalidAmountOfArgumentsError} If the amount of arguments is invalid e.g. too many or too few.
	 * @throws {ArgumentAssignmentTypeError} If any given argument type does not match the required parameter type.
	 * @since 0.7.0
	 */
	public validFunctionCallArguments(func: Expression | KipperReferenceable, args: Array<Expression>): void {
		const funcType = <BuiltInTypeFunc>(
			(func instanceof Expression ? func.getTypeSemanticData().evaluatedType : func.type)
		);
		if (funcType.paramTypes.length !== args.length) {
			throw this.assertError(
				new InvalidAmountOfArgumentsError(funcType.identifier, funcType.paramTypes.length, args.length),
			);
		}

		const params = func instanceof ScopeFunctionDeclaration ? func.params : funcType.paramTypes;

		// Iterate through both arrays at the same type to verify each type is valid
		args.forEach((arg: Expression, index) => {
			const typeData = arg.getTypeSemanticData();

			this.setTracebackData({ ctx: arg });
			this.validArgumentValue(
				params[index],
				typeData.evaluatedType,
				`arg${index}`, // Backup name
			);
		});
	}

	/**
	 * Asserts that the passed relational expression is valid.
	 * @param exp The relational expression to check.
	 * @throws {InvalidRelationalComparisonTypeError} If the value types can not be compared.
	 * @since 0.9.0
	 */
	public validRelationalExpression(exp: RelationalExpression): void {
		const semanticData = exp.getSemanticData();
		const leftOpTypeData = semanticData.leftOp.getTypeSemanticData();
		const rightOpTypeData = semanticData.rightOp.getTypeSemanticData();

		// Get the compile-types for the operands
		const leftOpType = leftOpTypeData.evaluatedType;
		const rightOpType = rightOpTypeData.evaluatedType;

		// If either one of the types can't be compiled or evaluated then we skip this step
		if (!leftOpType.isCompilable || !rightOpType.isCompilable) {
			return;
		}

		// Ensure that both expressions are of type 'num'
		if (leftOpType !== BuiltInTypes.num || rightOpType !== BuiltInTypes.num) {
			throw this.assertError(new InvalidRelationalComparisonTypeError(leftOpType.toString(), rightOpType.toString()));
		}
	}

	/**
	 * Asserts that the passed unary expression is valid by checking its {@link operand.semanticData.operand operand} and
	 * {@link operand.semanticData.operator operator}.
	 * @param operand The unary expression to check. (Also includes {@link IncrementOrDecrementPostfixExpression}, since
	 * even if it's a postfix expression, it's still a unary expression)
	 * @throws {InvalidUnaryExpressionOperandError} If the operand is not a valid operand for the operator.
	 * @since 0.9.0
	 */
	public validUnaryExpression(operand: UnaryExpression | IncrementOrDecrementPostfixExpression): void {
		const semanticData = operand.getSemanticData() as
			| UnaryExpressionSemantics
			| IncrementOrDecrementPostfixExpressionSemantics;
		const expTypeSemantics = semanticData.operand.getTypeSemanticData();
		const expType = expTypeSemantics.evaluatedType;

		// If the type is undefined, skip type checking (the type is invalid anyway)
		if (!expType.isCompilable) {
			return;
		}

		// Ensure that the operator '+', '-', '++' and '--' are only used on numbers
		if (semanticData.operator !== "!" && expType !== BuiltInTypes.num) {
			throw this.assertError(new InvalidUnaryExpressionTypeError(semanticData.operator, expType.toString()));
		}

		// Ensure that the operand of an '++' and '--' modifier expression is a reference
		let isReference = semanticData.operand instanceof IdentifierPrimaryExpression;
		if ((<Array<string>>kipperIncrementOrDecrementOperators).includes(semanticData.operator) && !isReference) {
			// Edge-case: If the operand is a tangled expression, it should still work if the child is an identifier
			let currExp = semanticData.operand;
			while (currExp instanceof TangledPrimaryExpression) {
				// If the child is an identifier it's valid, otherwise continue to the next child (if it's not a tangled
				// expression it will naturally abort the loop and continue to the error)
				if (currExp.getSemanticData().childExp instanceof IdentifierPrimaryExpression) {
					return;
				}

				currExp = currExp.getSemanticData().childExp;
			}

			throw this.assertError(new InvalidUnaryExpressionOperandError());
		}
	}

	/**
	 * Asserts that the passed type allows the arithmetic operation.
	 * @param leftOp The left validBracketNotationKeyoperand expression.
	 * @param rightOp The right operand expression.
	 * @param op The arithmetic operation that is performed.
	 * @throws {ArithmeticOperationTypeError} If the type of the left or right operand is not a number, and the operation
	 * is not a concatenation of strings.
	 * @since 0.9.0
	 */
	public validArithmeticExpression(leftOp: Expression, rightOp: Expression, op: KipperArithmeticOperator): void {
		// Get the compile-types for both operands
		const leftOpType = leftOp.getTypeSemanticData().evaluatedType;
		const rightOpType = rightOp.getTypeSemanticData().evaluatedType;

		// If either one of the types is undefined, skip type checking (the types are invalid anyway)
		if (leftOpType === undefined || rightOpType === undefined) {
			return;
		}

		// Numbers may use all arithmetic operators
		if (leftOpType !== BuiltInTypes.num || rightOpType !== BuiltInTypes.num) {
			// Strings can use '+' to concat strings
			if (op === kipperPlusOperator && leftOpType == BuiltInTypes.str && rightOpType == BuiltInTypes.str) {
				return;
			}

			// Strings can use * to repeat a string n times
			if (
				op === kipperMultiplicativeOperators[0] &&
				leftOpType == BuiltInTypes.str &&
				rightOpType == BuiltInTypes.num
			) {
				return;
			}

			// If types are not matching, not numeric, and they are not of string-like types, throw an error
			throw this.assertError(new ArithmeticOperationTypeError(leftOpType.toString(), rightOpType.toString()));
		}
	}

	/**
	 * Asserts that the passed type allows the bitwise operation.
	 * @param leftOp The left operand expression.
	 * @param rightOp The right operand expression.
	 * @param op The bitwise operation that is performed.
	 * @throws {BitwiseOperationTypeError} If the type of the left or right operand is not a number.
	 * @since 0.11.0
	 */
	public validBitwiseExpression(leftOp: Expression, rightOp: Expression, op: KipperBitwiseOperator): void {
		const leftOpType = leftOp.getTypeSemanticData().evaluatedType;
		const rightOpType = rightOp.getTypeSemanticData().evaluatedType;

		// If either one of the types is undefined, skip type checking (the types are invalid anyway)
		if (!leftOpType.isCompilable || !rightOpType.isCompilable) {
			return;
		}

		// Ensure that both expressions are of type 'num'
		if (leftOpType !== BuiltInTypes.num || rightOpType !== BuiltInTypes.num) {
			throw this.assertError(new BitwiseOperationTypeError(leftOpType.toString(), rightOpType.toString()));
		}
	}

	/**
	 * Asserts that the type conversion for the {@link operand} is valid.
	 * @param operand The expression to convert.
	 * @param targetType The type to convert to.
	 * @throws {InvalidConversionTypeError} If the conversion is invalid/impossible.
	 * @since 0.8.0
	 */
	public validConversion(operand: Expression, targetType: ProcessedType): void {
		// Get the compile-types for the specified conversion types
		const originalCompileType = operand.getTypeSemanticData().evaluatedType;
		const targetCompileType = targetType;

		// If either one of the types is undefined, skip type checking (the types are invalid anyway)
		if (!originalCompileType.isCompilable || !targetCompileType.isCompilable) {
			return;
		}

		// Return early if the types are the same
		if (originalCompileType === targetCompileType) {
			return;
		}

		// Check whether a supported pair of types exist
		const viableConversion =
			kipperSupportedConversions.find(
				(types) => BuiltInTypes[types[0]] === originalCompileType && BuiltInTypes[types[1]] === targetType,
			) !== undefined;
		if (!viableConversion) {
			throw this.assertError(
				new InvalidConversionTypeError(originalCompileType.toString(), targetCompileType.toString()),
			);
		}
	}

	/**
	 * Asserts that the passed return statement is valid.
	 * @param returnStatement The return statement to check.
	 * @throws {AssignmentTypeError} If the type of the return value does not match the return type of the function.
	 * @since 0.10.0
	 */
	public validReturnStatement(returnStatement: ReturnStatement): void {
		const semanticData = returnStatement.getSemanticData();

		// If the return statement has no return value, then the value is automatically 'void'
		const statementValueType = semanticData.returnValue?.getTypeSemanticData().evaluatedType ?? BuiltInTypes.void;
<<<<<<< HEAD
		const functionReturnType = this.getCheckedType(
			semanticData.function.getSemanticData().returnTypeSpecifier.getSemanticData().rawType,
			semanticData.function.scope,
		);
=======

		// As the function type is evaluated preliminary, we can safely assume that the type is valid and use it
		const functionReturnType = semanticData.function.getTypeSemanticData().valueType.returnType;
>>>>>>> 4f41f0c1

		// If either one of the types is undefined, skip type checking (the types are invalid anyway)
		if (statementValueType === undefined || functionReturnType === undefined) {
			return;
		}

		// We need to check whether the types are matching, but *not* if the function return type is valid, since that
		// will be done later by the function itself during the type checking.
		try {
			statementValueType.assertAssignableTo(functionReturnType);
		} catch (e) {
			throw this.assertError(<TypeError>e);
		}
	}

	/**
	 * Ensures that the body of the {@link func} has valid return statements and all code paths return a value.
	 *
	 * Requires {@link func.typeSemantics} to be set.
	 * @param func The function where the body should be checked.
	 * @throws {IncompleteReturnsInCodePathsError} If not all code paths return a value.
	 * @since 0.10.0
	 */
	public validReturnCodePathsInFunctionBody(func: FunctionDeclaration | LambdaPrimaryExpression): void {
		const semanticData = func.getSemanticData();
		const typeData = func.getTypeSemanticData();
		const returnType = typeData.valueType.returnType;

		// If the return type is undefined, skip type checking (the type is invalid anyway)
		if (returnType === undefined) {
			return;
		}

		// If the function return type is not 'void' then there must be a return statement in all code paths
		// Note: We will ignore types here, since the return statements themselves with check later if they have the proper
		// return type.
		if (returnType !== BuiltInTypes.void) {
			// Recursively check all code paths to ensure all return a value.
			const checkChildrenCodePaths = (parent: Statement | Expression | CompoundStatement): boolean => {
				let returnPathsCovered = false;

				// If the parent is an if statement, we have to check the if and else branches directly
				// (Note: This won't ignore any other children, since an if statement will always only have one
				// if and one else branch, and never any other direct children)
				if (parent instanceof IfStatement) {
					const ifSemantics = parent.getSemanticData();

					// First check the if statement
					returnPathsCovered = checkChildrenCodePaths(ifSemantics.ifBranch);

					// Afterwards check the else branch (if it exists and is not undefined)
					if (ifSemantics.elseBranch) {
						returnPathsCovered = returnPathsCovered && checkChildrenCodePaths(ifSemantics.elseBranch);
					}
				} else {
					// If it's not an if-statement, check regularly all children if they are covered
					for (const child of parent.children) {
						if (child instanceof IfStatement) {
							// Only if both branches return a value, then this code path is covered
							const ifSemantics = child.getSemanticData();

							// First check the if branch (this one is always present)
							returnPathsCovered = checkChildrenCodePaths(ifSemantics.ifBranch);

							// Secondly check the else branch (this may be undefined, another if statement or an ending compound
							// statement)
							if (ifSemantics.elseBranch) {
								returnPathsCovered = returnPathsCovered && checkChildrenCodePaths(ifSemantics.elseBranch);
							} else {
								// If there is no else branch, then this code path is not covered (since it will not return a value)
								returnPathsCovered = false;
							}
						} else if (child instanceof CompoundStatement) {
							// If the child is a compound statement, we need to check it as well
							// (This is for compatibility of nested compound statements that appear directly under another compound
							// statement, like for example { { } })
							returnPathsCovered = checkChildrenCodePaths(child);
						} else if (child instanceof ReturnStatement) {
							// If the child is a return statement, then this entire code path is covered
							// (We don't need to check anything else after this point, since the return statement will always
							// be the last statement in the code path)
							returnPathsCovered = true;
							break;
						}
					}
				}

				return returnPathsCovered;
			};

			// Check all children starting with the function body (compound statement) itself
			let returnPathsCovered = checkChildrenCodePaths(semanticData.functionBody);

			// If not all code paths return a value, throw an error
			if (!returnPathsCovered) {
				throw this.assertError(new IncompleteReturnsInCodePathsError());
			}
		}
	}

	/**
	 * Checks whether the members of the passed {@link objLike} can be accessed. (As well if there are members)
	 * @param objLike The object-like expression to check.
	 * @param accessType The type of accessor that is used to access the members.
	 * @throws {TypeError} If the object expression is not an object.
	 * @since 0.10.0
	 */
	public objectLikeIsIndexableOrAccessible(
		objLike: Expression,
		accessType: MemberAccessExpressionSemantics["accessType"],
	): void {
		const objType = objLike.getTypeSemanticData().evaluatedType;

		// If the obj type is undefined, skip type checking (the type is invalid anyway)
		if (objType === undefined) {
			return;
		}

		if (
			!objType.isAssignableTo(BuiltInTypes.str) &&
			!objType.isAssignableTo(BuiltInTypes.Array) &&
			!objType.isAssignableTo(BuiltInTypes.obj)
		) {
			throw this.assertError(new ValueNotIndexableTypeError(objType.toString()));
		} else if (
			(objType.isAssignableTo(BuiltInTypes.str) &&
				objType.isAssignableTo(BuiltInTypes.Array) &&
				accessType === "dot") ||
			(objType.isAssignableTo(BuiltInTypes.obj) && accessType !== "dot")
		) {
			throw this.assertError(new ValueTypeNotIndexableWithGivenAccessor(objType.toString(), accessType));
		}
	}

	/**
	 * Ensures the passed {@link key} may be used to access the members of the passed {@link objLike}.
	 * @param objLike The object-like expression to check.
	 * @param key The key that accesses the members of the object-like expression.
	 * @throws {InvalidKeyTypeError} In case the key type can not be used to index the object-like expression.
	 * @since 0.10.0
	 */
	public validBracketNotationKey(objLike: Expression, key: Expression): void {
		const objType = objLike.getTypeSemanticData().evaluatedType;
		const keyType = key.getTypeSemanticData().evaluatedType;

		// If the obj or key type are undefined, skip type checking  (the types are invalid anyway)
		if (objType === undefined || keyType === undefined) {
			return undefined;
		}

		// As currently only strings and lists are indexable, for now we only need to check for numeric indexes
		if (keyType !== BuiltInTypes.num) {
			throw this.assertError(new InvalidKeyTypeError(objType.toString(), keyType.toString()));
		}
	}

	/**
	 * Ensures the passed {@link key slice keys} may be used to access the members of the passed {@link objLike}.
	 * @param objLike The object-like expression to check.
	 * @param key The key that accesses the members of the object-like expression.
	 * @throws {InvalidKeyTypeError} In case the key type can not be used to index the object-like expression.
	 * @since 0.10.0
	 */
	public validSliceNotationKey(objLike: Expression, key: { start?: Expression; end?: Expression }): void {
		const objType = objLike.getTypeSemanticData().evaluatedType;
		const startType = key.start ? key.start.getTypeSemanticData().evaluatedType : undefined;
		const endType = key.end ? key.end.getTypeSemanticData().evaluatedType : undefined;

		// If the obj type is undefined, skip type checking (the type is invalid anyway)
		if (objType === undefined) {
			return;
		}

		// As currently only strings and lists are indexable, for now we only need to check for numeric indexes
		if (startType !== undefined && startType !== BuiltInTypes.num) {
			throw this.assertError(new InvalidKeyTypeError(objType.toString(), startType.toString()), key.start);
		} else if (endType !== undefined && endType !== BuiltInTypes.num) {
			throw this.assertError(new InvalidKeyTypeError(objType.toString(), endType.toString()), key.end);
		}
	}

	/**
	 * Get the type that this member access expression is accessing.
	 * @param memberAccess The member access expression to get the type for.
	 * @since 0.10.0
	 */
	public getTypeOfMemberAccessExpression(memberAccess: MemberAccessExpression): ProcessedType {
		const semanticData = memberAccess.getSemanticData();

		// First ensure the object is indexable
		this.objectLikeIsIndexableOrAccessible(semanticData.objectLike, semanticData.accessType);

		const preAnalysisType = semanticData.objectLike.getTypeSemanticData().evaluatedType;
		const objType = preAnalysisType;

		// If the obj type is undefined, skip type checking (the type is invalid anyway)
		if (objType === undefined) {
			return preAnalysisType; // Return the type that is
		}

		switch (semanticData.accessType) {
			case "dot": {
				return this.findPropertyInObject(
					<BuiltInTypeObj | CustomType>objType,
					<string>semanticData.propertyIndexOrKeyOrSlice,
				);
			}
			case "bracket": {
				this.validBracketNotationKey(semanticData.objectLike, <Expression>semanticData.propertyIndexOrKeyOrSlice);

				if (objType.isAssignableTo(BuiltInTypes.Array)) {
					return (<BuiltInTypeArray>objType).genericTypeArguments[0].type;
				} else {
					return BuiltInTypes.str;
				}
			}
			case "slice": {
				this.validSliceNotationKey(
					semanticData.objectLike,
					<{ start?: Expression; end?: Expression }>semanticData.propertyIndexOrKeyOrSlice,
				);

				if (objType.isAssignableTo(BuiltInTypes.Array)) {
					return objType;
				} else {
					return BuiltInTypes.str;
				}
			}
		}
	}

	/**
	 * Checks whether the conditional expression is valid.
	 * @param trueBranch The expression which is called when the condition evaluates to true.
	 * @param falseBranch The expression which is called when the condition evaluates to false.
	 * @throws {KipperNotImplementedError} When the branch types are mismatching, as union types are not implemented yet.
	 * @since 0.11.0
	 */
	public validConditionalExpression(trueBranch: Expression, falseBranch: Expression) {
		const trueBranchType = trueBranch.getTypeSemanticData().evaluatedType;
		const falseBranchType = falseBranch.getTypeSemanticData().evaluatedType;

		// If the branch types are undefined, skip type checking (the types are invalid anyway)
		if (trueBranchType === undefined || falseBranchType === undefined) {
			return;
		}

		if (trueBranchType !== falseBranchType) {
			throw this.notImplementedError(
				new KipperNotImplementedError(
					"Conditional expressions with mismatching branch return types are not implemented yet",
				),
			);
		}
	}

	/**
	 * Checks whether the passed array expression is valid.
	 *
	 * This for now only checks that the types of the array elements are always the same.
	 * @param param The array primary expression to check.
	 * @since 0.12.0
	 */
	public validArrayExpression(param: ArrayPrimaryExpression) {
		const children = param.getSemanticData().value;
		if (children.length > 0) {
			const expectedType = children[0].getTypeSemanticData().evaluatedType;

			for (const child of children) {
				if (child.getTypeSemanticData().evaluatedType !== expectedType) {
					// Arrays may only have a single type of elements (for now)
					throw this.notImplementedError(
						new KipperNotImplementedError("Arrays with multiple types of elements are not implemented yet."),
					);
				}
			}
		}
	}

<<<<<<< HEAD
	validMatchesExpression(expression: Expression, pattern: IdentifierTypeSpecifierExpression) {
		const expressionType = expression.getTypeSemanticData().evaluatedType;
		const patternType = pattern.getSemanticData().rawType;
=======
	/**
	 * Checks whether the passed object expression is valid.
	 * @param type The object primary expression to check.
	 * @since 0.12.0
	 */
	public validInstanceofClassType(type: ProcessedType) {
		if (!(type instanceof CustomType) || type.kind !== "class") {
			throw this.notImplementedError(new InvalidInstanceOfTypeError(type.toString()));
		}
>>>>>>> 4f41f0c1
	}
}<|MERGE_RESOLUTION|>--- conflicted
+++ resolved
@@ -543,16 +543,9 @@
 
 		// If the return statement has no return value, then the value is automatically 'void'
 		const statementValueType = semanticData.returnValue?.getTypeSemanticData().evaluatedType ?? BuiltInTypes.void;
-<<<<<<< HEAD
-		const functionReturnType = this.getCheckedType(
-			semanticData.function.getSemanticData().returnTypeSpecifier.getSemanticData().rawType,
-			semanticData.function.scope,
-		);
-=======
 
 		// As the function type is evaluated preliminary, we can safely assume that the type is valid and use it
 		const functionReturnType = semanticData.function.getTypeSemanticData().valueType.returnType;
->>>>>>> 4f41f0c1
 
 		// If either one of the types is undefined, skip type checking (the types are invalid anyway)
 		if (statementValueType === undefined || functionReturnType === undefined) {
@@ -832,11 +825,6 @@
 		}
 	}
 
-<<<<<<< HEAD
-	validMatchesExpression(expression: Expression, pattern: IdentifierTypeSpecifierExpression) {
-		const expressionType = expression.getTypeSemanticData().evaluatedType;
-		const patternType = pattern.getSemanticData().rawType;
-=======
 	/**
 	 * Checks whether the passed object expression is valid.
 	 * @param type The object primary expression to check.
@@ -846,6 +834,15 @@
 		if (!(type instanceof CustomType) || type.kind !== "class") {
 			throw this.notImplementedError(new InvalidInstanceOfTypeError(type.toString()));
 		}
->>>>>>> 4f41f0c1
+	}
+
+	/**
+	 * Checks whetehr the
+	 * @param expression
+	 * @param pattern
+	 */
+	public validMatchesExpression(expression: Expression, pattern: IdentifierTypeSpecifierExpression) {
+		const expressionType = expression.getTypeSemanticData().evaluatedType;
+		const patternType = pattern.getSemanticData().rawType;
 	}
 }