/**
 * The primary statements that make up the Kipper language.
 *
 * Statements:
 * - Compound statement
 * - Selection statement
 * - Expression statement
 * - Iteration statement
 * - Jump statement (Only valid in functions or loops)
 * @author Luna Klatzer
 * @copyright 2021-2022 Luna Klatzer
 * @since 0.1.0
 */
<<<<<<< HEAD
import type { compilableNodeChild, compilableNodeParent, NoSemantics, NoTypeSemantics, TypeData } from "../../parser/";
import {
	SemanticData,
	DoWhileLoopIterationStatementContext,
	ForLoopIterationStatementContext,
	IfStatementContext,
	ReturnStatementContext,
	SwitchStatementContext,
	WhileLoopIterationStatementContext,
=======
import type {
	compilableNodeChild,
	compilableNodeParent,
	NoSemantics,
	NoTypeSemantics,
	SemanticData,
	TypeData,
>>>>>>> 54f5d02f
} from "../../parser/";
import type { TranslatedCodeLine } from "../const";
import type { Expression } from "./expressions";
import type { TargetASTNodeCodeGenerator, TargetASTNodeSemanticAnalyser } from "../../target-presets";
import type {
	ExpressionSemantics,
	IfStatementSemantics,
	JumpStatementSemantics,
	ReturnStatementSemantics,
} from "../semantic-data";
import type { ExpressionTypeSemantics, ReturnStatementTypeSemantics } from "../type-data";
import {
	CompilableASTNode,
	CompoundStatementContext,
	ExpressionStatementContext,
<<<<<<< HEAD
=======
	IfStatementContext,
	IterationStatementContext,
>>>>>>> 54f5d02f
	JumpStatementContext,
	ReturnStatementContext,
	SwitchStatementContext,
} from "../../parser";
import { FunctionScope, LocalScope } from "../../symbol-table";
import { KipperNotImplementedError, UnableToDetermineSemanticDataError } from "../../../errors";
import { FunctionDeclaration } from "./definitions";
<<<<<<< HEAD
import {
	DoWhileLoopStatementSemantics,
	ForLoopStatementSemantics,
	IterationStatementSemantics,
	WhileLoopStatementSemantics,
} from "../semantic-data";
=======
import { CheckedType } from "../type";
>>>>>>> 54f5d02f

/**
 * Every antlr4 statement ctx type
 */
export type antlrStatementCtxType =
	| CompoundStatementContext
	| IfStatementContext
	| SwitchStatementContext
	| ExpressionStatementContext
	| DoWhileLoopIterationStatementContext
	| WhileLoopIterationStatementContext
	| ForLoopIterationStatementContext
	| JumpStatementContext
	| ReturnStatementContext;

/**
 * Factory class which generates statement class instances using {@link StatementASTNodeFactory.create StatementASTNodeFactory.create()}.
 * @since 0.9.0
 */
export class StatementASTNodeFactory {
	/**
	 * Fetches the AST node and creates a new instance based on the {@link antlrRuleCtx}.
	 * @param antlrRuleCtx The context instance that the handler class should be fetched for.
	 * @param parent The file context class that will be assigned to the instance.
	 * @since 0.9.0
	 */
	public static create(
		antlrRuleCtx: antlrStatementCtxType,
		parent: compilableNodeParent,
	): Statement<SemanticData, TypeData> {
		if (antlrRuleCtx instanceof CompoundStatementContext) {
			return new CompoundStatement(antlrRuleCtx, parent);
		} else if (antlrRuleCtx instanceof IfStatementContext) {
			return new IfStatement(antlrRuleCtx, parent);
		} else if (antlrRuleCtx instanceof SwitchStatementContext) {
			return new SwitchStatement(antlrRuleCtx, parent);
		} else if (antlrRuleCtx instanceof ExpressionStatementContext) {
			return new ExpressionStatement(antlrRuleCtx, parent);
		} else if (antlrRuleCtx instanceof DoWhileLoopIterationStatementContext) {
			return new DoWhileLoopStatement(antlrRuleCtx, parent);
		} else if (antlrRuleCtx instanceof WhileLoopIterationStatementContext) {
			return new WhileLoopStatement(antlrRuleCtx, parent);
		} else if (antlrRuleCtx instanceof ForLoopIterationStatementContext) {
			return new ForLoopStatement(antlrRuleCtx, parent);
		} else if (antlrRuleCtx instanceof ReturnStatementContext) {
			return new ReturnStatement(antlrRuleCtx, parent);
		}
		// Can only be {@link JumpStatementContext}
		return new JumpStatement(antlrRuleCtx, parent);
	}
}

/**
 * Base Statement class, which represents a statement in the Kipper language and is compilable
 * using {@link translateCtxAndChildren}.
 * @since 0.1.0
 */
export abstract class Statement<
	Semantics extends SemanticData,
	TypeSemantics extends TypeData,
> extends CompilableASTNode<Semantics, TypeSemantics> {
	/**
	 * The private field '_antlrRuleCtx' that actually stores the variable data,
	 * which is returned inside the {@link this.antlrRuleCtx}.
	 * @private
	 */
	protected override readonly _antlrRuleCtx: antlrStatementCtxType;

	protected constructor(antlrRuleCtx: antlrStatementCtxType, parent: compilableNodeParent) {
		super(antlrRuleCtx, parent);
		this._antlrRuleCtx = antlrRuleCtx;

		// Manually add the child to the parent
		parent.addNewChild(this);
	}

	/**
	 * The antlr context containing the antlr4 metadata for this statement.
	 */
	public override get antlrRuleCtx(): antlrStatementCtxType {
		return this._antlrRuleCtx;
	}

	/**
	 * Generates the typescript code for this item, and all children (if they exist).
	 *
	 * Every item in the array represents a single line of code.
	 */
	public async translateCtxAndChildren(): Promise<Array<TranslatedCodeLine>> {
		return await this.targetCodeGenerator(this);
	}

	public abstract targetCodeGenerator: TargetASTNodeCodeGenerator<any, Array<TranslatedCodeLine>>;
}

/**
 * Compound statement class, which represents a compound statement containing other items in the Kipper
 * language and is compilable using {@link translateCtxAndChildren}.
 */
export class CompoundStatement extends Statement<NoSemantics, NoTypeSemantics> {
	/**
	 * The private field '_antlrRuleCtx' that actually stores the variable data,
	 * which is returned inside the {@link this.antlrRuleCtx}.
	 * @private
	 */
	protected override readonly _antlrRuleCtx: CompoundStatementContext;

	protected readonly _children: Array<Statement<SemanticData, TypeData>>;

	private readonly _localScope: LocalScope | FunctionScope;

	constructor(antlrRuleCtx: CompoundStatementContext, parent: compilableNodeParent) {
		super(antlrRuleCtx, parent);
		this._antlrRuleCtx = antlrRuleCtx;
		this._children = [];

		// Make the local scope a function scope if the parent is a function
		if (parent instanceof FunctionDeclaration) {
			this._localScope = new FunctionScope(this);
		} else {
			this._localScope = new LocalScope(this);
		}
	}

	/**
	 * The children of this parse token.
	 */
	public get children(): Array<Statement<SemanticData, TypeData>> {
		return this._children;
	}

	/**
	 * The antlr context containing the antlr4 metadata for this statement.
	 */
	public override get antlrRuleCtx(): CompoundStatementContext {
		return this._antlrRuleCtx;
	}

	/**
	 * Returns the local scope of this {@link CompoundStatement}.
	 */
	public get localScope(): LocalScope | FunctionScope {
		return this._localScope;
	}

	/**
	 * Performs the semantic analysis for this Kipper token. This will log all warnings using {@link programCtx.logger}
	 * and throw errors if encountered.
	 */
	public async primarySemanticAnalysis(): Promise<void> {
		// Compound statements will never have semantic data
		this.semanticData = {};
	}

	/**
	 * Performs type checking for this AST Node. This will log all warnings using {@link programCtx.logger}
	 * and throw errors if encountered.
	 * @since 0.7.0
	 */
	public primarySemanticTypeChecking(): Promise<void> {
		// Compound statements will never have type checking
		return Promise.resolve(undefined);
	}

	/**
	 * Semantically analyses the code inside this AST node and checks for possible warnings or problematic code.
	 *
	 * This will log all warnings using {@link programCtx.logger} and store them in {@link KipperProgramContext.warnings}.
	 * @since 0.9.0
	 */
	public async checkForWarnings(): Promise<void> {
		// TODO!
	}

	targetSemanticAnalysis: TargetASTNodeSemanticAnalyser<CompoundStatement> = this.semanticAnalyser.compoundStatement;
	targetCodeGenerator: TargetASTNodeCodeGenerator<CompoundStatement, Array<TranslatedCodeLine>> =
		this.codeGenerator.compoundStatement;
}

/**
 * If statement class, which represents if, else-if and else statements in the Kipper language and is compilable using
 * {@link translateCtxAndChildren}.
 */
export class IfStatement extends Statement<IfStatementSemantics, NoTypeSemantics> {
	/**
	 * The private field '_antlrRuleCtx' that actually stores the variable data,
	 * which is returned inside the {@link this.antlrRuleCtx}.
	 * @private
	 */
	protected override readonly _antlrRuleCtx: IfStatementContext;

	protected readonly _children: Array<Expression<any, any> | Statement<SemanticData, TypeData>>;

	constructor(antlrRuleCtx: IfStatementContext, parent: compilableNodeParent) {
		super(antlrRuleCtx, parent);
		this._antlrRuleCtx = antlrRuleCtx;
		this._children = [];
	}

	/**
	 * The children of this AST node.
	 *
	 * May contain both {@link Expression expressions} and {@link Statement statements}, as it will always contain
	 * an expression at index 03 to represent the condition.
	 */
	public get children(): Array<Expression<any, any> | Statement<SemanticData, TypeData>> {
		return this._children;
	}

	/**
	 * The antlr context containing the antlr4 metadata for this statement.
	 */
	public override get antlrRuleCtx(): IfStatementContext {
		return this._antlrRuleCtx;
	}

	/**
	 * Performs the semantic analysis for this Kipper token. This will log all warnings using {@link programCtx.logger}
	 * and throw errors if encountered.
	 */
	public async primarySemanticAnalysis(): Promise<void> {
		// There will be always at least two children
		const condition: Expression<any, any> = <Expression<any, any>>this.children[0];
		const body: Statement<SemanticData, TypeData> = <Statement<SemanticData, TypeData>>this.children[1];
		const alternativeBranch: IfStatement | Statement<SemanticData, TypeData> | null =
			this.children.length > 2 ? <IfStatement | Statement<SemanticData, TypeData>>this.children[2] : null;

		// Ensure that the children are fully present and not undefined
		if (!condition || !body) {
			throw new UnableToDetermineSemanticDataError();
		}

		this.semanticData = {
			condition: condition,
			ifBranch: body,
			elseBranch: alternativeBranch ?? undefined,
		};
	}

	/**
	 * Performs type checking for this AST Node. This will log all warnings using {@link programCtx.logger}
	 * and throw errors if encountered.
	 * @since 0.7.0
	 */
	public async primarySemanticTypeChecking(): Promise<void> {
		// TODO!
	}

	/**
	 * Semantically analyses the code inside this AST node and checks for possible warnings or problematic code.
	 *
	 * This will log all warnings using {@link programCtx.logger} and store them in {@link KipperProgramContext.warnings}.
	 * @since 0.9.0
	 */
	public async checkForWarnings(): Promise<void> {
		// TODO!
	}

	targetSemanticAnalysis: TargetASTNodeSemanticAnalyser<IfStatement> = this.semanticAnalyser.ifStatement;
	targetCodeGenerator: TargetASTNodeCodeGenerator<IfStatement, Array<TranslatedCodeLine>> =
		this.codeGenerator.ifStatement;
}

/**
 * Switch statement class, which represents a switch selection statement in the Kipper language.
 */
export class SwitchStatement extends Statement<NoSemantics, NoTypeSemantics> {
	/**
	 * The private field '_antlrRuleCtx' that actually stores the variable data,
	 * which is returned inside the {@link this.antlrRuleCtx}.
	 * @private
	 */
	protected override readonly _antlrRuleCtx: SwitchStatementContext;

	protected readonly _children: Array<Statement<SemanticData, TypeData>>;

	constructor(antlrRuleCtx: SwitchStatementContext, parent: compilableNodeParent) {
		super(antlrRuleCtx, parent);
		this._antlrRuleCtx = antlrRuleCtx;
		this._children = [];
	}

	/**
	 * The children of this AST node.
	 */
	public get children(): Array<Statement<SemanticData, TypeData>> {
		return this._children;
	}

	/**
	 * The antlr context containing the antlr4 metadata for this statement.
	 */
	public override get antlrRuleCtx(): SwitchStatementContext {
		return this._antlrRuleCtx;
	}

	/**
	 * Performs the semantic analysis for this Kipper token. This will log all warnings using {@link programCtx.logger}
	 * and throw errors if encountered.
	 */
	public async primarySemanticAnalysis(): Promise<void> {
		throw this.programCtx
			.semanticCheck(this)
			.notImplementedError(new KipperNotImplementedError("Switch statements have not been implemented yet."));
	}

	/**
	 * Performs type checking for this AST Node. This will log all warnings using {@link programCtx.logger}
	 * and throw errors if encountered.
	 * @since 0.7.0
	 */
	public async primarySemanticTypeChecking(): Promise<void> {
		// TODO!
	}

	/**
	 * Semantically analyses the code inside this AST node and checks for possible warnings or problematic code.
	 *
	 * This will log all warnings using {@link programCtx.logger} and store them in {@link KipperProgramContext.warnings}.
	 * @since 0.9.0
	 */
	public async checkForWarnings(): Promise<void> {
		// TODO!
	}

	targetSemanticAnalysis: TargetASTNodeSemanticAnalyser<SwitchStatement> = this.semanticAnalyser.switchStatement;
	targetCodeGenerator: TargetASTNodeCodeGenerator<SwitchStatement, Array<TranslatedCodeLine>> =
		this.codeGenerator.switchStatement;
}

/**
 * Expression statement class, which represents a statement made up of an expression in the Kipper language.
 */
export class ExpressionStatement extends Statement<NoSemantics, NoTypeSemantics> {
	/**
	 * The private field '_antlrRuleCtx' that actually stores the variable data,
	 * which is returned inside the {@link this.antlrRuleCtx}.
	 * @private
	 */
	protected override readonly _antlrRuleCtx: ExpressionStatementContext;

	protected readonly _children: Array<Expression<any, any>>;

	constructor(antlrRuleCtx: ExpressionStatementContext, parent: compilableNodeParent) {
		super(antlrRuleCtx, parent);
		this._antlrRuleCtx = antlrRuleCtx;
		this._children = [];
	}

	/**
	 * The children of this parse token.
	 */
	public get children(): Array<Expression<any, any>> {
		return this._children;
	}

	/**
	 * The antlr context containing the antlr4 metadata for this statement.
	 */
	public override get antlrRuleCtx(): ExpressionStatementContext {
		return this._antlrRuleCtx;
	}

	/**
	 * Performs the semantic analysis for this Kipper token. This will log all warnings using {@link programCtx.logger}
	 * and throw errors if encountered.
	 */
	public async primarySemanticAnalysis(): Promise<void> {
		// Expression statements will never have semantic data
		this.semanticData = {};
	}

	/**
	 * Performs type checking for this AST Node. This will log all warnings using {@link programCtx.logger}
	 * and throw errors if encountered.
	 * @since 0.7.0
	 */
	public primarySemanticTypeChecking(): Promise<void> {
		// Expression statements will never have type checking
		return Promise.resolve(undefined);
	}

	/**
	 * Semantically analyses the code inside this AST node and checks for possible warnings or problematic code.
	 *
	 * This will log all warnings using {@link programCtx.logger} and store them in {@link KipperProgramContext.warnings}.
	 * @since 0.9.0
	 */
	public async checkForWarnings(): Promise<void> {
		// TODO!
	}

	targetSemanticAnalysis: TargetASTNodeSemanticAnalyser<ExpressionStatement> =
		this.semanticAnalyser.expressionStatement;
	targetCodeGenerator: TargetASTNodeCodeGenerator<ExpressionStatement, Array<TranslatedCodeLine>> =
		this.codeGenerator.expressionStatement;
}

/**
 * Iteration statement class, which represents an iteration/loop statement in the Kipper language and is compilable
 * using {@link translateCtxAndChildren}.
 */
export abstract class IterationStatement<
	Semantics extends IterationStatementSemantics,
	TypeSemantics extends NoTypeSemantics,
> extends Statement<Semantics, TypeSemantics> {}

/**
 * Do-While loop statement class, which represents a do-while loop statement in the Kipper language and is compilable
 * using {@link translateCtxAndChildren}.
 */
export class DoWhileLoopStatement extends IterationStatement<DoWhileLoopStatementSemantics, NoTypeSemantics> {
	/**
	 * The private field '_antlrRuleCtx' that actually stores the variable data,
	 * which is returned inside the {@link this.antlrRuleCtx}.
	 * @private
	 */
	protected override readonly _antlrRuleCtx: DoWhileLoopIterationStatementContext;

	protected readonly _children: Array<compilableNodeChild>;

	constructor(antlrRuleCtx: DoWhileLoopIterationStatementContext, parent: compilableNodeParent) {
		super(antlrRuleCtx, parent);
		this._antlrRuleCtx = antlrRuleCtx;
		this._children = [];
	}

	/**
	 * The children of this parse token.
	 */
	public get children(): Array<compilableNodeChild> {
		return this._children;
	}

	/**
	 * The antlr context containing the antlr4 metadata for this statement.
	 */
	public override get antlrRuleCtx(): DoWhileLoopIterationStatementContext {
		return this._antlrRuleCtx;
	}

	/**
	 * Performs the semantic analysis for this Kipper token. This will log all warnings using {@link programCtx.logger}
	 * and throw errors if encountered.
	 */
	public async primarySemanticAnalysis(): Promise<void> {
		throw this.programCtx
			.semanticCheck(this)
			.notImplementedError(new KipperNotImplementedError("Do-While loop statements have not been implemented yet."));
	}

	/**
	 * Performs type checking for this AST Node. This will log all warnings using {@link programCtx.logger}
	 * and throw errors if encountered.
	 * @since 0.7.0
	 */
	public async primarySemanticTypeChecking(): Promise<void> {
		// TODO!
	}

	/**
	 * Semantically analyses the code inside this AST node and checks for possible warnings or problematic code.
	 *
	 * This will log all warnings using {@link programCtx.logger} and store them in {@link KipperProgramContext.warnings}.
	 * @since 0.9.0
	 */
	public async checkForWarnings(): Promise<void> {
		// TODO!
	}

	targetSemanticAnalysis: TargetASTNodeSemanticAnalyser<DoWhileLoopStatement> =
		this.semanticAnalyser.doWhileLoopStatement;
	targetCodeGenerator: TargetASTNodeCodeGenerator<DoWhileLoopStatement, Array<TranslatedCodeLine>> =
		this.codeGenerator.doWhileLoopStatement;
}

/**
 * While loop statement class, which represents a while loop statement in the Kipper language and is compilable
 * using {@link translateCtxAndChildren}.
 */
export class WhileLoopStatement extends IterationStatement<WhileLoopStatementSemantics, NoTypeSemantics> {
	/**
	 * The private field '_antlrRuleCtx' that actually stores the variable data,
	 * which is returned inside the {@link this.antlrRuleCtx}.
	 * @private
	 */
	protected override readonly _antlrRuleCtx: WhileLoopIterationStatementContext;

	protected readonly _children: Array<compilableNodeChild>;

	constructor(antlrRuleCtx: WhileLoopIterationStatementContext, parent: compilableNodeParent) {
		super(antlrRuleCtx, parent);
		this._antlrRuleCtx = antlrRuleCtx;
		this._children = [];
	}

	/**
	 * The children of this parse token.
	 */
	public get children(): Array<compilableNodeChild> {
		return this._children;
	}

	/**
	 * The antlr context containing the antlr4 metadata for this statement.
	 */
	public override get antlrRuleCtx(): WhileLoopIterationStatementContext {
		return this._antlrRuleCtx;
	}

	/**
	 * Performs the semantic analysis for this Kipper token. This will log all warnings using {@link programCtx.logger}
	 * and throw errors if encountered.
	 */
	public async primarySemanticAnalysis(): Promise<void> {
		const loopCondition = <Expression<ExpressionSemantics, ExpressionTypeSemantics>>this.children[0];
		const loopBody = <Statement<SemanticData, TypeData>>this.children[1];

		this.semanticData = {
			loopCondition: loopCondition,
			loopBody: loopBody,
		};
	}

	/**
	 * Performs type checking for this AST Node. This will log all warnings using {@link programCtx.logger}
	 * and throw errors if encountered.
	 * @since 0.7.0
	 */
	public primarySemanticTypeChecking(): Promise<void> {
		// While-loop statements will never have type checking
		return Promise.resolve(undefined);
	}

	/**
	 * Semantically analyses the code inside this AST node and checks for possible warnings or problematic code.
	 *
	 * This will log all warnings using {@link programCtx.logger} and store them in {@link KipperProgramContext.warnings}.
	 * @since 0.9.0
	 */
	public async checkForWarnings(): Promise<void> {
		// TODO!
	}

	targetSemanticAnalysis: TargetASTNodeSemanticAnalyser<WhileLoopStatement> = this.semanticAnalyser.whileLoopStatement;
	targetCodeGenerator: TargetASTNodeCodeGenerator<WhileLoopStatement, Array<TranslatedCodeLine>> =
		this.codeGenerator.whileLoopStatement;
}

/**
 * For loop statement class, which represents a for loop statement in the Kipper language and is compilable
 * using {@link translateCtxAndChildren}.
 */
export class ForLoopStatement extends IterationStatement<ForLoopStatementSemantics, NoTypeSemantics> {
	/**
	 * The private field '_antlrRuleCtx' that actually stores the variable data,
	 * which is returned inside the {@link this.antlrRuleCtx}.
	 * @private
	 */
	protected override readonly _antlrRuleCtx: ForLoopIterationStatementContext;

	protected readonly _children: Array<compilableNodeChild>;

	constructor(antlrRuleCtx: ForLoopIterationStatementContext, parent: compilableNodeParent) {
		super(antlrRuleCtx, parent);
		this._antlrRuleCtx = antlrRuleCtx;
		this._children = [];
	}

	/**
	 * The children of this parse token.
	 */
	public get children(): Array<compilableNodeChild> {
		return this._children;
	}

	/**
	 * The antlr context containing the antlr4 metadata for this statement.
	 */
	public override get antlrRuleCtx(): ForLoopIterationStatementContext {
		return this._antlrRuleCtx;
	}

	/**
	 * Performs the semantic analysis for this Kipper token. This will log all warnings using {@link programCtx.logger}
	 * and throw errors if encountered.
	 */
	public async primarySemanticAnalysis(): Promise<void> {
		throw this.programCtx
			.semanticCheck(this)
			.notImplementedError(new KipperNotImplementedError("For-loop statements have not been implemented yet."));
	}

	/**
	 * Performs type checking for this AST Node. This will log all warnings using {@link programCtx.logger}
	 * and throw errors if encountered.
	 * @since 0.7.0
	 */
	public async primarySemanticTypeChecking(): Promise<void> {
		// TODO!
	}

	/**
	 * Semantically analyses the code inside this AST node and checks for possible warnings or problematic code.
	 *
	 * This will log all warnings using {@link programCtx.logger} and store them in {@link KipperProgramContext.warnings}.
	 * @since 0.9.0
	 */
	public async checkForWarnings(): Promise<void> {
		// TODO!
	}

	targetSemanticAnalysis: TargetASTNodeSemanticAnalyser<ForLoopStatement> = this.semanticAnalyser.forLoopStatement;
	targetCodeGenerator: TargetASTNodeCodeGenerator<ForLoopStatement, Array<TranslatedCodeLine>> =
		this.codeGenerator.forLoopStatement;
}

/**
 * Jump statement class, which represents a jump/break statement in the Kipper language and is compilable using
 * {@link translateCtxAndChildren}.
 */
export class JumpStatement extends Statement<JumpStatementSemantics, NoTypeSemantics> {
	/**
	 * The private field '_antlrRuleCtx' that actually stores the variable data,
	 * which is returned inside the {@link this.antlrRuleCtx}.
	 * @private
	 */
	protected override readonly _antlrRuleCtx: JumpStatementContext;

	protected readonly _children: Array<Expression<any, any>>;

	constructor(antlrRuleCtx: JumpStatementContext, parent: compilableNodeParent) {
		super(antlrRuleCtx, parent);
		this._antlrRuleCtx = antlrRuleCtx;
		this._children = [];
	}

	/**
	 * The children of this parse token.
	 */
	public get children(): Array<Expression<any, any>> {
		return this._children;
	}

	/**
	 * The antlr context containing the antlr4 metadata for this statement.
	 */
	public override get antlrRuleCtx(): JumpStatementContext {
		return this._antlrRuleCtx;
	}

	/**
	 * Performs the semantic analysis for this Kipper token. This will log all warnings using {@link programCtx.logger}
	 * and throw errors if encountered.
	 */
	public async primarySemanticAnalysis(): Promise<void> {
		const jmpType = this.sourceCode.startsWith("break") ? "break" : "continue";

		this.semanticData = {
			jmpType: jmpType,
		};

		throw this.programCtx
			.semanticCheck(this)
			.notImplementedError(
				new KipperNotImplementedError("Break and continue statements have not been implemented yet."),
			);
	}

	/**
	 * Performs type checking for this AST Node. This will log all warnings using {@link programCtx.logger}
	 * and throw errors if encountered.
	 * @since 0.7.0
	 */
	public async primarySemanticTypeChecking(): Promise<void> {
		this.typeSemantics = {};
	}

	/**
	 * Semantically analyses the code inside this AST node and checks for possible warnings or problematic code.
	 *
	 * This will log all warnings using {@link programCtx.logger} and store them in {@link KipperProgramContext.warnings}.
	 * @since 0.9.0
	 */
	public async checkForWarnings(): Promise<void> {
		// TODO!
	}

	targetSemanticAnalysis: TargetASTNodeSemanticAnalyser<JumpStatement> = this.semanticAnalyser.jumpStatement;
	targetCodeGenerator: TargetASTNodeCodeGenerator<JumpStatement, Array<TranslatedCodeLine>> =
		this.codeGenerator.jumpStatement;
}

/**
 * Jump statement class, which represents a jump/break statement in the Kipper language and is compilable using
 * {@link translateCtxAndChildren}.
 */
export class ReturnStatement extends Statement<ReturnStatementSemantics, ReturnStatementTypeSemantics> {
	/**
	 * The private field '_antlrRuleCtx' that actually stores the variable data,
	 * which is returned inside the {@link this.antlrRuleCtx}.
	 * @private
	 */
	protected override readonly _antlrRuleCtx: ReturnStatementContext;

	protected readonly _children: Array<Expression<any, any>>;

	constructor(antlrRuleCtx: ReturnStatementContext, parent: compilableNodeParent) {
		super(antlrRuleCtx, parent);
		this._antlrRuleCtx = antlrRuleCtx;
		this._children = [];
	}

	/**
	 * The children of this parse token.
	 */
	public get children(): Array<Expression<any, any>> {
		return this._children;
	}

	/**
	 * The antlr context containing the antlr4 metadata for this statement.
	 */
	public override get antlrRuleCtx(): ReturnStatementContext {
		return this._antlrRuleCtx;
	}

	/**
	 * Performs the semantic analysis for this Kipper token. This will log all warnings using {@link programCtx.logger}
	 * and throw errors if encountered.
	 */
	public async primarySemanticAnalysis(): Promise<void> {
		const returnValue = <Expression<ExpressionSemantics, ExpressionTypeSemantics> | undefined>this.children[0];

		// Getting the function of the return statement
		const func = this.programCtx.semanticCheck(this).getReturnStatementParent(this);

		this.semanticData = {
			returnValue: returnValue,
			function: func,
		};
	}

	/**
	 * Performs type checking for this AST Node. This will log all warnings using {@link programCtx.logger}
	 * and throw errors if encountered.
	 * @since 0.7.0
	 */
	public async primarySemanticTypeChecking(): Promise<void> {
		const semanticData = this.getSemanticData();

		// Ensure that the types of the return match the function's return.
		this.programCtx.typeCheck(this).validReturnStatement(this);

		this.typeSemantics = {
			returnType:
				semanticData.returnValue?.getTypeSemanticData().evaluatedType ?? CheckedType.fromCompilableType("void"),
		};
	}

	/**
	 * Semantically analyses the code inside this AST node and checks for possible warnings or problematic code.
	 *
	 * This will log all warnings using {@link programCtx.logger} and store them in {@link KipperProgramContext.warnings}.
	 * @since 0.9.0
	 */
	public async checkForWarnings(): Promise<void> {
		// TODO!
	}

	targetSemanticAnalysis: TargetASTNodeSemanticAnalyser<ReturnStatement> = this.semanticAnalyser.returnStatement;
	targetCodeGenerator: TargetASTNodeCodeGenerator<ReturnStatement, Array<TranslatedCodeLine>> =
		this.codeGenerator.returnStatement;
}<|MERGE_RESOLUTION|>--- conflicted
+++ resolved
@@ -11,9 +11,7 @@
  * @copyright 2021-2022 Luna Klatzer
  * @since 0.1.0
  */
-<<<<<<< HEAD
-import type { compilableNodeChild, compilableNodeParent, NoSemantics, NoTypeSemantics, TypeData } from "../../parser/";
-import {
+import type {
 	SemanticData,
 	DoWhileLoopIterationStatementContext,
 	ForLoopIterationStatementContext,
@@ -21,15 +19,12 @@
 	ReturnStatementContext,
 	SwitchStatementContext,
 	WhileLoopIterationStatementContext,
-=======
-import type {
 	compilableNodeChild,
 	compilableNodeParent,
 	NoSemantics,
 	NoTypeSemantics,
 	SemanticData,
 	TypeData,
->>>>>>> 54f5d02f
 } from "../../parser/";
 import type { TranslatedCodeLine } from "../const";
 import type { Expression } from "./expressions";
@@ -45,11 +40,8 @@
 	CompilableASTNode,
 	CompoundStatementContext,
 	ExpressionStatementContext,
-<<<<<<< HEAD
-=======
 	IfStatementContext,
 	IterationStatementContext,
->>>>>>> 54f5d02f
 	JumpStatementContext,
 	ReturnStatementContext,
 	SwitchStatementContext,
@@ -57,16 +49,13 @@
 import { FunctionScope, LocalScope } from "../../symbol-table";
 import { KipperNotImplementedError, UnableToDetermineSemanticDataError } from "../../../errors";
 import { FunctionDeclaration } from "./definitions";
-<<<<<<< HEAD
 import {
 	DoWhileLoopStatementSemantics,
 	ForLoopStatementSemantics,
 	IterationStatementSemantics,
 	WhileLoopStatementSemantics,
 } from "../semantic-data";
-=======
 import { CheckedType } from "../type";
->>>>>>> 54f5d02f
 
 /**
  * Every antlr4 statement ctx type
