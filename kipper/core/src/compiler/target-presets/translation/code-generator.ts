/**
 * Code generator specifying how a Kipper parse tree should be translated into a specific language.
 * @since 0.10.0
 */
import type {
	AdditiveExpression,
	ArrayPrimaryExpression,
	AssignmentExpression,
	BitwiseAndExpression,
	BitwiseOrExpression,
	BitwiseShiftExpression,
	BitwiseXorExpression,
	BoolPrimaryExpression,
	CastOrConvertExpression,
	ClassConstructorDeclaration,
	ClassDeclaration,
	ClassMethodDeclaration,
	ClassPropertyDeclaration,
	CompilableASTNode,
	CompoundStatement,
	ConditionalExpression,
	DoWhileLoopIterationStatement,
	EqualityExpression,
	ExpressionStatement,
	ForLoopIterationStatement,
	FStringPrimaryExpression,
	FunctionCallExpression,
	FunctionDeclaration,
	GenericTypeSpecifierExpression,
	IdentifierPrimaryExpression,
	IdentifierTypeSpecifierExpression,
	IfStatement,
	IncrementOrDecrementPostfixExpression,
	IncrementOrDecrementUnaryExpression,
	InterfaceDeclaration,
	InterfaceMethodDeclaration,
	InterfacePropertyDeclaration,
	JumpStatement,
	LambdaPrimaryExpression,
	LogicalAndExpression,
	LogicalOrExpression,
	MemberAccessExpression,
	MultiplicativeExpression,
	NewInstantiationExpression,
	NumberPrimaryExpression,
	ObjectPrimaryExpression,
	ObjectProperty,
	OperatorModifiedUnaryExpression,
	ParameterDeclaration,
	RelationalExpression,
	ReturnStatement,
	StringPrimaryExpression,
	SwitchStatement,
	TangledPrimaryExpression,
	TryCatchStatement,
	TypeofExpression,
	TypeofTypeSpecifierExpression,
	VariableDeclaration,
	VoidOrNullOrUndefinedPrimaryExpression,
	WhileLoopIterationStatement,
	MatchesExpression,
	InstanceOfExpression,
} from "../../ast";
import type { TranslatedCodeLine, TranslatedExpression } from "../../const";
import type { KipperProgramContext } from "../../program-ctx";

/**
 * Represents a function that translates a Kipper {@link CompilableASTNode token} code into a
 * {@link KipperCompileTarget specific language}.
 *
 * The return may only be of type {@link TranslatedExpression}, {@link TranslatedCodeLine} or
 * {@link TranslatedCodeLine Array<TranslatedCodeLine>}.
 * @since 0.10.0
 */
// eslint-disable-next-line no-unused-vars
export type TargetASTNodeCodeGenerator<
	T extends CompilableASTNode,
	R extends TranslatedExpression | TranslatedCodeLine | Array<TranslatedCodeLine>,
> = Function & ((node: T) => Promise<R>);

/**
 * Represents a function that generates setup code for a Kipper file.
 *
 * This is not intended as a replacement to {@link KipperTargetBuiltInGenerator}.
 * @since 0.10.0
 */
export type TargetSetUpCodeGenerator = (
	programCtx: KipperProgramContext,
	requirements: Array<TranslatedCodeLine>,
) => Promise<Array<TranslatedCodeLine>>;

/**
 * Represents a function that generates wrap up code for a Kipper file.
 *
 * This is not intended as a replacement to {@link KipperTargetBuiltInGenerator}.
 * @since 0.10.0
 */
export type TargetWrapUpCodeGenerator = (programCtx: KipperProgramContext) => Promise<Array<TranslatedCodeLine>>;

/**
 * Code generator specifying how a Kipper parse tree should be translated into a specific language.
 * @since 0.10.0
 */
export abstract class KipperTargetCodeGenerator {
	/**
	 * Code generation function, which is called at the start of a translation and generates
	 * the dependencies for a file in the target language.
	 *
	 * This should be only used to set up a Kipper file in the target language and not as a
	 * replacement to {@link KipperTargetBuiltInGenerator}.
	 * @since 0.10.0
	 */
	public abstract setUp: TargetSetUpCodeGenerator;

	/**
	 * Code generation function, which is called at the end of a translation and should wrap
	 * up a program in the target language.
	 *
	 * This should be only used to add additional items to finish a Kipper file in the target
	 * language and not as a replacement to {@link KipperTargetBuiltInGenerator}.
	 * @since 0.10.0
	 */
	public abstract wrapUp: TargetWrapUpCodeGenerator;

	/**
	 * Translates a {@link CompoundStatement} into a specific language.
	 */
	public abstract compoundStatement: TargetASTNodeCodeGenerator<CompoundStatement, Array<TranslatedCodeLine>>;

	/**
	 * Translates a {@link IfStatement} into a specific language.
	 */
	public abstract ifStatement: TargetASTNodeCodeGenerator<IfStatement, Array<TranslatedCodeLine>>;

	/**
	 * Translates a {@link SwitchStatement} into a specific language.
	 */
	public abstract switchStatement: TargetASTNodeCodeGenerator<SwitchStatement, Array<TranslatedCodeLine>>;

	/**
	 * Translates a {@link ExpressionStatement} into a specific language.
	 */
	public abstract expressionStatement: TargetASTNodeCodeGenerator<ExpressionStatement, Array<TranslatedCodeLine>>;

	/**
	 * Translates a {@link ForLoopIterationStatement} into a specific language.
	 * @since 0.10.0
	 */
	public abstract doWhileLoopIterationStatement: TargetASTNodeCodeGenerator<
		DoWhileLoopIterationStatement,
		Array<TranslatedCodeLine>
	>;

	/**
	 * Translates a {@link ForLoopIterationStatement} into a specific language.
	 * @since 0.10.0s
	 */
	public abstract whileLoopIterationStatement: TargetASTNodeCodeGenerator<
		WhileLoopIterationStatement,
		Array<TranslatedCodeLine>
	>;

	/**
	 * Translates a {@link ForLoopIterationStatement} into a specific language.
	 * @since 0.10.0
	 */
	public abstract forLoopIterationStatement: TargetASTNodeCodeGenerator<
		ForLoopIterationStatement,
		Array<TranslatedCodeLine>
	>;

	/**
	 * Translates a {@link JumpStatement} into a specific language.
	 * @since 0.10.0
	 */
	public abstract jumpStatement: TargetASTNodeCodeGenerator<JumpStatement, Array<TranslatedCodeLine>>;

	/**
	 * Translates a {@link JumpStatement} into a specific language.
	 * @since 0.10.0
	 */
	public abstract returnStatement: TargetASTNodeCodeGenerator<ReturnStatement, Array<TranslatedCodeLine>>;

	/**
	 * Translates a {@link ParameterDeclaration} into a specific language.
	 */
	public abstract parameterDeclaration: TargetASTNodeCodeGenerator<ParameterDeclaration, Array<TranslatedCodeLine>>;

	/**
	 * Translates a {@link FunctionDeclaration} into a specific language.
	 */
	public abstract functionDeclaration: TargetASTNodeCodeGenerator<FunctionDeclaration, Array<TranslatedCodeLine>>;

	/**
	 * Translates a {@link VariableDeclaration} into a specific language.
	 */
	public abstract variableDeclaration: TargetASTNodeCodeGenerator<VariableDeclaration, Array<TranslatedCodeLine>>;

	/**
	 * Translates a {@link VariableDeclaration} into a specific language.
	 */
	public abstract classDeclaration: TargetASTNodeCodeGenerator<ClassDeclaration, Array<TranslatedCodeLine>>;

	/**
	 * Translated a {@link ClassPropertyDeclaration} into a specific language.
	 */

	public abstract classPropertyDeclaration: TargetASTNodeCodeGenerator<ClassPropertyDeclaration, TranslatedCodeLine>;

	/**
	 * Translated a {@link ClassMethodDeclaration} into a specific language.
	 */
	public abstract classMethodDeclaration: TargetASTNodeCodeGenerator<ClassMethodDeclaration, Array<TranslatedCodeLine>>;

	/**
	 * Translates a {@link ClassConstructorDeclaration} into a specific language.
	 */
	public abstract classConstructorDeclaration: TargetASTNodeCodeGenerator<
		ClassConstructorDeclaration,
		Array<TranslatedCodeLine>
	>;

	/**
	 * Translates a {@link NewInstantiationExpression} into a specific language.
	 */
	public abstract newInstantiationExpression: TargetASTNodeCodeGenerator<
		NewInstantiationExpression,
		TranslatedExpression
	>;

	/**
	 * Translates a {@link VariableDeclaration} into a specific language.
	 */
	public abstract interfaceDeclaration: TargetASTNodeCodeGenerator<InterfaceDeclaration, Array<TranslatedCodeLine>>;

	/**
	 * Translates a {@link InterfacePropertyDeclaration} into a specific language.
	 */
	public abstract interfacePropertyDeclaration: TargetASTNodeCodeGenerator<
		InterfacePropertyDeclaration,
		TranslatedCodeLine[]
	>;

	/**
	 * Translates a {@link InterfaceMethodDeclaration} into a specific language.
	 */
	public abstract interfaceMethodDeclaration: TargetASTNodeCodeGenerator<
		InterfaceMethodDeclaration,
		TranslatedCodeLine[]
	>;

	/**
	 * Translates a {@link NumberPrimaryExpression} into a specific language.
	 */
	public abstract numberPrimaryExpression: TargetASTNodeCodeGenerator<NumberPrimaryExpression, TranslatedExpression>;

	/**
	 * Translates a {@link ArrayPrimaryExpression} into a specific language.
	 * @since 0.10.0
	 */
	public abstract arrayPrimaryExpression: TargetASTNodeCodeGenerator<ArrayPrimaryExpression, TranslatedExpression>;

	/**
	 * Translates a {@link ObjectPrimaryExpression} into a specific language.
	 */
	public abstract objectPrimaryExpression: TargetASTNodeCodeGenerator<ObjectPrimaryExpression, TranslatedExpression>;

	/**
	 * Translates a {@link ObjectProperty} into a specific language.
	 */
	public abstract objectProperty: TargetASTNodeCodeGenerator<ObjectProperty, TranslatedExpression>;

	/**
	 * Translates a {@link IdentifierPrimaryExpression} into a specific language.
	 */
	public abstract identifierPrimaryExpression: TargetASTNodeCodeGenerator<
		IdentifierPrimaryExpression,
		TranslatedExpression
	>;

	/**
	 * Translates a {@link MemberAccessExpression} into a specific language.
	 * @since 0.10.0
	 */
	public abstract memberAccessExpression: TargetASTNodeCodeGenerator<MemberAccessExpression, TranslatedExpression>;

	/**
	 * Translates a {@link StringPrimaryExpression} into a specific language.
	 */
	public abstract stringPrimaryExpression: TargetASTNodeCodeGenerator<StringPrimaryExpression, TranslatedExpression>;

	/**
	 * Translates a {@link FStringPrimaryExpression} into a specific language.
	 */
	public abstract fStringPrimaryExpression: TargetASTNodeCodeGenerator<FStringPrimaryExpression, TranslatedExpression>;

	/**
	 * Translates a {@link BoolPrimaryExpression} into a specific language.
	 */
	public abstract boolPrimaryExpression: TargetASTNodeCodeGenerator<BoolPrimaryExpression, TranslatedExpression>;

	/**
	 * Translates a {@link IdentifierTypeSpecifierExpression} into a specific language.
	 */
	public abstract identifierTypeSpecifierExpression: TargetASTNodeCodeGenerator<
		IdentifierTypeSpecifierExpression,
		TranslatedExpression
	>;

	/**
	 * Translates a {@link GenericTypeSpecifierExpression} into a specific language.
	 */
	public abstract genericTypeSpecifierExpression: TargetASTNodeCodeGenerator<
		GenericTypeSpecifierExpression,
		TranslatedExpression
	>;

	/**
	 * Translates a {@link TypeofTypeSpecifierExpression} into a specific language.
	 */
	public abstract typeofTypeSpecifierExpression: TargetASTNodeCodeGenerator<
		TypeofTypeSpecifierExpression,
		TranslatedExpression
	>;

	/**
	 * Translates a {@link TangledPrimaryExpression} into a specific language.
	 */
	public abstract tangledPrimaryExpression: TargetASTNodeCodeGenerator<TangledPrimaryExpression, TranslatedExpression>;

	/**
	 * Translates a {@link VoidOrNullOrUndefinedPrimaryExpression} into a specific language.
	 */
	public abstract voidOrNullOrUndefinedPrimaryExpression: TargetASTNodeCodeGenerator<
		VoidOrNullOrUndefinedPrimaryExpression,
		TranslatedExpression
	>;

	/**
	 * Translates a {@link incrementOrDecrementPostfixExpression} into a specific language.
	 */
	public abstract incrementOrDecrementPostfixExpression: TargetASTNodeCodeGenerator<
		IncrementOrDecrementPostfixExpression,
		TranslatedExpression
	>;

	/**
	 * Translates a {@link FunctionCallExpression} into a specific language.
	 */
	public abstract functionCallExpression: TargetASTNodeCodeGenerator<FunctionCallExpression, TranslatedExpression>;

	/**
	 * Translates a {@link IncrementOrDecrementUnaryExpression} into a specific language.
	 */
	public abstract incrementOrDecrementUnaryExpression: TargetASTNodeCodeGenerator<
		IncrementOrDecrementUnaryExpression,
		TranslatedExpression
	>;

	/**
	 * Translates a {@link OperatorModifiedUnaryExpression} into a specific language.
	 */
	public abstract operatorModifiedUnaryExpression: TargetASTNodeCodeGenerator<
		OperatorModifiedUnaryExpression,
		TranslatedExpression
	>;

	/**
	 * Translates a {@link CastOrConvertExpression} into a specific language.
	 */
	public abstract castOrConvertExpression: TargetASTNodeCodeGenerator<CastOrConvertExpression, TranslatedExpression>;

	/**
	 * Translates a {@link MultiplicativeExpression} into a specific language.
	 */
	public abstract multiplicativeExpression: TargetASTNodeCodeGenerator<MultiplicativeExpression, TranslatedExpression>;

	/**
	 * Translates a {@link AdditiveExpression} into a specific language.
	 */
	public abstract additiveExpression: TargetASTNodeCodeGenerator<AdditiveExpression, TranslatedExpression>;

	/**
	 * Translates a {@link RelationalExpression} into a specific language.
	 */
	public abstract relationalExpression: TargetASTNodeCodeGenerator<RelationalExpression, TranslatedExpression>;

	/**
	 * Translates a {@link EqualityExpression} into a specific language.
	 */
	public abstract equalityExpression: TargetASTNodeCodeGenerator<EqualityExpression, TranslatedExpression>;

	/**
	 * Translates a {@link BitwiseAndExpression} into a specific language.
	 */
	public abstract bitwiseAndExpression: TargetASTNodeCodeGenerator<BitwiseAndExpression, TranslatedExpression>;

	/**
	 * Translates a {@link BitwiseOrExpression} into a specific language.
	 */
	public abstract bitwiseOrExpression: TargetASTNodeCodeGenerator<BitwiseOrExpression, TranslatedExpression>;

	/**
	 * Translates a {@link BitwiseXorExpression} into a specific language.
	 */
	public abstract bitwiseXorExpression: TargetASTNodeCodeGenerator<BitwiseXorExpression, TranslatedExpression>;

	/**
	 * Translates a {@link BitwiseShiftExpression} into a specific language.
	 */
	public abstract bitwiseShiftExpression: TargetASTNodeCodeGenerator<BitwiseShiftExpression, TranslatedExpression>;

	/**
	 * Translates a {@link LogicalAndExpression} into a specific language.
	 */
	public abstract logicalAndExpression: TargetASTNodeCodeGenerator<LogicalAndExpression, TranslatedExpression>;

	/**
	 * Translates a {@link LogicalOrExpression} into a specific language.
	 */
	public abstract logicalOrExpression: TargetASTNodeCodeGenerator<LogicalOrExpression, TranslatedExpression>;

	/**
	 * Translates a {@link ConditionalExpression} into a specific language.
	 */
	public abstract conditionalExpression: TargetASTNodeCodeGenerator<ConditionalExpression, TranslatedExpression>;

	/**
	 * Translates a {@link AssignmentExpression} into a specific language.
	 */
	public abstract assignmentExpression: TargetASTNodeCodeGenerator<AssignmentExpression, TranslatedExpression>;

	/**
	 * Translates a {@link LambdaPrimaryExpression} into a specific language.
	 */
	public abstract lambdaPrimaryExpression: TargetASTNodeCodeGenerator<LambdaPrimaryExpression, TranslatedExpression>;

	/**
	 * Translates a {@link TypeofExpression} into a specific language.
	 */
	public abstract typeofExpression: TargetASTNodeCodeGenerator<TypeofExpression, TranslatedExpression>;

	/**
<<<<<<< HEAD
	 * Translates a {@link TryCatchStatement} into a specific language.
	 */
	public abstract tryCatchStatement: TargetASTNodeCodeGenerator<TryCatchStatement, Array<TranslatedCodeLine>>;
=======
	 * Translates a {@link MatchesExpression} into a specific language.
	 */
	public abstract matchesExpression: TargetASTNodeCodeGenerator<MatchesExpression, TranslatedExpression>;

	/**
	 * Translates a {@Link InstanceOfExpression} into a specific language.
	 */
	public abstract instanceOfExpression: TargetASTNodeCodeGenerator<InstanceOfExpression, TranslatedExpression>;
>>>>>>> 393c994a
}<|MERGE_RESOLUTION|>--- conflicted
+++ resolved
@@ -32,6 +32,7 @@
 	IfStatement,
 	IncrementOrDecrementPostfixExpression,
 	IncrementOrDecrementUnaryExpression,
+	InstanceOfExpression,
 	InterfaceDeclaration,
 	InterfaceMethodDeclaration,
 	InterfacePropertyDeclaration,
@@ -39,6 +40,7 @@
 	LambdaPrimaryExpression,
 	LogicalAndExpression,
 	LogicalOrExpression,
+	MatchesExpression,
 	MemberAccessExpression,
 	MultiplicativeExpression,
 	NewInstantiationExpression,
@@ -58,8 +60,6 @@
 	VariableDeclaration,
 	VoidOrNullOrUndefinedPrimaryExpression,
 	WhileLoopIterationStatement,
-	MatchesExpression,
-	InstanceOfExpression,
 } from "../../ast";
 import type { TranslatedCodeLine, TranslatedExpression } from "../../const";
 import type { KipperProgramContext } from "../../program-ctx";
@@ -441,18 +441,17 @@
 	public abstract typeofExpression: TargetASTNodeCodeGenerator<TypeofExpression, TranslatedExpression>;
 
 	/**
-<<<<<<< HEAD
+	 * Translates a {@link MatchesExpression} into a specific language.
+	 */
+	public abstract matchesExpression: TargetASTNodeCodeGenerator<MatchesExpression, TranslatedExpression>;
+
+	/**
+	 * Translates a {@Link InstanceOfExpression} into a specific language.
+	 */
+	public abstract instanceOfExpression: TargetASTNodeCodeGenerator<InstanceOfExpression, TranslatedExpression>;
+
+	/**
 	 * Translates a {@link TryCatchStatement} into a specific language.
 	 */
 	public abstract tryCatchStatement: TargetASTNodeCodeGenerator<TryCatchStatement, Array<TranslatedCodeLine>>;
-=======
-	 * Translates a {@link MatchesExpression} into a specific language.
-	 */
-	public abstract matchesExpression: TargetASTNodeCodeGenerator<MatchesExpression, TranslatedExpression>;
-
-	/**
-	 * Translates a {@Link InstanceOfExpression} into a specific language.
-	 */
-	public abstract instanceOfExpression: TargetASTNodeCodeGenerator<InstanceOfExpression, TranslatedExpression>;
->>>>>>> 393c994a
 }