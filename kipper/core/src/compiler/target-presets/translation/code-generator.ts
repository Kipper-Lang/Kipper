/**
 * Code generator specifying how a Kipper parse tree should be translated into a specific language.
 * @since 0.10.0
 */
import type {
	AdditiveExpression,
	ArrayPrimaryExpression,
	AssignmentExpression,
	BitwiseAndExpression,
	BitwiseOrExpression,
	BitwiseShiftExpression,
	BitwiseXorExpression,
	BoolPrimaryExpression,
	CastOrConvertExpression,
	ClassConstructorDeclaration,
	ClassDeclaration,
	ClassMethodDeclaration,
	ClassPropertyDeclaration,
	CompilableASTNode,
	CompoundStatement,
	ConditionalExpression,
	DoWhileLoopIterationStatement,
	EqualityExpression,
	ExpressionStatement,
	ForLoopIterationStatement,
	FStringPrimaryExpression,
	FunctionCallExpression,
	FunctionDeclaration,
	GenericTypeSpecifierExpression,
	IdentifierPrimaryExpression,
	IdentifierTypeSpecifierExpression,
	IfStatement,
	IncrementOrDecrementPostfixExpression,
	IncrementOrDecrementUnaryExpression,
	InterfaceDeclaration,
	InterfaceMethodDeclaration,
	InterfacePropertyDeclaration,
	JumpStatement,
	LambdaPrimaryExpression,
	LogicalAndExpression,
	LogicalOrExpression,
	MemberAccessExpression,
	MultiplicativeExpression,
	NewInstantiationExpression,
	NumberPrimaryExpression,
	ObjectPrimaryExpression,
	ObjectProperty,
	OperatorModifiedUnaryExpression,
	ParameterDeclaration,
	RelationalExpression,
	ReturnStatement,
	StringPrimaryExpression,
	SwitchStatement,
	TangledPrimaryExpression,
	TypeofExpression,
	TypeofTypeSpecifierExpression,
	VariableDeclaration,
	VoidOrNullOrUndefinedPrimaryExpression,
	WhileLoopIterationStatement,
} from "../../ast";
import type { TranslatedCodeLine, TranslatedExpression } from "../../const";
import type { KipperProgramContext } from "../../program-ctx";
<<<<<<< HEAD
import type { MatchesExpression } from "../../ast/nodes/expressions/matches-expression/matches-expression";
=======
import type { InstanceOfExpression } from "../../ast/nodes/expressions/instanceof-expression/instanceof-expression";
>>>>>>> 4f41f0c1

/**
 * Represents a function that translates a Kipper {@link CompilableASTNode token} code into a
 * {@link KipperCompileTarget specific language}.
 *
 * The return may only be of type {@link TranslatedExpression}, {@link TranslatedCodeLine} or
 * {@link TranslatedCodeLine Array<TranslatedCodeLine>}.
 * @since 0.10.0
 */
// eslint-disable-next-line no-unused-vars
export type TargetASTNodeCodeGenerator<
	T extends CompilableASTNode,
	R extends TranslatedExpression | TranslatedCodeLine | Array<TranslatedCodeLine>,
> = Function & ((node: T) => Promise<R>);

/**
 * Represents a function that generates setup code for a Kipper file.
 *
 * This is not intended as a replacement to {@link KipperTargetBuiltInGenerator}.
 * @since 0.10.0
 */
export type TargetSetUpCodeGenerator = (
	programCtx: KipperProgramContext,
	requirements: Array<TranslatedCodeLine>,
) => Promise<Array<TranslatedCodeLine>>;

/**
 * Represents a function that generates wrap up code for a Kipper file.
 *
 * This is not intended as a replacement to {@link KipperTargetBuiltInGenerator}.
 * @since 0.10.0
 */
export type TargetWrapUpCodeGenerator = (programCtx: KipperProgramContext) => Promise<Array<TranslatedCodeLine>>;

/**
 * Code generator specifying how a Kipper parse tree should be translated into a specific language.
 * @since 0.10.0
 */
export abstract class KipperTargetCodeGenerator {
	/**
	 * Code generation function, which is called at the start of a translation and generates
	 * the dependencies for a file in the target language.
	 *
	 * This should be only used to set up a Kipper file in the target language and not as a
	 * replacement to {@link KipperTargetBuiltInGenerator}.
	 * @since 0.10.0
	 */
	public abstract setUp: TargetSetUpCodeGenerator;

	/**
	 * Code generation function, which is called at the end of a translation and should wrap
	 * up a program in the target language.
	 *
	 * This should be only used to add additional items to finish a Kipper file in the target
	 * language and not as a replacement to {@link KipperTargetBuiltInGenerator}.
	 * @since 0.10.0
	 */
	public abstract wrapUp: TargetWrapUpCodeGenerator;

	/**
	 * Translates a {@link CompoundStatement} into a specific language.
	 */
	public abstract compoundStatement: TargetASTNodeCodeGenerator<CompoundStatement, Array<TranslatedCodeLine>>;

	/**
	 * Translates a {@link IfStatement} into a specific language.
	 */
	public abstract ifStatement: TargetASTNodeCodeGenerator<IfStatement, Array<TranslatedCodeLine>>;

	/**
	 * Translates a {@link SwitchStatement} into a specific language.
	 */
	public abstract switchStatement: TargetASTNodeCodeGenerator<SwitchStatement, Array<TranslatedCodeLine>>;

	/**
	 * Translates a {@link ExpressionStatement} into a specific language.
	 */
	public abstract expressionStatement: TargetASTNodeCodeGenerator<ExpressionStatement, Array<TranslatedCodeLine>>;

	/**
	 * Translates a {@link ForLoopIterationStatement} into a specific language.
	 * @since 0.10.0
	 */
	public abstract doWhileLoopIterationStatement: TargetASTNodeCodeGenerator<
		DoWhileLoopIterationStatement,
		Array<TranslatedCodeLine>
	>;

	/**
	 * Translates a {@link ForLoopIterationStatement} into a specific language.
	 * @since 0.10.0s
	 */
	public abstract whileLoopIterationStatement: TargetASTNodeCodeGenerator<
		WhileLoopIterationStatement,
		Array<TranslatedCodeLine>
	>;

	/**
	 * Translates a {@link ForLoopIterationStatement} into a specific language.
	 * @since 0.10.0
	 */
	public abstract forLoopIterationStatement: TargetASTNodeCodeGenerator<
		ForLoopIterationStatement,
		Array<TranslatedCodeLine>
	>;

	/**
	 * Translates a {@link JumpStatement} into a specific language.
	 * @since 0.10.0
	 */
	public abstract jumpStatement: TargetASTNodeCodeGenerator<JumpStatement, Array<TranslatedCodeLine>>;

	/**
	 * Translates a {@link JumpStatement} into a specific language.
	 * @since 0.10.0
	 */
	public abstract returnStatement: TargetASTNodeCodeGenerator<ReturnStatement, Array<TranslatedCodeLine>>;

	/**
	 * Translates a {@link ParameterDeclaration} into a specific language.
	 */
	public abstract parameterDeclaration: TargetASTNodeCodeGenerator<ParameterDeclaration, Array<TranslatedCodeLine>>;

	/**
	 * Translates a {@link FunctionDeclaration} into a specific language.
	 */
	public abstract functionDeclaration: TargetASTNodeCodeGenerator<FunctionDeclaration, Array<TranslatedCodeLine>>;

	/**
	 * Translates a {@link VariableDeclaration} into a specific language.
	 */
	public abstract variableDeclaration: TargetASTNodeCodeGenerator<VariableDeclaration, Array<TranslatedCodeLine>>;

	/**
	 * Translates a {@link VariableDeclaration} into a specific language.
	 */
	public abstract classDeclaration: TargetASTNodeCodeGenerator<ClassDeclaration, Array<TranslatedCodeLine>>;

	/**
	 * Translated a {@link ClassPropertyDeclaration} into a specific language.
	 */

	public abstract classPropertyDeclaration: TargetASTNodeCodeGenerator<ClassPropertyDeclaration, TranslatedCodeLine>;

	/**
	 * Translated a {@link ClassMethodDeclaration} into a specific language.
	 */
	public abstract classMethodDeclaration: TargetASTNodeCodeGenerator<ClassMethodDeclaration, Array<TranslatedCodeLine>>;

	/**
	 * Translates a {@link ClassConstructorDeclaration} into a specific language.
	 */
	public abstract classConstructorDeclaration: TargetASTNodeCodeGenerator<
		ClassConstructorDeclaration,
		Array<TranslatedCodeLine>
	>;

	/**
	 * Translates a {@link NewInstantiationExpression} into a specific language.
	 */
	public abstract newInstantiationExpression: TargetASTNodeCodeGenerator<
		NewInstantiationExpression,
		TranslatedExpression
	>;

	/**
	 * Translates a {@link VariableDeclaration} into a specific language.
	 */
	public abstract interfaceDeclaration: TargetASTNodeCodeGenerator<InterfaceDeclaration, Array<TranslatedCodeLine>>;

	/**
	 * Translates a {@link InterfacePropertyDeclaration} into a specific language.
	 */
	public abstract interfacePropertyDeclaration: TargetASTNodeCodeGenerator<
		InterfacePropertyDeclaration,
		TranslatedCodeLine[]
	>;

	/**
	 * Translates a {@link InterfaceMethodDeclaration} into a specific language.
	 */
	public abstract interfaceMethodDeclaration: TargetASTNodeCodeGenerator<
		InterfaceMethodDeclaration,
		TranslatedCodeLine[]
	>;

	/**
	 * Translates a {@link NumberPrimaryExpression} into a specific language.
	 */
	public abstract numberPrimaryExpression: TargetASTNodeCodeGenerator<NumberPrimaryExpression, TranslatedExpression>;

	/**
	 * Translates a {@link ArrayPrimaryExpression} into a specific language.
	 * @since 0.10.0
	 */
	public abstract arrayPrimaryExpression: TargetASTNodeCodeGenerator<ArrayPrimaryExpression, TranslatedExpression>;

	/**
	 * Translates a {@link ObjectPrimaryExpression} into a specific language.
	 */
	public abstract objectPrimaryExpression: TargetASTNodeCodeGenerator<ObjectPrimaryExpression, TranslatedExpression>;

	/**
	 * Translates a {@link ObjectProperty} into a specific language.
	 */
	public abstract objectProperty: TargetASTNodeCodeGenerator<ObjectProperty, TranslatedExpression>;

	/**
	 * Translates a {@link IdentifierPrimaryExpression} into a specific language.
	 */
	public abstract identifierPrimaryExpression: TargetASTNodeCodeGenerator<
		IdentifierPrimaryExpression,
		TranslatedExpression
	>;

	/**
	 * Translates a {@link MemberAccessExpression} into a specific language.
	 * @since 0.10.0
	 */
	public abstract memberAccessExpression: TargetASTNodeCodeGenerator<MemberAccessExpression, TranslatedExpression>;

	/**
	 * Translates a {@link StringPrimaryExpression} into a specific language.
	 */
	public abstract stringPrimaryExpression: TargetASTNodeCodeGenerator<StringPrimaryExpression, TranslatedExpression>;

	/**
	 * Translates a {@link FStringPrimaryExpression} into a specific language.
	 */
	public abstract fStringPrimaryExpression: TargetASTNodeCodeGenerator<FStringPrimaryExpression, TranslatedExpression>;

	/**
	 * Translates a {@link BoolPrimaryExpression} into a specific language.
	 */
	public abstract boolPrimaryExpression: TargetASTNodeCodeGenerator<BoolPrimaryExpression, TranslatedExpression>;

	/**
	 * Translates a {@link IdentifierTypeSpecifierExpression} into a specific language.
	 */
	public abstract identifierTypeSpecifierExpression: TargetASTNodeCodeGenerator<
		IdentifierTypeSpecifierExpression,
		TranslatedExpression
	>;

	/**
	 * Translates a {@link GenericTypeSpecifierExpression} into a specific language.
	 */
	public abstract genericTypeSpecifierExpression: TargetASTNodeCodeGenerator<
		GenericTypeSpecifierExpression,
		TranslatedExpression
	>;

	/**
	 * Translates a {@link TypeofTypeSpecifierExpression} into a specific language.
	 */
	public abstract typeofTypeSpecifierExpression: TargetASTNodeCodeGenerator<
		TypeofTypeSpecifierExpression,
		TranslatedExpression
	>;

	/**
	 * Translates a {@link TangledPrimaryExpression} into a specific language.
	 */
	public abstract tangledPrimaryExpression: TargetASTNodeCodeGenerator<TangledPrimaryExpression, TranslatedExpression>;

	/**
	 * Translates a {@link VoidOrNullOrUndefinedPrimaryExpression} into a specific language.
	 */
	public abstract voidOrNullOrUndefinedPrimaryExpression: TargetASTNodeCodeGenerator<
		VoidOrNullOrUndefinedPrimaryExpression,
		TranslatedExpression
	>;

	/**
	 * Translates a {@link incrementOrDecrementPostfixExpression} into a specific language.
	 */
	public abstract incrementOrDecrementPostfixExpression: TargetASTNodeCodeGenerator<
		IncrementOrDecrementPostfixExpression,
		TranslatedExpression
	>;

	/**
	 * Translates a {@link FunctionCallExpression} into a specific language.
	 */
	public abstract functionCallExpression: TargetASTNodeCodeGenerator<FunctionCallExpression, TranslatedExpression>;

	/**
	 * Translates a {@link IncrementOrDecrementUnaryExpression} into a specific language.
	 */
	public abstract incrementOrDecrementUnaryExpression: TargetASTNodeCodeGenerator<
		IncrementOrDecrementUnaryExpression,
		TranslatedExpression
	>;

	/**
	 * Translates a {@link OperatorModifiedUnaryExpression} into a specific language.
	 */
	public abstract operatorModifiedUnaryExpression: TargetASTNodeCodeGenerator<
		OperatorModifiedUnaryExpression,
		TranslatedExpression
	>;

	/**
	 * Translates a {@link CastOrConvertExpression} into a specific language.
	 */
	public abstract castOrConvertExpression: TargetASTNodeCodeGenerator<CastOrConvertExpression, TranslatedExpression>;

	/**
	 * Translates a {@link MultiplicativeExpression} into a specific language.
	 */
	public abstract multiplicativeExpression: TargetASTNodeCodeGenerator<MultiplicativeExpression, TranslatedExpression>;

	/**
	 * Translates a {@link AdditiveExpression} into a specific language.
	 */
	public abstract additiveExpression: TargetASTNodeCodeGenerator<AdditiveExpression, TranslatedExpression>;

	/**
	 * Translates a {@link RelationalExpression} into a specific language.
	 */
	public abstract relationalExpression: TargetASTNodeCodeGenerator<RelationalExpression, TranslatedExpression>;

	/**
	 * Translates a {@link EqualityExpression} into a specific language.
	 */
	public abstract equalityExpression: TargetASTNodeCodeGenerator<EqualityExpression, TranslatedExpression>;

	/**
	 * Translates a {@link BitwiseAndExpression} into a specific language.
	 */
	public abstract bitwiseAndExpression: TargetASTNodeCodeGenerator<BitwiseAndExpression, TranslatedExpression>;

	/**
	 * Translates a {@link BitwiseOrExpression} into a specific language.
	 */
	public abstract bitwiseOrExpression: TargetASTNodeCodeGenerator<BitwiseOrExpression, TranslatedExpression>;

	/**
	 * Translates a {@link BitwiseXorExpression} into a specific language.
	 */
	public abstract bitwiseXorExpression: TargetASTNodeCodeGenerator<BitwiseXorExpression, TranslatedExpression>;

	/**
	 * Translates a {@link BitwiseShiftExpression} into a specific language.
	 */
	public abstract bitwiseShiftExpression: TargetASTNodeCodeGenerator<BitwiseShiftExpression, TranslatedExpression>;

	/**
	 * Translates a {@link LogicalAndExpression} into a specific language.
	 */
	public abstract logicalAndExpression: TargetASTNodeCodeGenerator<LogicalAndExpression, TranslatedExpression>;

	/**
	 * Translates a {@link LogicalOrExpression} into a specific language.
	 */
	public abstract logicalOrExpression: TargetASTNodeCodeGenerator<LogicalOrExpression, TranslatedExpression>;

	/**
	 * Translates a {@link ConditionalExpression} into a specific language.
	 */
	public abstract conditionalExpression: TargetASTNodeCodeGenerator<ConditionalExpression, TranslatedExpression>;

	/**
	 * Translates a {@link AssignmentExpression} into a specific language.
	 */
	public abstract assignmentExpression: TargetASTNodeCodeGenerator<AssignmentExpression, TranslatedExpression>;

	/**
	 * Translates a {@link LambdaPrimaryExpression} into a specific language.
	 */
	public abstract lambdaPrimaryExpression: TargetASTNodeCodeGenerator<LambdaPrimaryExpression, TranslatedExpression>;

	/**
	 * Translates a {@link TypeofExpression} into a specific language.
	 */
	public abstract typeofExpression: TargetASTNodeCodeGenerator<TypeofExpression, TranslatedExpression>;

	/**
<<<<<<< HEAD
	 * Translates a {@link MatchesExpression} into a specific language.
	 */
	public abstract matchesExpression: TargetASTNodeCodeGenerator<MatchesExpression, TranslatedExpression>;
=======
	 * Translates a {@Link InstanceOfExpression} into a specific language.
	 */
	public abstract instanceOfExpression: TargetASTNodeCodeGenerator<InstanceOfExpression, TranslatedExpression>;
>>>>>>> 4f41f0c1
}<|MERGE_RESOLUTION|>--- conflicted
+++ resolved
@@ -57,14 +57,11 @@
 	VariableDeclaration,
 	VoidOrNullOrUndefinedPrimaryExpression,
 	WhileLoopIterationStatement,
+	MatchesExpression,
+	InstanceOfExpression,
 } from "../../ast";
 import type { TranslatedCodeLine, TranslatedExpression } from "../../const";
 import type { KipperProgramContext } from "../../program-ctx";
-<<<<<<< HEAD
-import type { MatchesExpression } from "../../ast/nodes/expressions/matches-expression/matches-expression";
-=======
-import type { InstanceOfExpression } from "../../ast/nodes/expressions/instanceof-expression/instanceof-expression";
->>>>>>> 4f41f0c1
 
 /**
  * Represents a function that translates a Kipper {@link CompilableASTNode token} code into a
@@ -443,13 +440,12 @@
 	public abstract typeofExpression: TargetASTNodeCodeGenerator<TypeofExpression, TranslatedExpression>;
 
 	/**
-<<<<<<< HEAD
 	 * Translates a {@link MatchesExpression} into a specific language.
 	 */
 	public abstract matchesExpression: TargetASTNodeCodeGenerator<MatchesExpression, TranslatedExpression>;
-=======
+
+	/**
 	 * Translates a {@Link InstanceOfExpression} into a specific language.
 	 */
 	public abstract instanceOfExpression: TargetASTNodeCodeGenerator<InstanceOfExpression, TranslatedExpression>;
->>>>>>> 4f41f0c1
 }