/**
 * Represents an interface declaration in the Kipper language, which may contain methods and fields declarations.
 * @since 0.11.0
 */
import type { InterfaceDeclarationSemantics } from "./interface-declaration-semantics";
import type { InterfaceDeclarationTypeSemantics } from "./interface-declaration-type-semantics";
import type { CompilableNodeParent } from "../../../../compilable-ast-node";
<<<<<<< HEAD
import type { ScopeTypeDeclaration } from "../../../../../analysis";
import type { InterfaceDeclarationContext } from "../../../../../parser";
import { KindParseRuleMapping, ParseRuleKindMapping } from "../../../../../parser";
import { KipperNotImplementedError, UnableToDetermineSemanticDataError } from "../../../../../../errors";
=======
import type { ScopeTypeDeclaration } from "../../../../../semantics";
import type { InterfaceDeclarationContext } from "../../../../../lexer-parser";
import { KindParseRuleMapping, ParseRuleKindMapping } from "../../../../../lexer-parser";
import { KipperNotImplementedError } from "../../../../../../errors";
>>>>>>> 9c147867
import { TypeDeclaration } from "../type-declaration";
import type { InterfaceMemberDeclaration } from "./interface-member-declaration";

/**
 * Represents an interface declaration in the Kipper language, which may contain methods and fields declarations.
 * @since 0.11.0
 */
export class InterfaceDeclaration extends TypeDeclaration<
	InterfaceDeclarationSemantics,
	InterfaceDeclarationTypeSemantics
> {
	/**
	/**
	* The static kind for this AST Node.
	 * @since 0.11.0
	 */
	public static readonly kind = ParseRuleKindMapping.RULE_interfaceDeclaration;
	/**
	 * The static rule name for this AST Node.
	 * @since 0.11.0
	 */
	public static readonly ruleName = KindParseRuleMapping[this.kind];
	/**
	 * Semantically analyses the code inside this AST node and checks for possible warnings or problematic code.
	 *
	 * This will log all warnings using {@link programCtx.logger} and store them in {@link KipperProgramContext.warnings}.
	 * @since 0.11.0
	 */
	public checkForWarnings = undefined; // TODO!
	readonly targetSemanticAnalysis = this.semanticAnalyser.interfaceDeclaration;
	readonly targetCodeGenerator = this.codeGenerator.interfaceDeclaration;
	/**
	 * The private field '_antlrRuleCtx' that actually stores the variable data,
	 * which is returned inside the {@link this.antlrRuleCtx}.
	 * @private
	 */
	protected override readonly _antlrRuleCtx: InterfaceDeclarationContext;

	constructor(antlrRuleCtx: InterfaceDeclarationContext, parent: CompilableNodeParent) {
		super(antlrRuleCtx, parent);
		this._antlrRuleCtx = antlrRuleCtx;
	}

	/**
	 * The private field '_scopeDeclaration' that actually stores the variable data,
	 * which is returned inside the {@link this.scopeDeclaration}.
	 * @private
	 */
	protected override _scopeDeclaration: ScopeTypeDeclaration | undefined;

	/**
	 * The {@link ScopeDeclaration} context instance for this declaration, which is used to register the declaration
	 * in the {@link scope parent scope}.
	 * @since 0.11.0
	 */
	public get scopeDeclaration(): ScopeTypeDeclaration | undefined {
		return this._scopeDeclaration;
	}

	protected set scopeDeclaration(declaration: ScopeTypeDeclaration | undefined) {
		this._scopeDeclaration = declaration;
	}

	/**
	 * Returns the kind of this AST node. This represents the specific type of the {@link antlrRuleCtx} that this AST
	 * node wraps.
	 *
	 * This may be compared using the {@link ParseRuleKindMapping rule fields}, for example
	 * {@link ParseRuleKindMapping.RULE_declaration}.
	 * @since 0.11.0
	 */
	public override get kind() {
		return InterfaceDeclaration.kind;
	}

	/**
	 * Returns the rule name of this AST Node. This represents the specific type of the {@link antlrRuleCtx} that this
	 * AST node wraps.
	 *
	 * This may be compared using the {@link ParseRuleKindMapping rule fields}, for example
	 * {@link ParseRuleKindMapping.RULE_declaration}.
	 * @since 0.11.0
	 */
	public override get ruleName() {
		return InterfaceDeclaration.ruleName;
	}

	/**
	 * The antlr context containing the antlr4 metadata for this expression.
	 */
	public override get antlrRuleCtx(): InterfaceDeclarationContext {
		return this._antlrRuleCtx;
	}

	public getScopeDeclaration(): ScopeTypeDeclaration {
		/* istanbul ignore next: super function already being run/tested */
		return <ScopeTypeDeclaration>super.getScopeDeclaration();
	}

	/**
	 * Performs the semantic analysis for this Kipper token. This will log all warnings using {@link programCtx.logger}
	 * and throw errors if encountered.
	 *
	 * This will not run in case that {@link this.hasFailed} is true, as that indicates that the semantic analysis of
	 * the children has already failed and as such no parent node should run type checking.
	 */
	public async primarySemanticAnalysis(): Promise<void> {
		const antlrChildren = this.antlrRuleCtx.children;
		if (!antlrChildren?.length) {
			throw new UnableToDetermineSemanticDataError();
		}
		const identifier = antlrChildren[1].text;

		this.semanticData = {
			identifier: identifier,
			members: [...this.children] as Array<InterfaceMemberDeclaration>,
		};
	}

	/**
	 * Performs type checking for this AST Node. This will log all warnings using {@link programCtx.logger}
	 * and throw errors if encountered.
	 *
	 * This will not run in case that {@link this.hasFailed} is true, as that indicates that the type checking of
	 * the children has already failed and as such no parent node should run type checking.
	 * @since 0.11.0
	 */
	public async primarySemanticTypeChecking(): Promise<void> {
		this.programCtx
			.semanticCheck(this)
			.notImplementedError(new KipperNotImplementedError("Interface declarations are not yet implemented."));
	}
}<|MERGE_RESOLUTION|>--- conflicted
+++ resolved
@@ -5,19 +5,12 @@
 import type { InterfaceDeclarationSemantics } from "./interface-declaration-semantics";
 import type { InterfaceDeclarationTypeSemantics } from "./interface-declaration-type-semantics";
 import type { CompilableNodeParent } from "../../../../compilable-ast-node";
-<<<<<<< HEAD
-import type { ScopeTypeDeclaration } from "../../../../../analysis";
-import type { InterfaceDeclarationContext } from "../../../../../parser";
-import { KindParseRuleMapping, ParseRuleKindMapping } from "../../../../../parser";
-import { KipperNotImplementedError, UnableToDetermineSemanticDataError } from "../../../../../../errors";
-=======
 import type { ScopeTypeDeclaration } from "../../../../../semantics";
 import type { InterfaceDeclarationContext } from "../../../../../lexer-parser";
+import type { InterfaceMemberDeclaration } from "./interface-member-declaration";
 import { KindParseRuleMapping, ParseRuleKindMapping } from "../../../../../lexer-parser";
-import { KipperNotImplementedError } from "../../../../../../errors";
->>>>>>> 9c147867
+import { KipperNotImplementedError, UnableToDetermineSemanticDataError } from "../../../../../../errors";
 import { TypeDeclaration } from "../type-declaration";
-import type { InterfaceMemberDeclaration } from "./interface-member-declaration";
 
 /**
  * Represents an interface declaration in the Kipper language, which may contain methods and fields declarations.
@@ -33,20 +26,13 @@
 	 * @since 0.11.0
 	 */
 	public static readonly kind = ParseRuleKindMapping.RULE_interfaceDeclaration;
+
 	/**
 	 * The static rule name for this AST Node.
 	 * @since 0.11.0
 	 */
 	public static readonly ruleName = KindParseRuleMapping[this.kind];
-	/**
-	 * Semantically analyses the code inside this AST node and checks for possible warnings or problematic code.
-	 *
-	 * This will log all warnings using {@link programCtx.logger} and store them in {@link KipperProgramContext.warnings}.
-	 * @since 0.11.0
-	 */
-	public checkForWarnings = undefined; // TODO!
-	readonly targetSemanticAnalysis = this.semanticAnalyser.interfaceDeclaration;
-	readonly targetCodeGenerator = this.codeGenerator.interfaceDeclaration;
+
 	/**
 	 * The private field '_antlrRuleCtx' that actually stores the variable data,
 	 * which is returned inside the {@link this.antlrRuleCtx}.
@@ -148,4 +134,15 @@
 			.semanticCheck(this)
 			.notImplementedError(new KipperNotImplementedError("Interface declarations are not yet implemented."));
 	}
+
+	/**
+	 * Semantically analyses the code inside this AST node and checks for possible warnings or problematic code.
+	 *
+	 * This will log all warnings using {@link programCtx.logger} and store them in {@link KipperProgramContext.warnings}.
+	 * @since 0.11.0
+	 */
+	public checkForWarnings = undefined; // TODO!
+
+	readonly targetSemanticAnalysis = this.semanticAnalyser.interfaceDeclaration;
+	readonly targetCodeGenerator = this.codeGenerator.interfaceDeclaration;
 }