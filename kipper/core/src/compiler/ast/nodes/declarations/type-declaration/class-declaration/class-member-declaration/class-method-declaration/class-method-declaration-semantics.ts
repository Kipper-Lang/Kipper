import type { IdentifierTypeSpecifierExpression } from "../../../../../expressions";
import type { ParameterDeclaration } from "../../../../parameter-declaration";
import type { CompoundStatement } from "../../../../../statements";
import type { ClassMemberDeclarationSemantics } from "../class-member-declaration-semantics";
import type { RawType } from "../../../../../../../semantics";

/**
 * Semantics for AST Node {@link InterfacePropertyDeclaration}.
 * @since 0.12.0
 */
export interface ClassMethodDeclarationSemantics extends ClassMemberDeclarationSemantics {
	/**
	 * The identifier of this member property.
	 * @since 0.12.0
	 */
	identifier: string;
	/**
	 * The return type of this method.
	 * @since 0.12.0
	 */
	params: Array<ParameterDeclaration>;
	/**
	 * The return type of this method.
	 * @since 0.12.0
	 */
<<<<<<< HEAD
=======
	returnType: RawType;
	/**
	 * The type specifier expression for the return type.
	 * @since 0.11.0
	 */
>>>>>>> 4f41f0c1
	returnTypeSpecifier: IdentifierTypeSpecifierExpression;
	/**
	 * The body of the function.
	 * @since 0.10.0
	 */
	functionBody: CompoundStatement;
}<|MERGE_RESOLUTION|>--- conflicted
+++ resolved
@@ -23,14 +23,11 @@
 	 * The return type of this method.
 	 * @since 0.12.0
 	 */
-<<<<<<< HEAD
-=======
 	returnType: RawType;
 	/**
 	 * The type specifier expression for the return type.
 	 * @since 0.11.0
 	 */
->>>>>>> 4f41f0c1
 	returnTypeSpecifier: IdentifierTypeSpecifierExpression;
 	/**
 	 * The body of the function.
