/**
 * Represents a class declaration in the Kipper language, which may contain methods and fields.
 * @since 0.12.0
 */
import type { ScopeFunctionDeclaration } from "../../../../../../../semantics";
import { BuiltInTypeFunc } from "../../../../../../../semantics";
import { BuiltInTypes, FunctionScope } from "../../../../../../../semantics";
import type { ClassConstructorDeclarationContext } from "../../../../../../../lexer-parser";
import { KindParseRuleMapping, ParseRuleKindMapping } from "../../../../../../../lexer-parser";
import type { CompilableNodeParent } from "../../../../../../compilable-ast-node";
import { UnableToDetermineSemanticDataError } from "../../../../../../../../errors";
import { ParameterDeclaration } from "../../../../parameter-declaration";
import { ClassMemberDeclaration } from "../class-member-declaration";
import type { ClassConstructorDeclarationSemantics } from "./class-constructor-declaration-semantics";
import type { ClassConstructorDeclarationTypeSemantics } from "./class-constructor-declaration-type-semantics";
import type { ScopeNode } from "../../../../../../scope-node";
import { CompoundStatement } from "../../../../../statements";
import { KipperConstructorInternalIdentifierLiteral } from "../../../../../../../const";

/**
 * Represents a class declaration in the Kipper language, which may contain methods and fields.
 * @since 0.12.0
 */
export class ClassConstructorDeclaration
	extends ClassMemberDeclaration<ClassConstructorDeclarationSemantics, ClassConstructorDeclarationTypeSemantics>
	implements ScopeNode<FunctionScope>
{
	/**parent
	 * The private field '_antlrRuleCtx' that actually stores the variable data,
	 * which is returned inside the {@link this.antlrRuleCtx}.
	 * @private
	 */
	protected override readonly _antlrRuleCtx: ClassConstructorDeclarationContext;

	/**
	 * The private field '_scopeDeclaration' that actually stores the variable data,
	 * which is returned inside the {@link this.scopeDeclaration}.
	 * @private
	 */
	protected override _scopeDeclaration: ScopeFunctionDeclaration | undefined;

	/**
	/**
	* The static kind for this AST Node.
	 * @since 0.12.0
	 */
	public static readonly kind = ParseRuleKindMapping.RULE_classConstructorDeclaration;

	/**
	 * Returns the kind of this AST node. This represents the specific type of the {@link antlrRuleCtx} that this AST
	 * node wraps.
	 *
	 * This may be compared using the {@link ParseRuleKindMapping rule fields}, for example
	 * {@link ParseRuleKindMapping.RULE_declaration}.
	 * @since 0.12.0
	 */
	public override get kind() {
		return ClassConstructorDeclaration.kind;
	}

	/**
	 * The static rule name for this AST Node.
	 * @since 0.12.0
	 */
	public static readonly ruleName = KindParseRuleMapping[this.kind];

	/**
	 * The private field '_innerScope' that actually stores the variable data,
	 * which is returned inside the {@link this.innerScope}.
	 * @private
	 */
	private readonly _innerScope: FunctionScope;

	/**
	 * Returns the rule name of this AST Node. This represents the specific type of the {@link antlrRuleCtx} that this
	 * AST node wraps.
	 *
	 * This may be compared using the {@link ParseRuleKindMapping rule fields}, for example
	 * {@link ParseRuleKindMapping.RULE_declaration}.
	 * @since 0.12.0
	 */
	public override get ruleName() {
		return ClassConstructorDeclaration.ruleName;
	}

	constructor(antlrRuleCtx: ClassConstructorDeclarationContext, parent: CompilableNodeParent) {
		super(antlrRuleCtx, parent);
		this._antlrRuleCtx = antlrRuleCtx;
		this._innerScope = new FunctionScope(this);
	}

	/**
	 * The antlr context containing the antlr4 metadata for this expression.
	 */
	public override get antlrRuleCtx(): ClassConstructorDeclarationContext {
		return this._antlrRuleCtx;
	}
	/**
	 * The {@link ScopeDeclaration} context instance for this declaration, which is used to register the declaration
	 * in the {@link scope parent scope}.
	 * @since 0.12.0
	 */
	public get scopeDeclaration(): ScopeFunctionDeclaration | undefined {
		return this._scopeDeclaration;
	}

	protected set scopeDeclaration(declaration: ScopeFunctionDeclaration | undefined) {
		this._scopeDeclaration = declaration;
	}

	public getScopeDeclaration(): ScopeFunctionDeclaration {
		/* istanbul ignore next: super function already being run/tested */
		return <ScopeFunctionDeclaration>super.getScopeDeclaration();
	}

	/**
	 * Gets the inner scope of this method, where also the {@link semanticData.params arguments} should be registered.
	 * @since 0.12.0
	 */
	public get innerScope(): FunctionScope {
		return this._innerScope;
	}

	/**
	 * Performs the semantic analysis for this Kipper token. This will log all warnings using {@link programCtx.logger}
	 * and throw errors if encountered.
	 *
	 * This will not run in case that {@link this.hasFailed} is true, as that indicates that the semantic analysis of
	 * the children has already failed and as such no parent node should run type checking.
	 */
	public async primarySemanticAnalysis(): Promise<void> {
		let params: Array<ParameterDeclaration> = [];
		let childrenCopy = [...this.children];
		let functionBody: CompoundStatement | undefined = undefined;

		childrenCopy.forEach((child) => {
			if (child instanceof CompoundStatement) {
				functionBody = <CompoundStatement>child;
			}

			if (child instanceof ParameterDeclaration) {
				params.push(child);
			}
		});
		if (!functionBody) {
			throw new UnableToDetermineSemanticDataError();
		}

		this.semanticData = {
			identifier: KipperConstructorInternalIdentifierLiteral,
			params: params,
			functionBody: <CompoundStatement>functionBody,
		};
		this.scopeDeclaration = this.scope.addConstructor(this);
	}

	/**
	 * Preliminary registers the class declaration type to allow for internal self-referential type checking.
	 *
	 * This is part of the "Ahead of time" type evaluation, which is done before the main type checking.
	 * @since 0.12.0
	 */
<<<<<<< HEAD
	public async primarySemanticTypeChecking(): Promise<void> {
		const semanticData = this.getSemanticData();
		const paramTypes = semanticData.params.map((param) => param.getTypeSemanticData().valueType);

=======
	public async primaryPreliminaryTypeChecking(): Promise<void> {
>>>>>>> 4f41f0c1
		this.typeSemantics = {
			valueType: new BuiltInTypeFunc(paramTypes, BuiltInTypes.void),
		};
	}
	public readonly primarySemanticTypeChecking: undefined;

	/**
	 * Semantically analyses the code inside this AST node and checks for possible warnings or problematic code.
	 *
	 * This will log all warnings using {@link programCtx.logger} and store them in {@link KipperProgramContext.warnings}.
	 * @since 0.12.0
	 */
	public checkForWarnings = undefined; // TODO!

	readonly targetSemanticAnalysis = this.semanticAnalyser.classConstructorDeclaration;
	readonly targetCodeGenerator = this.codeGenerator.classConstructorDeclaration;
}<|MERGE_RESOLUTION|>--- conflicted
+++ resolved
@@ -160,14 +160,10 @@
 	 * This is part of the "Ahead of time" type evaluation, which is done before the main type checking.
 	 * @since 0.12.0
 	 */
-<<<<<<< HEAD
-	public async primarySemanticTypeChecking(): Promise<void> {
+	public async primaryPreliminaryTypeChecking(): Promise<void> {
 		const semanticData = this.getSemanticData();
 		const paramTypes = semanticData.params.map((param) => param.getTypeSemanticData().valueType);
 
-=======
-	public async primaryPreliminaryTypeChecking(): Promise<void> {
->>>>>>> 4f41f0c1
 		this.typeSemantics = {
 			valueType: new BuiltInTypeFunc(paramTypes, BuiltInTypes.void),
 		};
