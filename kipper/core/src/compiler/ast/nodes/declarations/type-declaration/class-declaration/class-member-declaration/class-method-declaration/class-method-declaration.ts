--- conflicted
+++ resolved
@@ -165,12 +165,8 @@
 		this.semanticData = {
 			identifier: identifier,
 			returnTypeSpecifier: retTypeSpecifier,
-<<<<<<< HEAD
+			returnType: retTypeSpecifier.getSemanticData().rawType,
 			params: params,
-=======
-			returnType: retTypeSpecifier.getSemanticData().rawType,
-			parameters: params,
->>>>>>> 4f41f0c1
 			functionBody: <CompoundStatement>functionBody,
 		};
 		this.scopeDeclaration = this.scope.addFunction(this);
@@ -187,11 +183,6 @@
 		const paramTypes = semanticData.params.map((param) => param.getTypeSemanticData().valueType);
 		const returnType = semanticData.returnTypeSpecifier.getTypeSemanticData().storedType;
 
-<<<<<<< HEAD
-=======
-		// Get the type that will be returned using the return type specifier
-		const returnType = semanticData.returnTypeSpecifier.getTypeSemanticData().storedType;
->>>>>>> 4f41f0c1
 		this.typeSemantics = {
 			valueType: new BuiltInTypeFunc(paramTypes, returnType),
 		};
