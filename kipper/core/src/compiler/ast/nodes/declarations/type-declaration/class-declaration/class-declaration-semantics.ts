/**
 * Semantics for AST Node {@link ClassDeclaration}.
 * @since 0.11.0
 */
import type { TypeDeclarationSemantics } from "../type-declaration-semantics";
<<<<<<< HEAD
import type { ClassMemberDeclaration } from "./class-member-declaration";
import type { ClassConstructorDeclaration } from "./class-member-declaration/class-constructor-declaration/class-constructor-declaration";
=======
import type { ClassMemberDeclaration, ClassConstructorDeclaration } from "./class-member-declaration";
>>>>>>> da70d456

/**
 * Semantics for AST Node {@link ClassDeclaration}.
 * @since 0.11.0
 */
export interface ClassDeclarationSemantics extends TypeDeclarationSemantics {
	/**
	 * The identifier of this class.
	 * @since 0.11.0
	 */
	identifier: string;

	/**
	 * The body of the class.
	 * @since 0.11.0
	 */
	classMembers: Array<ClassMemberDeclaration>;

	/**
	 * The class constructor.
	 * @since 0.11.0
	 */
	constructorDeclaration: ClassConstructorDeclaration | undefined;
}<|MERGE_RESOLUTION|>--- conflicted
+++ resolved
@@ -3,12 +3,7 @@
  * @since 0.11.0
  */
 import type { TypeDeclarationSemantics } from "../type-declaration-semantics";
-<<<<<<< HEAD
-import type { ClassMemberDeclaration } from "./class-member-declaration";
-import type { ClassConstructorDeclaration } from "./class-member-declaration/class-constructor-declaration/class-constructor-declaration";
-=======
 import type { ClassMemberDeclaration, ClassConstructorDeclaration } from "./class-member-declaration";
->>>>>>> da70d456
 
 /**
  * Semantics for AST Node {@link ClassDeclaration}.
@@ -20,13 +15,11 @@
 	 * @since 0.11.0
 	 */
 	identifier: string;
-
 	/**
 	 * The body of the class.
 	 * @since 0.11.0
 	 */
 	classMembers: Array<ClassMemberDeclaration>;
-
 	/**
 	 * The class constructor.
 	 * @since 0.11.0
