--- conflicted
+++ resolved
@@ -6,12 +6,7 @@
  */
 import type { UnaryExpressionSemantics } from "./unary-expression-semantics";
 import type { UnaryExpressionTypeSemantics } from "./unary-expression-type-semantics";
-<<<<<<< HEAD
-import type { KindParseRuleMapping, ParseRuleKindMapping } from "../../../../parser";
-=======
-import type { ParseRuleKindMapping } from "../../../../lexer-parser";
-import type { KindParseRuleMapping } from "../../../../lexer-parser";
->>>>>>> fa3f1d1e
+import type { KindParseRuleMapping, ParseRuleKindMapping } from "../../../../lexer-parser";
 import { Expression } from "../expression";
 import type { ASTNodeMapper } from "../../../mapping";
 
