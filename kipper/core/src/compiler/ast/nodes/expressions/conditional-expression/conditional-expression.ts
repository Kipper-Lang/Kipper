/**
 * Conditional expression, which evaluates a condition and evaluates the left expression if it is true, or the right
 * expression if it is false.
 * @since 0.1.0
 * @example
 * true ? 3 : 4; // 3
 * false ? 3 : 4; // 4
 */
import type { ConditionalExpressionSemantics } from "./conditional-expression-semantics";
import type { ConditionalExpressionTypeSemantics } from "./conditional-expression-type-semantics";
import type { CompilableASTNode } from "../../../compilable-ast-node";
import { Expression } from "../expression";
<<<<<<< HEAD
import type { ConditionalExpressionContext } from "../../../../parser";
import { KindParseRuleMapping, ParseRuleKindMapping } from "../../../../parser";
=======
import type { ConditionalExpressionContext } from "../../../../lexer-parser";
import { KindParseRuleMapping, ParseRuleKindMapping } from "../../../../lexer-parser";
>>>>>>> fa3f1d1e

/**
 * Conditional expression, which evaluates a condition and evaluates the left expression if it is true, or the right
 * expression if it is false.
 * @since 0.1.0
 * @example
 * true ? 3 : 4; // 3
 * false ? 3 : 4; // 4
 */
export class ConditionalExpression extends Expression<
	ConditionalExpressionSemantics,
	ConditionalExpressionTypeSemantics
> {
	/**
	 * The private field '_antlrRuleCtx' that actually stores the variable data,
	 * which is returned inside the {@link this.antlrRuleCtx}.
	 * @private
	 */
	protected override readonly _antlrRuleCtx: ConditionalExpressionContext;

	/**
	 * The static kind for this AST Node.
	 * @since 0.11.0
	 */
	public static readonly kind = ParseRuleKindMapping.RULE_conditionalExpression;

	/**
	 * Returns the kind of this AST node. This represents the specific type of the {@link antlrRuleCtx} that this AST
	 * node wraps.
	 *
	 * This may be compared using the {@link ParseRuleKindMapping rule fields}, for example
	 * {@link ParseRuleKindMapping.RULE_expression}.
	 * @since 0.10.0
	 */
	public override get kind() {
		return ConditionalExpression.kind;
	}

	/**
	 * The static rule name for this AST Node.
	 * @since 0.11.0
	 */
	public static readonly ruleName = KindParseRuleMapping[this.kind];

	/**
	 * Returns the rule name of this AST Node. This represents the specific type of the {@link antlrRuleCtx} that this
	 * AST node wraps.
	 *
	 * This may be compared using the {@link ParseRuleKindMapping rule fields}, for example
	 * {@link ParseRuleKindMapping.RULE_expression}.
	 * @since 0.11.0
	 */
	public override get ruleName() {
		return ConditionalExpression.ruleName;
	}

	constructor(antlrRuleCtx: ConditionalExpressionContext, parent: CompilableASTNode) {
		super(antlrRuleCtx, parent);
		this._antlrRuleCtx = antlrRuleCtx;
	}

	/**
	 * Performs the semantic analysis for this Kipper token. This will log all warnings using {@link programCtx.logger}
	 * and throw errors if encountered.
	 *
	 * This will not run in case that {@link this.hasFailed} is true, as that indicates that the semantic analysis of
	 * the children has already failed and as such no parent node should run type checking.
	 */
	public async primarySemanticAnalysis(): Promise<void> {
		const condition = this.children[0];
		const trueBranch = this.children[1];
		const falseBranch = this.children[2];

		this.semanticData = {
			condition: condition,
			trueBranch: trueBranch,
			falseBranch: falseBranch,
		};
	}

	/**
	 * Performs type checking for this AST Node. This will log all warnings using {@link programCtx.logger}
	 * and throw errors if encountered.
	 *
	 * This will not run in case that {@link this.hasFailed} is true, as that indicates that the type checking of
	 * the children has already failed and as such no parent node should run type checking.
	 * @since 0.7.0
	 */
	public async primarySemanticTypeChecking(): Promise<void> {
		const semanticData = this.getSemanticData();
		this.programCtx.typeCheck(this).validConditionalExpression(semanticData.trueBranch, semanticData.falseBranch);

		this.typeSemantics = {
			evaluatedType: semanticData.trueBranch.getTypeSemanticData().evaluatedType,
		};
	}

	/**
	 * Semantically analyses the code inside this AST node and checks for possible warnings or problematic code.
	 *
	 * This will log all warnings using {@link programCtx.logger} and store them in {@link KipperProgramContext.warnings}.
	 * @since 0.9.0
	 */
	public checkForWarnings = undefined; // TODO!

	/**
	 * The antlr context containing the antlr4 metadata for this expression.
	 */
	public override get antlrRuleCtx(): ConditionalExpressionContext {
		return this._antlrRuleCtx;
	}

	readonly targetSemanticAnalysis = this.semanticAnalyser.conditionalExpression;
	readonly targetCodeGenerator = this.codeGenerator.conditionalExpression;
}<|MERGE_RESOLUTION|>--- conflicted
+++ resolved
@@ -10,13 +10,8 @@
 import type { ConditionalExpressionTypeSemantics } from "./conditional-expression-type-semantics";
 import type { CompilableASTNode } from "../../../compilable-ast-node";
 import { Expression } from "../expression";
-<<<<<<< HEAD
-import type { ConditionalExpressionContext } from "../../../../parser";
-import { KindParseRuleMapping, ParseRuleKindMapping } from "../../../../parser";
-=======
 import type { ConditionalExpressionContext } from "../../../../lexer-parser";
 import { KindParseRuleMapping, ParseRuleKindMapping } from "../../../../lexer-parser";
->>>>>>> fa3f1d1e
 
 /**
  * Conditional expression, which evaluates a condition and evaluates the left expression if it is true, or the right
