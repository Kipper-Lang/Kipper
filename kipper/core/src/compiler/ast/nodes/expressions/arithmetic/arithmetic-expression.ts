/**
 * Abstract arithmetic expression class representing an arithmetic expression, which can be used to perform calculations
 * based on two expressions. This abstract class only exists to provide the commonality between the different
 * comparative expressions.
 * @since 0.9.0
 */
import type { ArithmeticExpressionSemantics } from "./arithmetic-expression-semantics";
import type { ArithmeticExpressionTypeSemantics } from "./arithmetic-expression-type-semantics";
<<<<<<< HEAD
import type { KindParseRuleMapping, ParseRuleKindMapping } from "../../../../parser";
=======
import type { ParseRuleKindMapping } from "../../../../lexer-parser";
import type { KindParseRuleMapping } from "../../../../lexer-parser";
>>>>>>> fa3f1d1e
import { Expression } from "../expression";
import type { ASTNodeMapper } from "../../../mapping";

/**
 * Union type of all possible {@link ParserASTNode.kind} values for a constructable {@link ArithmeticExpression} AST node.
 * @since 0.10.0
 */
export type ASTArithmeticExpressionKind =
	| typeof ParseRuleKindMapping.RULE_additiveExpression
	| typeof ParseRuleKindMapping.RULE_multiplicativeExpression;

/**
 * Union type of all possible {@link ParserASTNode} context classes for a constructable {@link ArithmeticExpression} AST node.
 * @since 0.10.0
 */
export type ParserArithmeticExpressionContext = InstanceType<
	(typeof ASTNodeMapper.expressionKindToRuleContextMap)[ASTArithmeticExpressionKind]
>;

/**
 * Union type of all possible {@link ParserASTNode.ruleName} values for a constructable {@link ArithmeticExpression}
 * AST node.
 * @since 0.11.0
 */
export type ParserArithmeticExpressionRuleName = (typeof KindParseRuleMapping)[ASTArithmeticExpressionKind];

/**
 * Abstract arithmetic expression class representing an arithmetic expression, which can be used to perform calculations
 * based on two expressions. This abstract class only exists to provide the commonality between the different
 * comparative expressions.
 * @since 0.9.0
 */
export abstract class ArithmeticExpression<
	Semantics extends ArithmeticExpressionSemantics = ArithmeticExpressionSemantics,
	TypeSemantics extends ArithmeticExpressionTypeSemantics = ArithmeticExpressionTypeSemantics,
> extends Expression<Semantics, TypeSemantics> {
	protected abstract readonly _antlrRuleCtx: ParserArithmeticExpressionContext;
	public abstract get kind(): ASTArithmeticExpressionKind;
	public abstract get ruleName(): ParserArithmeticExpressionRuleName;
}<|MERGE_RESOLUTION|>--- conflicted
+++ resolved
@@ -6,14 +6,9 @@
  */
 import type { ArithmeticExpressionSemantics } from "./arithmetic-expression-semantics";
 import type { ArithmeticExpressionTypeSemantics } from "./arithmetic-expression-type-semantics";
-<<<<<<< HEAD
-import type { KindParseRuleMapping, ParseRuleKindMapping } from "../../../../parser";
-=======
-import type { ParseRuleKindMapping } from "../../../../lexer-parser";
-import type { KindParseRuleMapping } from "../../../../lexer-parser";
->>>>>>> fa3f1d1e
+import type { KindParseRuleMapping, ParseRuleKindMapping } from "../../../../lexer-parser";
+import type { ASTNodeMapper } from "../../../mapping";
 import { Expression } from "../expression";
-import type { ASTNodeMapper } from "../../../mapping";
 
 /**
  * Union type of all possible {@link ParserASTNode.kind} values for a constructable {@link ArithmeticExpression} AST node.
