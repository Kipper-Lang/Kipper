/**
 * Type semantics for AST Node {@link LambdaExpression}.
 * @since 0.11.0
 */
import type { ExpressionTypeSemantics } from "../../expression-type-semantics";
<<<<<<< HEAD
import type { BuiltInTypeFunc, ProcessedType } from "../../../../../semantics";
=======
import type { BuiltInTypeFunc } from "../../../../../semantics";
>>>>>>> d138f5e9

/**
 * Type semantics for AST Node {@link LambdaExpression}.
 * @since 0.11.0
 */
export interface LambdaPrimaryExpressionTypeSemantics extends ExpressionTypeSemantics {
	/**
<<<<<<< HEAD
	 * The type of this lambda expression. This is always some variation of the {@link BuiltInTypeFunc}.
	 * @since 0.12.0
	 */
	evaluatedType: BuiltInTypeFunc;
	/**
	 * The return type of the lambda expression.
	 * @since 0.11.0
=======
	 * The type of the declaration. This is always some variation of {@link BuiltInTypeFunc i.e. `Func<P..., T>`}.
	 * @since 0.12.0
>>>>>>> d138f5e9
	 */
	type: BuiltInTypeFunc;
}<|MERGE_RESOLUTION|>--- conflicted
+++ resolved
@@ -1,32 +1,23 @@
 /**
- * Type semantics for AST Node {@link LambdaExpression}.
+ * Type semantics for AST Node {@link LambdaPrimaryExpression}.
  * @since 0.11.0
  */
 import type { ExpressionTypeSemantics } from "../../expression-type-semantics";
-<<<<<<< HEAD
-import type { BuiltInTypeFunc, ProcessedType } from "../../../../../semantics";
-=======
 import type { BuiltInTypeFunc } from "../../../../../semantics";
->>>>>>> d138f5e9
 
 /**
- * Type semantics for AST Node {@link LambdaExpression}.
+ * Type semantics for AST Node {@link LambdaPrimaryExpression}.
  * @since 0.11.0
  */
 export interface LambdaPrimaryExpressionTypeSemantics extends ExpressionTypeSemantics {
 	/**
-<<<<<<< HEAD
 	 * The type of this lambda expression. This is always some variation of the {@link BuiltInTypeFunc}.
 	 * @since 0.12.0
 	 */
 	evaluatedType: BuiltInTypeFunc;
 	/**
-	 * The return type of the lambda expression.
-	 * @since 0.11.0
-=======
 	 * The type of the declaration. This is always some variation of {@link BuiltInTypeFunc i.e. `Func<P..., T>`}.
 	 * @since 0.12.0
->>>>>>> d138f5e9
 	 */
 	type: BuiltInTypeFunc;
 }