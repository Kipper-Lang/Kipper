--- conflicted
+++ resolved
@@ -51,12 +51,8 @@
 	VoidOrNullOrUndefinedPrimaryExpressionContext,
 	WhileLoopIterationStatementContext,
 	ObjectPropertyContext,
-<<<<<<< HEAD
 	LambdaExpressionContext,
-} from "../../parser";
-=======
 } from "../../lexer-parser";
->>>>>>> 7b38fe27
 import type {
 	ASTDeclarationKind,
 	ASTDeclarationRuleName,
@@ -66,8 +62,6 @@
 	ASTStatementRuleName,
 } from "../common";
 import type { Declaration, Expression, Statement } from "../nodes";
-import { LambdaExpression } from "../nodes";
-import { ObjectProperty } from "../nodes";
 import {
 	AdditiveExpression,
 	ArrayPrimaryExpression,
@@ -111,6 +105,8 @@
 	BitwiseXorExpression,
 	BitwiseShiftExpression,
 	BitwiseAndExpression,
+	ObjectProperty,
+	LambdaExpression,
 } from "../nodes";
 
 /**
