/**
 * Constant declarations and types for the compiler implementation.
 * @since 0.3.0
 */
import type { ScopeDeclaration } from "./semantics";

/**
 * If this variable is true, then this environment is assumed to be inside a browser and special browser support should
 * be applied.
 * @since 0.6.0
 */
// @ts-ignore
// eslint-disable-next-line no-undef
export const isBrowser = typeof window !== "undefined" && {}.toString.call(window) === "[object Window]";

/**
 * Represents the meta type in Kipper, which itself is used represents a type e.g. this is the type of a
 * type.
 * @since 0.8.0
 */
export type KipperMetaTypeLiteral = "type";

/**
 * Represents the meta type in Kipper, which itself is used represents a type e.g. this is the type of a
 * type.
 * @since 0.8.0
 */
export const kipperMetaTypeLiteral: KipperMetaTypeLiteral = "type";

/**
 * Any type in Kipper, which can be used to represent any type.
 * @since 0.12.0
 */
export type KipperAnyTypeLiteral = "any";

/**
 * Any type in Kipper, which can be used to represent any type.
 * @since 0.12.0
 */
export const kipperAnyTypeLiteral: KipperAnyTypeLiteral = "any";

/**
 * Obj type in Kipper.
 * @since 0.12.0
 */
export type KipperObjTypeLiteral = "obj";

/**
 * Obj type in Kipper.
 * @since 0.12.0
 */
export const kipperObjTypeLiteral: KipperObjTypeLiteral = "obj";

/**
 * Null type in Kipper.
 * @since 0.10.0
 */
export type KipperNullTypeLiteral = "null";

/**
 * Null type in Kipper.
 * @since 0.10.0
 */
export const kipperNullTypeLiteral: KipperNullTypeLiteral = "null";

/**
 * Undefined type in Kipper.
 * @since 0.10.0
 */
export type KipperUndefinedTypeLiteral = "undefined";

/**
 * Undefined type in Kipper.
 * @since 0.10.0
 */
export const kipperUndefinedTypeLiteral: KipperUndefinedTypeLiteral = "undefined";

/**
 * Object type in Kipper.
 * @since 0.12.0
 */
export type KipperObjectTypeLiteral = "obj";

/**
 * Object type in Kipper.
 * @since 0.12.0
 */
export const kipperObjectTypeLiteral: KipperObjectTypeLiteral = "obj";

/**
 * Function type in Kipper.
 * @since 0.6.0
 */
export type KipperFuncTypeLiteral = "Func";

/**
 * Function type in Kipper.
 * @since 0.6.0
 */
export const kipperFuncTypeLiteral: KipperFuncTypeLiteral = "Func";

/**
 * Void type in Kipper.
 * @since 0.5.0
 * @example
 * void
 */
export type KipperVoidTypeLiteral = "void";

/**
 * Void type in Kipper.
 * @since 0.5.0
 * @example
 * void
 */
export const kipperVoidTypeLiteral: KipperVoidTypeLiteral = "void";

/**
 * Numeric type in Kipper.
 * @since 0.5.0
 * @example
 * num
 */
export type KipperNumTypeLiteral = "num";

/**
 * Numeric type in Kipper.
 * @since 0.5.0
 * @example
 * num
 */
export const kipperNumTypeLiteral: KipperNumTypeLiteral = "num";

/**
 * String type in Kipper.
 * @since 0.5.0
 * @example
 * str
 */
export type KipperStrTypeLiteral = "str";

/**
 * String type in Kipper.
 * @since 0.5.0
 * @example
 * str
 */
export const kipperStrTypeLiteral: KipperStrTypeLiteral = "str";

/**
 * Boolean type in Kipper.
 * @since 0.5.0
 * @example
 * bool
 */
export type KipperBoolTypeLiteral = "bool";

/**
 * Constant names for a Kipper boolean.
 * @since 0.8.0
 * @example
 * var x: bool = true;
 */
export type KipperBoolTypeConstants = "true" | "false";

/**
 * Boolean type in Kipper.
 * @since 0.5.0
 * @example
 * bool
 */
export const kipperBoolTypeLiteral: KipperBoolTypeLiteral = "bool";

/**
 * List type in Kipper. {@link KipperType T} represents the type of the list content and only serves as a
 * type checking generic type, it will not change the type itself.
 * @since 0.5.0
 */
export type KipperListTypeLiteral = "Array";

/**
 * List type in Kipper. {@link KipperType ValueType} represents the type of the list content and only serves as a
 * type checking generic type, it will not change the type itself.
 * @since 0.5.0
 * @example
 * list<T>
 */
export const kipperListTypeLiteral: KipperListTypeLiteral = "Array";

/**
 * All primitive types inside Kipper.
 * @since 0.6.0
 */
export type KipperPrimitiveTypeLiteral =
	| KipperVoidTypeLiteral
	| KipperNullTypeLiteral
	| KipperUndefinedTypeLiteral
	| KipperNumTypeLiteral
	| KipperStrTypeLiteral
	| KipperBoolTypeLiteral;

/**
 * All primitive types inside Kipper.
 * @since 0.6.0
 */
export const kipperPrimitiveTypeLiterals: Array<KipperPrimitiveTypeLiteral> = [
	kipperVoidTypeLiteral,
	kipperNullTypeLiteral,
	kipperUndefinedTypeLiteral,
	kipperNumTypeLiteral,
	kipperStrTypeLiteral,
	kipperBoolTypeLiteral,
];

/**
 * All compilable and valid base types inside Kipper.
 *
 * This is mainly different from the standard {@link KipperType} that it excludes {@link KipperErrorType}, which is
 * only used for error handling/recovery and skips type checking altogether.
 * @since 0.10.0
 */
export type KipperBuiltInTypeLiteral =
	| KipperAnyTypeLiteral
	| KipperMetaTypeLiteral
	| KipperPrimitiveTypeLiteral
<<<<<<< HEAD
	| KipperObjectTypeLiteral
=======
	| KipperObjTypeLiteral
>>>>>>> d138f5e9
	| KipperFuncTypeLiteral
	| KipperListTypeLiteral;

/**
 * All compilable and valid base types inside Kipper.
 * @since 0.10.0
 */
export const kipperBuiltInTypeLiterals: Array<KipperBuiltInTypeLiteral> = [
	kipperAnyTypeLiteral,
	kipperMetaTypeLiteral,
	kipperFuncTypeLiteral,
	kipperObjTypeLiteral,
	...kipperPrimitiveTypeLiterals,
	kipperListTypeLiteral,
	kipperObjectTypeLiteral,
];

/**
 * List of all supported variable type conversions that can be performed in a Kipper program.
 *
 * For each translation, there will have to be a corresponding {@link KipperTargetBuiltInGenerator generator function},
 * which generates for each conversion the translator function in the specific target.
 * @since 0.8.0
 */
export const kipperSupportedConversions: Array<[KipperBuiltInTypeLiteral, KipperBuiltInTypeLiteral]> = [
	["num", "str"],
	["bool", "str"],
	["void", "str"],
	["null", "str"],
	["undefined", "str"],
	["bool", "num"],
	["str", "num"],
];

/**
 * All available storage types inside Kipper, which define how a variable is stored/can be accessed.
 */
export type KipperStorageType = "var" | "const" | "built-in";

/**
 * All available storage types inside Kipper, which define how a variable is stored/can be accessed.
 * @since 0.6.0
 */
export const kipperStorageTypes: Array<KipperStorageType> = ["var", "const"];

/**
 * The logical-and operator, which can be used to combine multiple conditions and return true if all conditions are true.
 * @example
 * EXP && EXP;
 * @since 0.9.0
 */
export type KipperLogicalAndOperator = "&&";

/**
 * The logical-and operator, which can be used to combine multiple conditions and return true if all conditions are true.
 * @example
 * EXP && EXP;
 * @since 0.9.0
 */
export const kipperLogicalAndOperator: KipperLogicalAndOperator = "&&";

/**
 * The logical-or operator, which can be used to combine multiple conditions and return true if at least one condition
 * is true.
 * @example
 * EXP || EXP;
 * @since 0.9.0
 */
export type KipperLogicalOrOperator = "||";

/**
 * The logical-or operator, which can be used to combine multiple conditions and return true if at least one condition
 * is true.
 * @example
 * EXP || EXP;
 * @since 0.9.0
 */
export const kipperLogicalOrOperator: KipperLogicalOrOperator = "||";

/**
 * All available logical operators inside Kipper, which can be used to compare or combine two expressions.
 * @since 0.9.0
 */
export type KipperLogicalOperator = KipperLogicalAndOperator | KipperLogicalOrOperator;

/**
 * All available logical operators inside Kipper, which can be used to compare two expressions against each other.
 * @since 0.9.0
 */
export const kipperLogicalOperator: Array<KipperLogicalOperator> = ["&&", "||"];

/**
 * The bitwise-and operator, which can be used to combine two numbers bitwise.
 * @example
 * EXP & EXP;
 * @since 0.9.0
 */
export type KipperBitwiseAndOperator = "&";

/**
 * The bitwise-and operator, which can be used to combine two numbers bitwise.
 * @example
 * EXP & EXP;
 * @since 0.9.0
 */
export const kipperBitwiseAndOperator: KipperBitwiseAndOperator = "&";

/**
 * The bitwise-or operator, which can be used to combine two numbers bitwise.
 * @example
 * EXP | EXP;
 * @since 0.9.0
 */
export type KipperBitwiseOrOperator = "|";

/**
 * The bitwise-or operator, which can be used to combine two numbers bitwise.
 * @example
 * EXP | EXP;
 * @since 0.9.0
 */
export const kipperBitwiseOrOperator: KipperBitwiseOrOperator = "|";

/**
 * All available bitwise operators inside Kipper, which can be used to combine two numbers bitwise.
 * @since 0.9.0
 */
export type KipperBitwiseShiftOperator = "<<" | ">>" | ">>>";

/**
 * All available bitwise operators inside Kipper, which can be used to combine two numbers bitwise.
 * @since 0.9.0
 */
export const kipperBitwiseShiftOperators: Array<KipperBitwiseShiftOperator> = ["<<", ">>", ">>>"];

/**
 * The bitwise-xor operator, which can be used to combine two numbers bitwise.
 * @example
 * EXP ^ EXP;
 * @since 0.9.0
 */
export type KipperBitwiseXorOperator = "^";

/**
 * The bitwise-xor operator, which can be used to combine two numbers bitwise.
 * @example
 * EXP ^ EXP;
 * @since 0.11.0
 */
export const kipperBitwiseXorOperator: KipperBitwiseXorOperator = "^";

/**
 * The bitwise-not operator, which can be used to negate a number bitwise.
 * @example
 * ~EXP;
 * @since 0.11.0
 */
export type KipperBitwiseNotOperator = "~";

/**
 * The bitwise-not operator, which can be used to negate a number bitwise.
 * @example
 * ~EXP;
 * @since 0.11.0
 */
export const kipperBitwiseNotOperator: KipperBitwiseNotOperator = "~";

/**
 * All available bitwise operators inside Kipper, which can be used to combine two numbers bitwise.
 * @since 0.9.0
 */
export type KipperBitwiseOperator =
	| KipperBitwiseAndOperator
	| KipperBitwiseOrOperator
	| KipperBitwiseXorOperator
	| KipperBitwiseShiftOperator;

/**
 * All available equality operators inside Kipper, which can be used to compare two expressions against each other.
 * @since 0.9.0
 */
export type KipperEqualityOperator = "==" | "!=";

/**
 * All available equality operators inside Kipper, which can be used to compare two expressions against each other.
 * @since 0.9.0
 */
export const kipperEqualityOperators: Array<KipperEqualityOperator> = ["==", "!="];

/**
 * All available relational operators inside Kipper, which can be used to compare two expressions against each other.
 * @since 0.9.0
 */
export type KipperRelationalOperator = "<" | ">" | "<=" | ">=";

/**
 * All available relational operators inside Kipper, which can be used to compare two expressions against each other.
 * @since 0.9.0
 */
export const kipperRelationalOperators: Array<KipperRelationalOperator> = ["<", ">", "<=", ">="];

/**
 * All available comparative operators inside Kipper, which can be used to compare two expressions against each other.
 * @since 0.9.0
 */
export type KipperComparativeOperator = KipperEqualityOperator | KipperRelationalOperator;

/**
 * All available comparative operators inside Kipper, which can be used to compare two expressions against each other.
 * @since 0.9.0
 */
export const kipperComparativeOperators: Array<KipperComparativeOperator> = [
	...kipperEqualityOperators,
	...kipperRelationalOperators,
];

/**
 * The plus operator.
 * @since 0.6.0
 */
export type KipperPlusOperator = "+";

/**
 * The plus operator.
 * @since 0.6.0
 */
export const kipperPlusOperator: KipperPlusOperator = "+";

/**
 * The minus operator.
 * @since 0.6.0
 */
export type KipperMinusOperator = "-";

/**
 * The minus operator.
 * @since 0.6.0
 */
export const kipperMinusOperator: KipperMinusOperator = "-";

/**
 * All available additive operations inside Kipper.
 * @since 0.6.0
 */
export type KipperAdditiveOperator = KipperMinusOperator | KipperPlusOperator;

/**
 * All available sign operators inside Kipper, which can be used to modify the value of a numeric expression.
 * @since 0.9.0
 */
export type KipperSignOperator = "+" | "-";

/**
 * All available sign operators inside Kipper, which can be used to modify the value of a numeric expression.
 * @since 0.9.0
 */
export const kipperSignOperators: Array<KipperSignOperator> = [kipperPlusOperator, kipperMinusOperator];

/**
 * Negate operator, which can be used to negate a boolean expression. It evaluates to the opposite boolean
 * representation of the original expression.
 * @example
 * !true; // false
 * !false; // true
 * !1; // false
 * !0; // true
 * @since 0.9.0
 */
export type KipperNegateOperator = "!";

/**
 * Negate operator, which can be used to negate a boolean expression. It evaluates to the opposite boolean
 * representation of the original expression.
 * @example
 * !true; // false
 * !false; // true
 * !1; // false
 * !0; // true
 * @since 0.9.0
 */
export const kipperNegateOperator: KipperNegateOperator = "!";

/**
 * All available increment and decrement operators, which can be used to modify the value of an expression.
 * @since 0.9.0
 */
export type KipperPostfixOperator = "++" | "--" | "typeof";

/**
 * Increment and decrement operators, which can be used to modify the value of an expression.
 * @since 0.9.0
 */
export const kipperIncrementOrDecrementOperators: Array<KipperPostfixOperator> = ["++", "--", "typeof"];

/**
 * Modifier Unary operators, which can be used to modify the value of an expression.
 *
 * This type specifically exists for the {@link OperatorModifiedUnaryExpression}.
 * @since 0.9.0
 */
export type KipperUnaryModifierOperator = KipperNegateOperator | KipperSignOperator | KipperBitwiseNotOperator;

/**
 * Modifier Unary operators, which are used to modify the value of an expression.
 *
 * This type specifically exists for the {@link OperatorModifiedUnaryExpression}.
 * @since 0.9.0
 */
export const kipperUnaryModifierOperators: Array<KipperUnaryModifierOperator> = [
	kipperNegateOperator,
	...kipperSignOperators,
	kipperBitwiseNotOperator,
];

/**
 * All available unary operators in Kipper, which can be used to modify the value of an expression.
 * @since 0.9.0
 */
export type KipperUnaryOperator = KipperUnaryModifierOperator | KipperPostfixOperator | KipperBitwiseNotOperator;

/**
 * All available unary operators in Kipper, which can be used to modify the value of an expression.
 * @since 0.9.0
 */
export const kipperUnaryOperators: Array<KipperUnaryOperator> = [
	...kipperUnaryModifierOperators,
	...kipperIncrementOrDecrementOperators,
];

/**
 * All available multiplicative operators inside Kipper.
 * @since 0.6.0
 */
export type KipperMultiplicativeOperator = "*" | "**" | "/" | "%";

/**
 * All available multiplicative operators inside Kipper.
 * @since 0.6.0
 */
export const kipperMultiplicativeOperators: Array<KipperMultiplicativeOperator> = ["*", "**", "/", "%"];

/**
 * All available additive operations inside Kipper.
 * @since 0.6.0
 */
export const kipperAdditiveOperators: Array<KipperMinusOperator | KipperPlusOperator> = [
	kipperMinusOperator,
	kipperPlusOperator,
];

/**
 * All available arithmetic operations inside Kipper.
 * @since 0.3.0
 */
export type KipperArithmeticOperator = KipperAdditiveOperator | KipperMultiplicativeOperator;

/**
 * All available arithmetic operations inside Kipper.
 * @since 0.6.0
 */
export const kipperArithmeticOperators: Array<KipperArithmeticOperator> = [
	...kipperMultiplicativeOperators,
	...kipperAdditiveOperators,
];

/**
 * All available arithmetic assignment operations inside Kipper.
 * @since 0.3.0
 */
export type KipperArithmeticAssignOperator = "+=" | "-=" | "*=" | "/=" | "%=";

/**
 * All available arithmetic assignment operations inside Kipper.
 * @since 0.6.0
 */
export const kipperArithmeticAssignOperators: Array<KipperArithmeticAssignOperator> = ["+=", "-=", "*=", "/=", "%="];

/**
 * Default assignment operator for assigning a value to a variable/reference.
 * @since 0.10.0
 */
export type KipperEqualAssignOperator = "=";

/**
 * Default assignment operator for assigning a value to a variable/reference.
 * @since 0.10.0
 */
export const kipperEqualAssignOperator: KipperEqualAssignOperator = "=";

/**
 * All available assignment operators inside Kipper, which can be used to assign a value to a variable/reference.
 * @since 0.10.0
 */
export type KipperAssignOperator = KipperEqualAssignOperator | KipperArithmeticAssignOperator;

/**
 * All available assignment operators inside Kipper, which can be used to assign a value to a variable/reference.
 * @since 0.10.0
 */
export const kipperAssignOperators: Array<KipperAssignOperator> = [
	kipperEqualAssignOperator,
	...kipperArithmeticAssignOperators,
];

/**
 * Represents a single token of translated Kipper code. This is usually used without a {@link TranslatedCodeLine}, which
 * represents a whole translated line of code.
 * @since 0.5.0
 */
export type TranslatedCodeToken = string;

/**
 * Represents a single translated Kipper expression. This is usually used to represent multiple expression inside a
 * single {@link TranslatedCodeLine}.
 * @since 0.5.0
 */
export type TranslatedExpression = Array<TranslatedCodeToken>;

/**
 * Represents a single line of translated Kipper code.
 * @since 0.5.0
 */
export type TranslatedCodeLine = Array<TranslatedCodeToken>;

/**
 * Represents a runtime variable or function that can be referenced.
 * @since 0.6.0
 */
export type KipperReferenceable = ScopeDeclaration;

/**
 * Represents all possible jump statements inside Kipper.
 * @since 0.10.0
 */
export type JmpStatementType = "continue" | "break";

/**
 * Represents the internal identifier for a Kipper constructor.
 * @since 0.12.0
 */
export const KipperConstructorInternalIdentifierLiteral = "@constructor";

/**
 * Represents the internal identifier for a Kipper constructor.
 * @since 0.12.0
 */
export type KipperConstructorInternalIdentifier = typeof KipperConstructorInternalIdentifierLiteral;<|MERGE_RESOLUTION|>--- conflicted
+++ resolved
@@ -74,18 +74,6 @@
  * @since 0.10.0
  */
 export const kipperUndefinedTypeLiteral: KipperUndefinedTypeLiteral = "undefined";
-
-/**
- * Object type in Kipper.
- * @since 0.12.0
- */
-export type KipperObjectTypeLiteral = "obj";
-
-/**
- * Object type in Kipper.
- * @since 0.12.0
- */
-export const kipperObjectTypeLiteral: KipperObjectTypeLiteral = "obj";
 
 /**
  * Function type in Kipper.
@@ -223,11 +211,7 @@
 	| KipperAnyTypeLiteral
 	| KipperMetaTypeLiteral
 	| KipperPrimitiveTypeLiteral
-<<<<<<< HEAD
-	| KipperObjectTypeLiteral
-=======
 	| KipperObjTypeLiteral
->>>>>>> d138f5e9
 	| KipperFuncTypeLiteral
 	| KipperListTypeLiteral;
 
@@ -242,7 +226,6 @@
 	kipperObjTypeLiteral,
 	...kipperPrimitiveTypeLiterals,
 	kipperListTypeLiteral,
-	kipperObjectTypeLiteral,
 ];
 
 /**
