--- conflicted
+++ resolved
@@ -203,14 +203,10 @@
 		const identifier = semanticData.identifier;
 		const params = semanticData.params;
 		const body = semanticData.functionBody;
-<<<<<<< HEAD
 
 		// Get the required function signature
 		const type = typeData.valueType;
 		const returnType = TargetTS.getTypeScriptType(type.returnType);
-=======
-		const returnType = TargetTS.getTypeScriptType(semanticData.returnTypeSpecifier.getTypeSemanticData().storedType);
->>>>>>> 4f41f0c1
 
 		const translatedParams = (
 			await Promise.all(
