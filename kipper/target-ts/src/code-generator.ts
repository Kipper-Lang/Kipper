--- conflicted
+++ resolved
@@ -6,18 +6,15 @@
 	FunctionDeclaration,
 	InterfaceDeclaration,
 	InterfacePropertyDeclaration,
-<<<<<<< HEAD
 	ObjectPrimaryExpression,
 	ParameterDeclaration,
 	TranslatedCodeLine,
 	VariableDeclaration,
 	InterfaceMethodDeclaration,
 	TranslatedExpression,
-=======
 	ParameterDeclaration,
 	TranslatedCodeLine,
 	VariableDeclaration,
->>>>>>> dc1ff5f9
 } from "@kipper/core";
 import { createTSFunctionSignature, getTSFunctionSignature } from "./tools";
 import { JavaScriptTargetCodeGenerator } from "@kipper/target-js";
@@ -136,9 +133,8 @@
 		// Return the parameter declaration
 		return [[identifier, ":", " ", valueType]];
 	};
-<<<<<<< HEAD
 
-	objectPrimaryExpression = async (node: ObjectPrimaryExpression): Promise<TranslatedExpression> => {
+	override objectPrimaryExpression = async (node: ObjectPrimaryExpression): Promise<TranslatedExpression> => {
 		const semanticData = node.getSemanticData();
 		const keyValuePairs = semanticData.keyValuePairs;
 		let keyValuePairsCodeString = await this.getStringifiedKeyValuePairs(keyValuePairs);
@@ -146,6 +142,4 @@
 		// Return the object primary expression
 		return ["{\n", ...keyValuePairsCodeString, "\n}"];
 	};
-=======
->>>>>>> dc1ff5f9
 }