--- conflicted
+++ resolved
@@ -3,10 +3,7 @@
  * @since 0.10.0
  */
 import type { BuiltInFunction, BuiltInVariable, ProcessedType } from "@kipper/core";
-<<<<<<< HEAD
-=======
 import { UnionType, CustomType } from "@kipper/core";
->>>>>>> d138f5e9
 import { BuiltInTypes, KipperCompileTarget, KipperNotImplementedError } from "@kipper/core";
 import { TypeScriptTargetSemanticAnalyser } from "./semantic-analyser";
 import { TypeScriptTargetCodeGenerator } from "./code-generator";
