--- conflicted
+++ resolved
@@ -3,13 +3,8 @@
  * @since 0.10.0
  */
 import type { BuiltInFunction, BuiltInVariable, ProcessedType } from "@kipper/core";
-<<<<<<< HEAD
-import { UnionType } from "@kipper/core";
-import { BuiltInTypes, KipperBuiltInTypeLiteral, KipperCompileTarget, KipperNotImplementedError } from "@kipper/core";
-=======
-import { CustomType } from "@kipper/core";
+import { UnionType, CustomType } from "@kipper/core";
 import { BuiltInTypes, KipperCompileTarget, KipperNotImplementedError } from "@kipper/core";
->>>>>>> da70d456
 import { TypeScriptTargetSemanticAnalyser } from "./semantic-analyser";
 import { TypeScriptTargetCodeGenerator } from "./code-generator";
 import { TypeScriptTargetBuiltInGenerator } from "./built-in-generator";
@@ -61,9 +56,7 @@
 		if (kipperType instanceof UnionType) {
 			// Recursively call this function for each type in the array
 			return `${(<UnionType>kipperType).unionTypes.map(KipperTypeScriptTarget.getTypeScriptType).join(" | ")}`;
-		}
-
-		if (kipperType instanceof CustomType) {
+		} else if (kipperType instanceof CustomType) {
 			return kipperType.identifier;
 		}
 
