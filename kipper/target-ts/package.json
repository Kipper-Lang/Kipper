{
	"name": "@kipper/target-ts",
	"description": "The TypeScript target for the Kipper compiler 🦊",
	"version": "0.11.0",
	"author": "Luna-Klatzer @Luna-Klatzer",
	"dependencies": {
		"@kipper/target-js": "workspace:~",
		"@kipper/core": "workspace:~",
		"tslib": "~2.6.2"
	},
	"devDependencies": {
		"@types/node": "18.16.16",
		"typescript": "5.1.3",
<<<<<<< HEAD
		"uuid": "10.0.0",
		"mkdirp": "3.0.1",
		"ansi-regex": "6.0.1",
		"minimist": "1.2.8",
		"prettier": "3.3.2",
		"watchify": "4.0.0",
		"json-parse-even-better-errors": "3.0.2",
		"run-script-os": "1.1.6",
		"ts-node": "10.9.2",
		"@types/node": "20.14.9"
=======
		"prettier": "2.8.8"
	},
	"engines": {
		"node": "16.x || 18.x || 20.x || 22.x",
		"pnpm": "8"
>>>>>>> ef0300a7
	},
	"homepage": "https://kipper-lang.org",
	"bugs": "https://github.com/Kipper-Lang/Kipper/issues",
	"repository": {
		"type": "git",
		"url": "https://github.com/Kipper-Lang/Kipper"
	},
	"keywords": [
		"kipper",
		"language",
		"backend",
		"transpile",
		"target"
	],
	"files": [
		"lib",
		"src",
		"LICENSE"
	],
	"license": "GPL-3.0-or-later",
	"main": "lib/index.js",
	"types": "lib/index.d.ts",
	"scripts": {
		"prepack": "pnpm run build",
		"build": "tsc",
		"version": "pnpm version",
		"lint": "pnpm run tslint",
		"lint:fix": "pnpm run tslint:fix",
		"tslint": "eslint ./src/ --ext .ts --config ./../../.eslintrc",
		"tslint:fix": "eslint ./src/ --ext .ts --config ./../../.eslintrc --fix"
	}
}<|MERGE_RESOLUTION|>--- conflicted
+++ resolved
@@ -11,24 +11,11 @@
 	"devDependencies": {
 		"@types/node": "18.16.16",
 		"typescript": "5.1.3",
-<<<<<<< HEAD
-		"uuid": "10.0.0",
-		"mkdirp": "3.0.1",
-		"ansi-regex": "6.0.1",
-		"minimist": "1.2.8",
-		"prettier": "3.3.2",
-		"watchify": "4.0.0",
-		"json-parse-even-better-errors": "3.0.2",
-		"run-script-os": "1.1.6",
-		"ts-node": "10.9.2",
-		"@types/node": "20.14.9"
-=======
 		"prettier": "2.8.8"
 	},
 	"engines": {
 		"node": "16.x || 18.x || 20.x || 22.x",
 		"pnpm": "8"
->>>>>>> ef0300a7
 	},
 	"homepage": "https://kipper-lang.org",
 	"bugs": "https://github.com/Kipper-Lang/Kipper/issues",
