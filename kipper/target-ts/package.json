--- conflicted
+++ resolved
@@ -1,11 +1,7 @@
 {
 	"name": "@kipper/target-ts",
 	"description": "The TypeScript target for the Kipper compiler 🦊",
-<<<<<<< HEAD
 	"version": "0.11.0-alpha.0",
-=======
-	"version": "0.10.4",
->>>>>>> 30bf1f00
 	"author": "Luna-Klatzer @Luna-Klatzer",
 	"dependencies": {
 		"@kipper/target-js": "workspace:~",
