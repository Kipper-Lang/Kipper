--- conflicted
+++ resolved
@@ -1,56 +1,3 @@
-<<<<<<< HEAD
-lockfileVersion: 5.4
-
-specifiers:
-  '@kipper/core': workspace:~
-  '@kipper/target-js': workspace:~
-  '@kipper/target-ts': workspace:~
-  '@oclif/command': 1.8.26
-  '@oclif/config': 1.18.8
-  '@oclif/errors': 1.3.6
-  '@oclif/parser': 3.8.10
-  '@oclif/plugin-help': 3.3.1
-  '@oclif/plugin-warn-if-update-available': 2.0.37
-  '@oclif/test': 2.3.21
-  '@sinonjs/fake-timers': 10.0.2
-  '@types/node': 18.16.16
-  '@types/sinon': 10.0.15
-  json-parse-even-better-errors: 2.3.1
-  oclif: 3.4.6
-  os-tmpdir: 1.0.2
-  pseudomap: 1.0.2
-  rimraf: 5.0.1
-  semver: 7.5.1
-  ts-node: 10.9.1
-  tslog: 3.3.4
-  typescript: 5.1.3
-
-dependencies:
-  '@kipper/core': link:../core
-  '@kipper/target-js': link:../target-js
-  '@kipper/target-ts': link:../target-ts
-  '@oclif/command': 1.8.26
-  '@oclif/config': 1.18.8
-  '@oclif/errors': 1.3.6
-  '@oclif/parser': 3.8.10
-  '@oclif/plugin-help': 3.3.1
-  '@oclif/plugin-warn-if-update-available': 2.0.37_sz2hep2ld4tbz4lvm5u3llauiu
-  tslog: 3.3.4
-
-devDependencies:
-  '@oclif/test': 2.3.21_sz2hep2ld4tbz4lvm5u3llauiu
-  '@sinonjs/fake-timers': 10.0.2
-  '@types/node': 18.16.16
-  '@types/sinon': 10.0.15
-  json-parse-even-better-errors: 2.3.1
-  oclif: 3.4.6_sz2hep2ld4tbz4lvm5u3llauiu
-  os-tmpdir: 1.0.2
-  pseudomap: 1.0.2
-  rimraf: 5.0.1
-  semver: 7.5.1
-  ts-node: 10.9.1_sz2hep2ld4tbz4lvm5u3llauiu
-  typescript: 5.1.3
-=======
 lockfileVersion: '6.0'
 
 settings:
@@ -126,7 +73,6 @@
   typescript:
     specifier: 5.1.3
     version: 5.1.3
->>>>>>> 30bf1f00
 
 packages:
 
@@ -373,10 +319,6 @@
       tslib: 2.5.2
     dev: true
 
-<<<<<<< HEAD
-  /@oclif/command/1.8.26:
-    resolution: {integrity: sha512-IT9kOLFRMc3s6KJ1FymsNjbHShI211eVgAg+JMiDVl8LXwOJxYe8ybesgL1kpV9IUFByOBwZKNG2mmrVeNBHPg==}
-=======
   /@oclif/command@1.8.31(@oclif/config@1.18.2):
     resolution: {integrity: sha512-5GLT2l8ccxTqog4UBIX6DqdvDXkpDWBIU7tz8Bx+N1CACpY9cXqG6luUqQzLshKaHXx9b/Y4/KF6SvRTg9FN5A==}
     engines: {node: '>=12.0.0'}
@@ -386,7 +328,7 @@
       '@oclif/config': 1.18.2
       '@oclif/errors': 1.3.6
       '@oclif/help': 1.0.5
-      '@oclif/parser': 3.8.13
+      '@oclif/parser': 3.8.17
       debug: 4.3.4(supports-color@8.1.1)
       semver: 7.5.4
     transitivePeerDependencies:
@@ -395,13 +337,14 @@
 
   /@oclif/command@1.8.31(@oclif/config@1.18.8):
     resolution: {integrity: sha512-5GLT2l8ccxTqog4UBIX6DqdvDXkpDWBIU7tz8Bx+N1CACpY9cXqG6luUqQzLshKaHXx9b/Y4/KF6SvRTg9FN5A==}
->>>>>>> 30bf1f00
     engines: {node: '>=12.0.0'}
+    peerDependencies:
+      '@oclif/config': ^1
     dependencies:
       '@oclif/config': 1.18.8
       '@oclif/errors': 1.3.6
       '@oclif/help': 1.0.5
-      '@oclif/parser': 3.8.13
+      '@oclif/parser': 3.8.17
       debug: 4.3.4(supports-color@8.1.1)
       semver: 7.5.4
     transitivePeerDependencies:
@@ -450,11 +393,7 @@
       - supports-color
     dev: false
 
-<<<<<<< HEAD
-  /@oclif/core/1.26.2:
-=======
   /@oclif/core@1.26.2:
->>>>>>> 30bf1f00
     resolution: {integrity: sha512-6jYuZgXvHfOIc9GIaS4T3CIKGTjPmfAxuMcbCbMRKJJl4aq/4xeRlEz0E8/hz8HxvxZBGvN2GwAUHlrGWQVrVw==}
     engines: {node: '>=14.0.0'}
     dependencies:
@@ -466,11 +405,7 @@
       chalk: 4.1.2
       clean-stack: 3.0.1
       cli-progress: 3.12.0
-<<<<<<< HEAD
-      debug: 4.3.4_supports-color@8.1.1
-=======
       debug: 4.3.4(supports-color@8.1.1)
->>>>>>> 30bf1f00
       ejs: 3.1.8
       fs-extra: 9.1.0
       get-package-type: 0.1.0
@@ -492,11 +427,7 @@
       wrap-ansi: 7.0.0
     dev: true
 
-<<<<<<< HEAD
-  /@oclif/core/2.8.5_sz2hep2ld4tbz4lvm5u3llauiu:
-=======
   /@oclif/core@2.8.5(@types/node@18.16.16)(typescript@5.1.3):
->>>>>>> 30bf1f00
     resolution: {integrity: sha512-316DLfrHQDYmWDriI4Woxk9y1wVUrPN1sZdbQLHdOdlTA9v/twe7TdHpWOriEypfl6C85NWEJKc1870yuLtjrQ==}
     engines: {node: '>=14.0.0'}
     dependencies:
@@ -587,25 +518,22 @@
       tslib: 2.5.0
     dev: false
 
-  /@oclif/parser@3.8.13:
-    resolution: {integrity: sha512-M4RAB4VB5DuPF3ZoVJlXyemyxhflYBKrvP0cBI/ZJVelrfR7Z1fB/iUSrw7SyFvywI13mHmtEQ8Xz0bSUs7g8A==}
+  /@oclif/parser@3.8.17:
+    resolution: {integrity: sha512-l04iSd0xoh/16TGVpXb81Gg3z7tlQGrEup16BrVLsZBK6SEYpYHRJZnM32BwZrHI97ZSFfuSwVlzoo6HdsaK8A==}
     engines: {node: '>=8.0.0'}
+    deprecated: Package no longer supported. Contact Support at https://www.npmjs.com/support for more info.
     dependencies:
       '@oclif/errors': 1.3.6
       '@oclif/linewrap': 1.0.0
       chalk: 4.1.2
-      tslib: 2.6.0
+      tslib: 2.6.2
     dev: false
 
   /@oclif/plugin-help@3.3.1:
     resolution: {integrity: sha512-QuSiseNRJygaqAdABYFWn/H1CwIZCp9zp/PLid6yXvy6VcQV7OenEFF5XuYaCvSARe2Tg9r8Jqls5+fw1A9CbQ==}
     engines: {node: '>=8.0.0'}
     dependencies:
-<<<<<<< HEAD
-      '@oclif/command': 1.8.26
-=======
       '@oclif/command': 1.8.31(@oclif/config@1.18.2)
->>>>>>> 30bf1f00
       '@oclif/config': 1.18.2
       '@oclif/errors': 1.3.5
       '@oclif/help': 1.0.5
@@ -665,21 +593,13 @@
       - supports-color
       - typescript
 
-<<<<<<< HEAD
-  /@oclif/screen/3.0.4:
-=======
   /@oclif/screen@3.0.4:
->>>>>>> 30bf1f00
     resolution: {integrity: sha512-IMsTN1dXEXaOSre27j/ywGbBjrzx0FNd1XmuhCWCB9NTPrhWI1Ifbz+YLSEcstfQfocYsrbrIessxXb2oon4lA==}
     engines: {node: '>=12.0.0'}
     deprecated: Deprecated in favor of @oclif/core
     dev: true
 
-<<<<<<< HEAD
-  /@oclif/test/2.3.21_sz2hep2ld4tbz4lvm5u3llauiu:
-=======
   /@oclif/test@2.3.21(@types/node@18.16.16)(typescript@5.1.3):
->>>>>>> 30bf1f00
     resolution: {integrity: sha512-RaFNf3/PMwBLrL9yu8aFsONsUSpyI16AGC6HiAabDyu534Rh+jBtqy/dPZ53/SOCBOholhZmVs7jT0UE5Utwew==}
     engines: {node: '>=12.0.0'}
     dependencies:
@@ -2110,6 +2030,7 @@
   /iconv-lite@0.6.3:
     resolution: {integrity: sha512-4fCk79wshMdzMp2rH06qWrJE4iolqLhCUH+OiuIgU++RB0+94NlDL81atO7GX55uUKueo0txHNtvEyI6D7WdMw==}
     engines: {node: '>=0.10.0'}
+    requiresBuild: true
     dependencies:
       safer-buffer: 2.1.2
     dev: true
@@ -2923,25 +2844,15 @@
     resolution: {integrity: sha512-EFVjAYfzWqWsBMRHPMAXLCDIJnpMhdWAqR7xG6M6a2cs6PMFpl/+Z20w9zDW4vkxOFfddegBKq9Rehd0bxWE7A==}
     engines: {node: '>= 10'}
 
-<<<<<<< HEAD
-  /oclif/3.4.6_sz2hep2ld4tbz4lvm5u3llauiu:
-=======
   /oclif@3.4.6(@types/node@18.16.16)(mem-fs-editor@9.6.0)(mem-fs@2.2.1)(typescript@5.1.3):
->>>>>>> 30bf1f00
     resolution: {integrity: sha512-YyGMDil2JpfC9OcB76Gtcd5LqwwOeAgb8S7mVHf/6Qecjqor8QbbvcSwZvB1e1TqjlD1JUhDPqBiFeVe/WOdWg==}
     engines: {node: '>=12.0.0'}
     hasBin: true
     dependencies:
       '@oclif/core': 1.26.2
-<<<<<<< HEAD
-      '@oclif/plugin-help': 5.2.4_sz2hep2ld4tbz4lvm5u3llauiu
-      '@oclif/plugin-not-found': 2.3.18_sz2hep2ld4tbz4lvm5u3llauiu
-      '@oclif/plugin-warn-if-update-available': 2.0.37_sz2hep2ld4tbz4lvm5u3llauiu
-=======
       '@oclif/plugin-help': 5.2.4(@types/node@18.16.16)(typescript@5.1.3)
       '@oclif/plugin-not-found': 2.3.18(@types/node@18.16.16)(typescript@5.1.3)
       '@oclif/plugin-warn-if-update-available': 2.0.37(@types/node@18.16.16)(typescript@5.1.3)
->>>>>>> 30bf1f00
       aws-sdk: 2.1311.0
       concurrently: 7.6.0
       debug: 4.3.4(supports-color@8.1.1)
@@ -2953,13 +2864,8 @@
       normalize-package-data: 3.0.3
       semver: 7.5.1
       tslib: 2.5.2
-<<<<<<< HEAD
-      yeoman-environment: 3.15.1
-      yeoman-generator: 5.8.0_yeoman-environment@3.15.1
-=======
       yeoman-environment: 3.15.1(mem-fs-editor@9.6.0)(mem-fs@2.2.1)
       yeoman-generator: 5.8.0(mem-fs@2.2.1)(yeoman-environment@3.15.1)
->>>>>>> 30bf1f00
       yosay: 2.0.2
     transitivePeerDependencies:
       - '@swc/core'
@@ -3876,8 +3782,8 @@
   /tslib@2.5.2:
     resolution: {integrity: sha512-5svOrSA2w3iGFDs1HibEVBGbDrAY82bFQ3HZ3ixB+88nsbsWQoKqDRb5UBYAUPEzbBn6dAp5gRNXglySbx1MlA==}
 
-  /tslib@2.6.0:
-    resolution: {integrity: sha512-7At1WUettjcSRHXCyYtTselblcHl9PJFFVKiCAy/bY97+BPZXSQ2wbq0P9s8tK2G7dFQfNnlJnPAiArVBVBsfA==}
+  /tslib@2.6.2:
+    resolution: {integrity: sha512-AEYxH93jGFPn/a2iVAwW87VuUIkR1FVUKB77NwMF7nBTDkDrrT/Hpt/IrCJ0QXhW27jTBDcf5ZY7w6RiqTMw2Q==}
     dev: false
 
   /tslog@3.3.4:
@@ -3915,7 +3821,6 @@
     resolution: {integrity: sha512-XH627E9vkeqhlZFQuL+UsyAXEnibT0kWR2FWONlr4sTjvxyJYnyefgrkyECLzM5NenmKzRAy2rR/OlYLA1HkZw==}
     engines: {node: '>=14.17'}
     hasBin: true
-    dev: true
 
   /unique-filename@1.1.1:
     resolution: {integrity: sha512-Vmp0jIp2ln35UTXuryvjzkjGdRyf9b2lTXuSYUiPmzRcl3FDtYqAwOnTJkAngD9SWhnoJzDbTKwaOrZ+STtxNQ==}
