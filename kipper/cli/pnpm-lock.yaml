--- conflicted
+++ resolved
@@ -383,12 +383,7 @@
       color-convert: 2.0.1
 
   /ansicolors/0.3.2:
-<<<<<<< HEAD
     resolution: { integrity: sha1-ZlWX3oap/+Oqm/vmyuXG6kJrSXk= }
-=======
-    resolution: {integrity: sha512-QXu7BPrP29VllRxH8GwB7x5iX5qWKAAMLqKQGWTeLWVlNHNOpVMJ91dsxQAIWXpjuW5wqvxu3Jd/nRjrJ+0pqg==}
->>>>>>> bbe17c91
-
   /antlr4ts/0.5.0-alpha.4:
     resolution:
       { integrity: sha512-WPQDt1B74OfPv/IMS2ekXAKkTZIHl88uMetg6q3OTqgFxZ/dxDXI0EWLyZid/1Pe6hTftyg5N7gel5wNAGxXyQ== }
@@ -783,14 +778,9 @@
     dependencies:
       is-glob: 4.0.3
 
-<<<<<<< HEAD
   /glob/7.2.0:
     resolution:
       { integrity: sha512-lmLf6gtyrPq8tTjSmrO94wBeQbFR3HbLHbuyD69wuyQkImp2hWqMGB47OX65FBkPffO641IP9jWa1z4ivqG26Q== }
-=======
-  /glob/7.2.3:
-    resolution: {integrity: sha512-nFR0zLpU2YCaRxwoCJvL6UvCH2JFyFVIvwTLsIf21AuHlMskA1hhTdk+LlYJtOlYt9v6dvszD2BGRqBL+iQK9Q==}
->>>>>>> bbe17c91
     dependencies:
       fs.realpath: 1.0.0
       inflight: 1.0.6
