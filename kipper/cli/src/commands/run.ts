/**
 * 'run' command for running a compiled kipper-file (.js file) or compiling and running a file in one
 * @since 0.0.3
 */
import type { args } from "@oclif/parser";
import { Command, flags } from "@oclif/command";
import { Logger } from "tslog";
import {
	CompileConfig,
	defaultOptimisationOptions,
	EvaluatedCompileConfig,
	KipperCompiler,
	KipperCompileResult,
	KipperCompileTarget,
	KipperError,
	KipperLogger,
	KipperParseStream,
	LogLevel,
} from "@kipper/core";
import { spawn } from "child_process";
import { CLIEmitHandler, defaultKipperLoggerConfig } from "../logger";
import { getParseStream, getTarget, KipperEncoding, KipperEncodings, verifyEncoding } from "../input/";
import { writeCompilationResult } from "../output";
import { prettifiedErrors } from "../decorators";

export default class Run extends Command {
	static override description: string = "Compile and execute a Kipper program.";

	// TODO! Add examples when the command moves out of development
	static override examples: Array<string> = [];

	static override args: args.Input = [
		{
			name: "file",
			required: false,
			description: "The file that should be compiled and run.",
		},
	];

	static override flags: flags.Input<any> = {
		target: flags.string({
			char: "t",
			default: "js",
			description: "The target language where the compiled program should be emitted to.",
			options: ["js", "ts"],
		}),
		encoding: flags.string({
			char: "e",
			default: "utf8",
			description: `The encoding that should be used to read the file (${KipperEncodings.join()}).`,
			parse: verifyEncoding,
		}),
		"output-dir": flags.string({
			char: "o",
			default: "build",
			description:
				"The build directory where the compiled files should be placed. If the path does not exist, it will be created.",
		}),
		"string-code": flags.string({
			char: "s",
			description: "The content of a Kipper file that can be passed as a replacement for the 'file' parameter.",
		}),
		"optimise-internals": flags.boolean({
			char: "i",
			default: defaultOptimisationOptions.optimiseInternals,
			description: "Optimise the generated internal functions using tree-shaking to reduce the size of the output.",
			allowNo: true,
		}),
		"optimise-builtins": flags.boolean({
			char: "b",
			default: defaultOptimisationOptions.optimiseInternals,
			description: "Optimise the generated built-in functions using tree-shaking to reduce the size of the output.",
			allowNo: true,
		}),
		warnings: flags.boolean({
			// This is different to the compile config field 'warnings', since this is purely about the CLI output
			char: "w",
			default: false, // Log warnings ONLY if the user intends to do so
			description: "Show warnings that were emitted during the compilation.",
			allowNo: true,
		}),
		"log-timestamp": flags.boolean({
			default: false,
			description: "Show the timestamp of each log message.",
			allowNo: true,
		}),
		recover: flags.boolean({
			default: EvaluatedCompileConfig.defaults.recover,
			description: "Recover from compiler errors and display all detected compiler errors.",
			allowNo: true,
		}),
		/**
		 * TODO! Remove this flag
		 * @deprecated
		 */
		"abort-on-first-error": flags.boolean({
			default: EvaluatedCompileConfig.defaults.abortOnFirstError,
			description: "Abort on the first error the compiler encounters. Same behaviour as '--no-recover'.",
			allowNo: true,
		}),
	};

	/**
	 * Gets the configuration for the invocation of this command.
	 * @private
	 */
	private async getRunConfig() {
		const { args, flags } = this.parse(Run);

		// Compilation-required
		const stream: KipperParseStream = await getParseStream(args, flags);
		const target: KipperCompileTarget = await getTarget(flags["target"]);

		// Output
		const outputDir: string = flags["output-dir"];
		const encoding = flags["encoding"] as KipperEncoding;

		return {
			args,
			flags,
			config: {
				stream,
				target,
				outputDir,
				encoding,
				compilerOptions: {
					target: target,
					optimisationOptions: {
						optimiseInternals: flags["optimise-internals"],
						optimiseBuiltIns: flags["optimise-builtins"],
					},
					recover: flags["recover"],
					abortOnFirstError: flags["abort-on-first-error"],
				} as CompileConfig,
			},
		};
	}

	/**
	 * Run the Kipper program in a new spawned process.
	 * @param jsCode The JavaScript code to execute using the same JavaScript runtime as this CLI is being executed from.
	 */
	private async executeKipperProgram(jsCode: string): Promise<void> {
		const kipperProgram = spawn(process.execPath, ["-e", jsCode]);

		// Per default the encoding should be 'utf-8'
		kipperProgram.stdin.setDefaultEncoding("utf-8");

		// Set how to handle streams
		kipperProgram.stdout.pipe(process.stdout);
		kipperProgram.stderr.pipe(process.stderr);

		// Close immediately after the Kipper program
		kipperProgram.on("close", (code: number) => process.exit(code));
	}

	@prettifiedErrors<Run>()
	public async run() {
		const { flags, config } = await this.getRunConfig();
		const logger = new KipperLogger(CLIEmitHandler.emit, LogLevel.ERROR, flags["warnings"]);
		const compiler = new KipperCompiler(logger);

		// If 'log-timestamp' is set, set the logger to use the timestamp
		if (flags["log-timestamp"]) {
			CLIEmitHandler.cliLogger = new Logger({ ...defaultKipperLoggerConfig, displayDateTime: true });
		}

		let result: KipperCompileResult;
		try {
			result = await compiler.compile(config.stream, config.compilerOptions);
		} catch (e) {
			if (e instanceof KipperError && config.compilerOptions.abortOnFirstError) {
				// Ignore the error thrown by the compiler (the logger already logged it)
				// TODO! This will be removed once 'abortOnFirstError' has been fully removed with v0.11.0 -> #501
				return;
			}
			throw e;
		}

<<<<<<< HEAD
			// Write the file output for this compilation
			await writeCompilationResult(result, file, flags["output-dir"], target, flags["encoding"] as KipperEncoding);

			// Get the JS code that should be evaluated
			let jsProgram: string;
			if (target.targetName !== "javascript") {
				// Also do the compilation now with the JavaScript target
				let jsProgramCtx = await compiler.compile(parseStream, { ...compilerOptions, target: getTarget("js") });
				jsProgram = jsProgramCtx.write();
			} else {
				jsProgram = result.write();
			}
=======
		// If the compilation failed, abort
		if (!result.success) {
			return;
		}
>>>>>>> 30bf1f00

		// Write the file output for this compilation
		await writeCompilationResult(result, config.stream, config.outputDir, config.target, config.encoding);

		// Get the JS code that should be evaluated
		let jsProgram: string;
		if (config.target.targetName === "typescript") {
			// Also do the compilation now with the JavaScript target
			let jsProgramCtx = await compiler.compile(config.stream, {
				...config.compilerOptions,
				target: getTarget("js"),
			});
			jsProgram = jsProgramCtx.write();
		} else {
			jsProgram = result.write();
		}

		// Execute the program
		await this.executeKipperProgram(jsProgram);
	}
}<|MERGE_RESOLUTION|>--- conflicted
+++ resolved
@@ -177,25 +177,10 @@
 			throw e;
 		}
 
-<<<<<<< HEAD
-			// Write the file output for this compilation
-			await writeCompilationResult(result, file, flags["output-dir"], target, flags["encoding"] as KipperEncoding);
-
-			// Get the JS code that should be evaluated
-			let jsProgram: string;
-			if (target.targetName !== "javascript") {
-				// Also do the compilation now with the JavaScript target
-				let jsProgramCtx = await compiler.compile(parseStream, { ...compilerOptions, target: getTarget("js") });
-				jsProgram = jsProgramCtx.write();
-			} else {
-				jsProgram = result.write();
-			}
-=======
 		// If the compilation failed, abort
 		if (!result.success) {
 			return;
 		}
->>>>>>> 30bf1f00
 
 		// Write the file output for this compilation
 		await writeCompilationResult(result, config.stream, config.outputDir, config.target, config.encoding);
