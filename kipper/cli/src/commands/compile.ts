/**
 * 'compile' command for compiling a Kipper program.
 * @since 0.0.5
 */
import type { args } from "@oclif/parser";
import { Command, flags } from "@oclif/command";
import { Logger } from "tslog";
import {
	CompileConfig,
	defaultOptimisationOptions,
	EvaluatedCompileConfig,
	KipperCompiler,
	KipperCompileResult,
	KipperCompileTarget,
	KipperError,
	KipperLogger,
	KipperParseStream,
	LogLevel,
} from "@kipper/core";
<<<<<<< HEAD
import { Logger } from "tslog";
import { CLIEmitHandler, defaultCliLogger, defaultKipperLoggerConfig } from "../logger";
import { KipperEncoding, KipperEncodings, KipperParseFile, verifyEncoding } from "../file-stream";
import { getFile, getTarget, writeCompilationResult } from "../compile";
=======
import { CLIEmitHandler, defaultKipperLoggerConfig } from "../logger";
import { getParseStream, getTarget, KipperEncoding, KipperEncodings, verifyEncoding } from "../input/";
import { writeCompilationResult } from "../output";
import { prettifiedErrors } from "../decorators";
>>>>>>> 30bf1f00

export default class Compile extends Command {
	static override description: string = "Compile a Kipper program into the specified target language.";

	// TODO! Add examples when the command moves out of development
	static override examples: Array<string> = [];

	static override args: args.Input = [
		{
			name: "file",
			required: false,
			description: "The file that should be compiled.",
		},
	];

	static override flags: flags.Input<any> = {
		target: flags.string({
			char: "t",
			default: "js",
			description: "The target language where the compiled program should be emitted to.",
			options: ["js", "ts"],
		}),
		encoding: flags.string({
			char: "e",
			default: "utf8",
			description: `The encoding that should be used to read the file (${KipperEncodings.join()}).`,
			parse: verifyEncoding,
		}),
		"output-dir": flags.string({
			char: "o",
			default: "build",
			description:
				"The build directory where the compiled files should be placed. If the path does not exist, it will be created.",
		}),
		"string-code": flags.string({
			char: "s",
			description: "The content of a Kipper file that can be passed as a replacement for the 'file' parameter.",
		}),
		"optimise-internals": flags.boolean({
			char: "i",
			default: <boolean>defaultOptimisationOptions.optimiseInternals,
			description: "Optimise the generated internal functions using tree-shaking to reduce the size of the output.",
			allowNo: true,
		}),
		"optimise-builtins": flags.boolean({
			char: "b",
			default: <boolean>defaultOptimisationOptions.optimiseInternals,
			description: "Optimise the generated built-in functions using tree-shaking to reduce the size of the output.",
			allowNo: true,
		}),
		warnings: flags.boolean({
			// This is different to the compile config field 'warnings', since this is purely about the CLI output
			char: "w",
			default: true,
			description: "Show warnings that were emitted during the compilation.",
			allowNo: true,
		}),
		"log-timestamp": flags.boolean({
			default: false,
			description: "Show the timestamp of each log message.",
			allowNo: true,
		}),
		recover: flags.boolean({
			default: EvaluatedCompileConfig.defaults.recover,
			description: "Recover from compiler errors and log all detected semantic issues.",
			allowNo: true,
		}),
		/**
		 * TODO! Remove this flag
		 * @deprecated
		 */
		"abort-on-first-error": flags.boolean({
			default: EvaluatedCompileConfig.defaults.abortOnFirstError,
			description: "Abort on the first error the compiler encounters.",
			allowNo: true,
		}),
	};

	/**
	 * Gets the configuration for the invocation of this command.
	 * @private
	 */
	private async getRunConfig() {
		const { args, flags } = this.parse(Compile);

		// Compilation-required
		const stream: KipperParseStream = await getParseStream(args, flags);
		const target: KipperCompileTarget = await getTarget(flags["target"]);

		return {
			args,
			flags,
			config: {
				stream,
				target,
				compilerOptions: {
					target: target,
					optimisationOptions: {
						optimiseInternals: flags["optimise-internals"],
						optimiseBuiltIns: flags["optimise-builtins"],
					},
					recover: flags["recover"],
					abortOnFirstError: flags["abort-on-first-error"],
				} as CompileConfig,
			},
		};
	}

	@prettifiedErrors<Compile>()
	public async run() {
		const { flags, config } = await this.getRunConfig();
		const logger = new KipperLogger(CLIEmitHandler.emit, LogLevel.INFO, flags["warnings"]);
		const compiler = new KipperCompiler(logger);

		// If 'log-timestamp' is set, set the logger to use the timestamp
		if (flags["log-timestamp"]) {
			CLIEmitHandler.cliLogger = new Logger({ ...defaultKipperLoggerConfig, displayDateTime: true });
		}

		// Start timer for processing
		const startTime: number = new Date().getTime();

		// Compile the file
		let result: KipperCompileResult;
		try {
			result = await compiler.compile(config.stream, config.compilerOptions);
		} catch (e) {
			if (e instanceof KipperError && config.compilerOptions.abortOnFirstError) {
				// Ignore the error thrown by the compiler (the logger already logged it)
				// TODO! This will be removed once 'abortOnFirstError' has been fully removed with v0.11.0 -> #501
				return;
			}
			throw e;
		}

		// If the compilation failed, abort
		if (!result.success) {
			return;
		}

		// Write the file output for this compilation
		const out = await writeCompilationResult(
			result,
			config.stream,
			flags["output-dir"],
			config.target,
			flags["encoding"] as KipperEncoding,
		);
		logger.debug(`Generated file '${out}'.`);

		// Finished!
		const duration: number = (new Date().getTime() - startTime) / 1000;
		logger.info(`Done in ${duration}s.`);
	}
}<|MERGE_RESOLUTION|>--- conflicted
+++ resolved
@@ -17,17 +17,10 @@
 	KipperParseStream,
 	LogLevel,
 } from "@kipper/core";
-<<<<<<< HEAD
-import { Logger } from "tslog";
-import { CLIEmitHandler, defaultCliLogger, defaultKipperLoggerConfig } from "../logger";
-import { KipperEncoding, KipperEncodings, KipperParseFile, verifyEncoding } from "../file-stream";
-import { getFile, getTarget, writeCompilationResult } from "../compile";
-=======
 import { CLIEmitHandler, defaultKipperLoggerConfig } from "../logger";
 import { getParseStream, getTarget, KipperEncoding, KipperEncodings, verifyEncoding } from "../input/";
 import { writeCompilationResult } from "../output";
 import { prettifiedErrors } from "../decorators";
->>>>>>> 30bf1f00
 
 export default class Compile extends Command {
 	static override description: string = "Compile a Kipper program into the specified target language.";
