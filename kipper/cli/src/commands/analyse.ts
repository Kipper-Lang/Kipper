/**
 * 'analyse' command for analysing the syntax of a file.
 * @since 0.0.5
 */
import type { args } from "@oclif/parser";
import { Command, flags } from "@oclif/command";
<<<<<<< HEAD
import { KipperCompiler, KipperError, KipperLogger, KipperParseStream, LogLevel } from "@kipper/core";
import { KipperEncodings, KipperParseFile, verifyEncoding } from "../file-stream";
import { CLIEmitHandler, defaultCliLogger } from "../logger";
import { getFile } from "../compile";
=======
import { KipperCompiler, KipperLogger, KipperParseStream, LogLevel } from "@kipper/core";
import { CLIEmitHandler } from "../logger";
import { getParseStream, KipperEncodings, verifyEncoding } from "../input/";
import { prettifiedErrors } from "../decorators";
>>>>>>> 30bf1f00

export default class Analyse extends Command {
	static override description: string = "Analyse a Kipper file and validate its syntax and semantic integrity.";

	// TODO! Add examples when the command moves out of development
	static override examples: Array<string> = [];

	static override args: args.Input = [
		{
			name: "file",
			required: false,
			description: "The file that should be analysed.",
		},
	];

	static override flags: flags.Input<any> = {
		encoding: flags.string({
			char: "e",
			default: "utf8",
			description: `The encoding that should be used to read the file (${KipperEncodings.join()}).`,
			parse: verifyEncoding,
		}),
		"string-code": flags.string({
			char: "s",
			description: "The content of a Kipper file that can be passed as a replacement for the 'file' parameter.",
		}),
		warnings: flags.boolean({
			char: "w",
			default: true,
			description: "Show warnings that were emitted during the analysis.",
			allowNo: true,
		}),
	};

	/**
	 * Gets the configuration for the invocation of this command.
	 * @private
	 */
	private async getRunConfig() {
		const { args, flags } = this.parse(Analyse);

		// Compilation-required
		const stream: KipperParseStream = await getParseStream(args, flags);

		return {
			args,
			flags,
			config: {
				stream,
			},
		};
	}

	@prettifiedErrors<Analyse>()
	public async run() {
		const { flags, config } = await this.getRunConfig();
		const logger = new KipperLogger(CLIEmitHandler.emit, LogLevel.INFO, flags["warnings"]);
		const compiler = new KipperCompiler(logger);

		// Start timer for processing
		const startTime: number = new Date().getTime();

		// Actual processing by the compiler
		try {
			await compiler.syntaxAnalyse(config.stream);
		} catch (e) {
			return; // Ignore the error thrown by the compiler (the logger already logged it)
		}

		// Finished!
		const duration: number = (new Date().getTime() - startTime) / 1000;
		await logger.info(`Done in ${duration}s.`);
	}
}<|MERGE_RESOLUTION|>--- conflicted
+++ resolved
@@ -4,17 +4,10 @@
  */
 import type { args } from "@oclif/parser";
 import { Command, flags } from "@oclif/command";
-<<<<<<< HEAD
-import { KipperCompiler, KipperError, KipperLogger, KipperParseStream, LogLevel } from "@kipper/core";
-import { KipperEncodings, KipperParseFile, verifyEncoding } from "../file-stream";
-import { CLIEmitHandler, defaultCliLogger } from "../logger";
-import { getFile } from "../compile";
-=======
 import { KipperCompiler, KipperLogger, KipperParseStream, LogLevel } from "@kipper/core";
 import { CLIEmitHandler } from "../logger";
 import { getParseStream, KipperEncodings, verifyEncoding } from "../input/";
 import { prettifiedErrors } from "../decorators";
->>>>>>> 30bf1f00
 
 export default class Analyse extends Command {
 	static override description: string = "Analyse a Kipper file and validate its syntax and semantic integrity.";
