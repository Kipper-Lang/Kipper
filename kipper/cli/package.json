{
<<<<<<< HEAD
	"name": "@kipper/cli",
	"description": "The Kipper Command Line Interface (CLI).",
	"version": "0.10.0-alpha.4",
	"author": "Luna-Klatzer @Luna-Klatzer",
	"bin": {
		"kipper": "./bin/run"
	},
	"dependencies": {
		"@kipper/core": "workspace:~",
		"@kipper/target-js": "workspace:~",
		"@kipper/target-ts": "workspace:~",
		"@oclif/core": "^1.8.0",
		"@oclif/command": "^1.8.0",
		"@oclif/config": "^1.17.0",
		"@oclif/plugin-help": "^5.0.0",
		"@oclif/errors": "^1.3.5",
		"@oclif/help": "^1.0.1",
		"@oclif/plugin-update": "^3.0.0",
		"@oclif/plugin-warn-if-update-available": "^2.0.4",
		"tslog": "^3.3.0",
		"antlr4ts": "^0.5.0-alpha.4",
		"tslib": "~2.4.0",
		"typescript": "~4.7.4",
		"ts-node": "^10.9.1",
		"@types/node": "^17.0.34",
		"rimraf": "^3.0.2"
	},
	"devDependencies": {
		"@oclif/test": "2.1.1",
		"@types/sinon": "10.0.13",
		"@sinonjs/fake-timers": "9.1.2",
		"os-tmpdir": "1.0.2",
		"pseudomap": "1.0.2",
		"json-parse-even-better-errors": "2.3.1"
	},
	"engines": {
		"node": ">=14.0.0"
	},
	"files": [
		"lib",
		"src",
		"bin",
		"npm-shrinkwrap.json",
		"oclif.manifest.json",
		"LICENSE"
	],
	"homepage": "https://luna-klatzer.github.io/Kipper/",
	"bugs": "https://github.com/Luna-Klatzer/Kipper/issues",
	"repository": {
		"type": "git",
		"url": "https://github.com/Luna-Klatzer/Kipper"
	},
	"keywords": [
		"kipper",
		"language",
		"compiler",
		"backend",
		"oclif",
		"cli"
	],
	"license": "GPL-3.0",
	"main": "lib/index.js",
	"types": "lib/index.d.ts",
	"oclif": {
		"commands": "./lib/commands",
		"bin": "kipper",
		"plugins": [
			"@oclif/plugin-warn-if-update-available"
		],
		"helpClass": "./lib/help",
		"repositoryPrefix": "https://github.com/Luna-Klatzer/Kipper/blob/v<%- version %>/kipper/cli/<%- commandPath %>",
		"warn-if-update-available": {
			"timeoutInDays": 7,
			"message": "<%= config.name %> update available from <%= chalk.greenBright(config.version) %> to <%= chalk.greenBright(latest) %>."
		}
	},
	"scripts": {
		"postpack": "rimraf oclif.manifest.json",
		"prepack": "rimraf lib && tsc -b && oclif manifest && oclif readme",
		"version": "oclif readme && git add README.md && pnpm version",
		"lint": "pnpm run tslint && pnpm run prettier",
		"lint:fix": "pnpm run tslint:fix && pnpm run prettier",
		"cov-badge": "coverage-badge-creator",
		"build": "tsc",
		"tslint": "eslint ./src/ --ext .ts --config ./../../.eslintrc",
		"tslint:fix": "eslint ./src/ --ext .ts --config ./../../.eslintrc --fix",
		"start": "node ./bin/run"
	}
=======
  "name": "@kipper/cli",
  "description": "The Kipper Command Line Interface (CLI).",
  "version": "0.10.0-alpha.4",
  "author": "Luna-Klatzer @Luna-Klatzer",
  "bin": {
    "kipper": "./bin/run"
  },
  "dependencies": {
    "@kipper/core": "workspace:~",
    "@kipper/target-js": "workspace:~",
    "@kipper/target-ts": "workspace:~",
    "@oclif/core": "^1.8.0",
    "@oclif/command": "^1.8.0",
    "@oclif/config": "^1.17.0",
    "@oclif/plugin-help": "^5.0.0",
    "@oclif/errors": "^1.3.5",
    "@oclif/help": "^1.0.1",
    "@oclif/plugin-update": "^3.0.0",
    "@oclif/plugin-warn-if-update-available": "^2.0.4",
    "tslog": "^3.3.0",
    "antlr4ts": "^0.5.0-alpha.4",
    "tslib": "~2.4.0",
    "typescript": "~4.7.4",
    "ts-node": "^10.9.1",
    "@types/node": "^17.0.34",
    "rimraf": "^3.0.2"
  },
  "devDependencies": {
    "@oclif/test": "2.2.0",
    "@types/sinon": "10.0.13",
    "@sinonjs/fake-timers": "9.1.2",
    "os-tmpdir": "1.0.2",
    "pseudomap": "1.0.2",
    "json-parse-even-better-errors": "2.3.1"
  },
  "engines": {
    "node": ">=14.0.0"
  },
  "files": [
    "lib",
    "src",
    "bin",
    "npm-shrinkwrap.json",
    "oclif.manifest.json",
    "LICENSE"
  ],
  "homepage": "https://luna-klatzer.github.io/Kipper/",
  "bugs": "https://github.com/Luna-Klatzer/Kipper/issues",
  "repository": {
    "type": "git",
    "url": "https://github.com/Luna-Klatzer/Kipper"
  },
  "keywords": [
    "kipper",
    "language",
    "compiler",
    "backend",
    "oclif",
    "cli"
  ],
  "license": "GPL-3.0",
  "main": "lib/index.js",
  "types": "lib/index.d.ts",
  "oclif": {
    "commands": "./lib/commands",
    "bin": "kipper",
    "plugins": [
      "@oclif/plugin-warn-if-update-available"
    ],
    "helpClass": "./lib/help",
    "repositoryPrefix": "https://github.com/Luna-Klatzer/Kipper/blob/v<%- version %>/kipper/cli/<%- commandPath %>",
    "warn-if-update-available": {
      "timeoutInDays": 7,
      "message": "<%= config.name %> update available from <%= chalk.greenBright(config.version) %> to <%= chalk.greenBright(latest) %>."
    }
  },
  "scripts": {
    "postpack": "rimraf oclif.manifest.json",
    "prepack": "rimraf lib && tsc -b && oclif manifest && oclif readme",
    "version": "oclif readme && git add README.md && pnpm version",
    "lint": "pnpm run tslint && pnpm run prettier",
    "lint:fix": "pnpm run tslint:fix && pnpm run prettier",
    "cov-badge": "coverage-badge-creator",
    "build": "tsc",
    "tslint": "eslint ./src/ --ext .ts --config ./../../.eslintrc",
    "tslint:fix": "eslint ./src/ --ext .ts --config ./../../.eslintrc --fix",
    "start": "node ./bin/run"
  }
>>>>>>> 62d9a466
}<|MERGE_RESOLUTION|>--- conflicted
+++ resolved
@@ -1,94 +1,4 @@
 {
-<<<<<<< HEAD
-	"name": "@kipper/cli",
-	"description": "The Kipper Command Line Interface (CLI).",
-	"version": "0.10.0-alpha.4",
-	"author": "Luna-Klatzer @Luna-Klatzer",
-	"bin": {
-		"kipper": "./bin/run"
-	},
-	"dependencies": {
-		"@kipper/core": "workspace:~",
-		"@kipper/target-js": "workspace:~",
-		"@kipper/target-ts": "workspace:~",
-		"@oclif/core": "^1.8.0",
-		"@oclif/command": "^1.8.0",
-		"@oclif/config": "^1.17.0",
-		"@oclif/plugin-help": "^5.0.0",
-		"@oclif/errors": "^1.3.5",
-		"@oclif/help": "^1.0.1",
-		"@oclif/plugin-update": "^3.0.0",
-		"@oclif/plugin-warn-if-update-available": "^2.0.4",
-		"tslog": "^3.3.0",
-		"antlr4ts": "^0.5.0-alpha.4",
-		"tslib": "~2.4.0",
-		"typescript": "~4.7.4",
-		"ts-node": "^10.9.1",
-		"@types/node": "^17.0.34",
-		"rimraf": "^3.0.2"
-	},
-	"devDependencies": {
-		"@oclif/test": "2.1.1",
-		"@types/sinon": "10.0.13",
-		"@sinonjs/fake-timers": "9.1.2",
-		"os-tmpdir": "1.0.2",
-		"pseudomap": "1.0.2",
-		"json-parse-even-better-errors": "2.3.1"
-	},
-	"engines": {
-		"node": ">=14.0.0"
-	},
-	"files": [
-		"lib",
-		"src",
-		"bin",
-		"npm-shrinkwrap.json",
-		"oclif.manifest.json",
-		"LICENSE"
-	],
-	"homepage": "https://luna-klatzer.github.io/Kipper/",
-	"bugs": "https://github.com/Luna-Klatzer/Kipper/issues",
-	"repository": {
-		"type": "git",
-		"url": "https://github.com/Luna-Klatzer/Kipper"
-	},
-	"keywords": [
-		"kipper",
-		"language",
-		"compiler",
-		"backend",
-		"oclif",
-		"cli"
-	],
-	"license": "GPL-3.0",
-	"main": "lib/index.js",
-	"types": "lib/index.d.ts",
-	"oclif": {
-		"commands": "./lib/commands",
-		"bin": "kipper",
-		"plugins": [
-			"@oclif/plugin-warn-if-update-available"
-		],
-		"helpClass": "./lib/help",
-		"repositoryPrefix": "https://github.com/Luna-Klatzer/Kipper/blob/v<%- version %>/kipper/cli/<%- commandPath %>",
-		"warn-if-update-available": {
-			"timeoutInDays": 7,
-			"message": "<%= config.name %> update available from <%= chalk.greenBright(config.version) %> to <%= chalk.greenBright(latest) %>."
-		}
-	},
-	"scripts": {
-		"postpack": "rimraf oclif.manifest.json",
-		"prepack": "rimraf lib && tsc -b && oclif manifest && oclif readme",
-		"version": "oclif readme && git add README.md && pnpm version",
-		"lint": "pnpm run tslint && pnpm run prettier",
-		"lint:fix": "pnpm run tslint:fix && pnpm run prettier",
-		"cov-badge": "coverage-badge-creator",
-		"build": "tsc",
-		"tslint": "eslint ./src/ --ext .ts --config ./../../.eslintrc",
-		"tslint:fix": "eslint ./src/ --ext .ts --config ./../../.eslintrc --fix",
-		"start": "node ./bin/run"
-	}
-=======
   "name": "@kipper/cli",
   "description": "The Kipper Command Line Interface (CLI).",
   "version": "0.10.0-alpha.4",
@@ -177,5 +87,4 @@
     "tslint:fix": "eslint ./src/ --ext .ts --config ./../../.eslintrc --fix",
     "start": "node ./bin/run"
   }
->>>>>>> 62d9a466
 }