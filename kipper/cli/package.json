--- conflicted
+++ resolved
@@ -12,50 +12,34 @@
     "@kipper/target-js": "workspace:~",
     "@kipper/target-ts": "workspace:~",
     "@oclif/command": "1.8.36",
-<<<<<<< HEAD
-    "@oclif/config": "1.18.17",
-=======
-    "@oclif/config": "1.18.8",
->>>>>>> ef0300a7
+		"@oclif/config": "1.18.17",
     "@oclif/plugin-help": "3.3.1",
     "@oclif/parser": "3.8.17",
     "@oclif/errors": "1.3.6",
-<<<<<<< HEAD
-    "@oclif/plugin-warn-if-update-available": "3.1.7",
-    "tslog": "3.3.4"
+		"@oclif/plugin-warn-if-update-available": "2.0.37",
+		"tslib": "~2.6.2",
+		"tslog": "3.3.4",
+		"ts-node": "10.9.2",
+		"chalk": "4.1.2",
+		"inquirer": "7.3.3"
   },
   "devDependencies": {
     "@types/node": "20.14.9",
     "@types/sinon": "17.0.3",
-    "@oclif/test": "2.5.6",
+		"@types/inquirer": "7.3.3",
+		"@sinonjs/fake-timers": "11.2.2",
+		"@oclif/test": "2.5.6",
+		"json-parse-even-better-errors": "3.0.2",
     "ts-node": "10.9.2",
-    "@sinonjs/fake-timers": "11.2.2",
+		"copyfiles": "2.4.1",
     "rimraf": "5.0.7",
     "os-tmpdir": "2.0.0",
     "pseudomap": "1.0.2",
     "typescript": "5.1.3",
     "oclif": "3.17.2",
-    "json-parse-even-better-errors": "3.0.2",
-    "semver": "7.6.2"
-=======
-    "@oclif/plugin-warn-if-update-available": "2.0.37",
-    "tslib": "~2.6.2",
-    "tslog": "3.3.4",
-    "ts-node": "10.9.2",
-    "chalk": "4.1.2",
-    "inquirer": "7.3.3"
-  },
-  "devDependencies": {
-    "@types/node": "18.16.16",
-    "@types/sinon": "17.0.3",
-    "@types/inquirer": "7.3.3",
-    "typescript": "5.1.3",
-    "prettier": "2.8.8",
-    "oclif": "2.7.0",
-    "rimraf": "5.0.7",
-    "copyfiles": "2.4.1"
->>>>>>> ef0300a7
-  },
+    "semver": "7.6.2",
+		"prettier": "2.8.8"
+	},
   "engines": {
     "node": "16.x || 18.x || 20.x || 22.x",
     "pnpm": "8"
