![](https://github.com/Luna-Klatzer/Kipper/raw/main/img/Kipper-Logo-with-head.png)

# Kipper CLI - `@kipper/cli`

The Kipper command line interface (CLI) to interact with the Kipper compiler.

Kipper is a simple strongly and statically typed programming language, which is designed to allow for
straightforward, simple, secure and type-safe coding similar to TypeScript, Rust and Python! 🦊

[![Version](https://img.shields.io/npm/v/@kipper/cli?label=release&color=%23cd2620&logo=npm)](https://npmjs.org/package/@kipper/cli)
![](https://img.shields.io/badge/Coverage-78%25-5A7302.svg?style=flat&logoColor=white&color=blue&prefix=$coverage$)
[![License](https://img.shields.io/github/license/Luna-Klatzer/Kipper?color=cyan)](https://github.com/Luna-Klatzer/Kipper/blob/main/LICENSE)
[![Issues](https://img.shields.io/github/issues/Luna-Klatzer/Kipper)](https://github.com/Luna-Klatzer/Kipper/issues)
[![Install size](https://packagephobia.com/badge?p=@kipper/cli)](https://packagephobia.com/result?p=@kipper/cli)
[![Publish size](https://badgen.net/packagephobia/publish/@kipper/cli)](https://packagephobia.com/result?p=@kipper/cli)
[![oclif](https://img.shields.io/badge/cli-oclif-brightgreen.svg)](https://oclif.io)

<!-- toc -->

- [Kipper CLI - `@kipper/cli`](#kipper-cli---kippercli)
- [Kipper Docs](#kipper-docs)
- [Usage](#usage)
- [Commands](#commands)
<!-- tocstop -->

# Kipper Docs

Proper documentation for the Kipper language is available [here](https://wmc-ahif-2021.github.io/Kipper-Web/)!

# Usage

<!-- usage -->

```sh-session
$ npm install -g @kipper/cli
$ kipper COMMAND
running command...
$ kipper (--version)
@kipper/cli/0.9.0-beta.1 linux-x64 node-v16.15.1
$ kipper --help [COMMAND]
USAGE
  $ kipper COMMAND
...
```

<!-- usagestop -->

# Commands

<!-- commands -->

- [`kipper analyse [FILE]`](#kipper-analyse-file)
- [`kipper compile [FILE]`](#kipper-compile-file)
- [`kipper help [COMMAND]`](#kipper-help-command)
- [`kipper run [FILE]`](#kipper-run-file)
- [`kipper update [CHANNEL]`](#kipper-update-channel)
- [`kipper version`](#kipper-version)

## `kipper analyse [FILE]`

Analyses a file and validates its syntax and semantic integrity.

```
USAGE
  $ kipper analyse [FILE]

ARGUMENTS
  FILE  The file that should be analysed.

OPTIONS
  -e, --encoding=encoding        [default: utf8] The encoding that should be used to read the file (ascii,utf8,utf16le).

  -s, --string-code=string-code  The content of a Kipper file that can be passed as a replacement for the 'file'
                                 parameter.
```

_See code: [src/commands/analyse.ts](https://github.com/Luna-Klatzer/Kipper/blob/v0.9.0-beta.1/kipper/cli/src/commands/analyse.ts)_

## `kipper compile [FILE]`

Compiles a Kipper program.

```
USAGE
  $ kipper compile [FILE]

ARGUMENTS
  FILE  The file that should be compiled.

OPTIONS
  -b, --[no-]optimise-builtins   If set to true, the built-in functions of the compiled code will be optimised using
                                 tree-shaking reducing the size of the output.

  -e, --encoding=encoding        [default: utf8] The encoding that should be used to read the file (ascii,utf8,utf16le).

  -i, --[no-]optimise-internals  If set to true, the internal functions of the compiled code will be optimised using
                                 tree-shaking reducing the size of the output.

  -o, --output-dir=output-dir    [default: build] The build directory where the compiled files should be placed. If the
                                 path does not exist, it will be created.

  -s, --string-code=string-code  The content of a Kipper file that can be passed as a replacement for the 'file'
                                 parameter.
```

_See code: [src/commands/compile.ts](https://github.com/Luna-Klatzer/Kipper/blob/v0.9.0-beta.1/kipper/cli/src/commands/compile.ts)_

## `kipper help [COMMAND]`

Displays help for the Kipper CLI.

```
USAGE
  $ kipper help [COMMAND]

ARGUMENTS
  COMMAND  Command to show help for.

OPTIONS
  -n, --nested-commands  Include all nested commands in the output.
```

_See code: [src/commands/help.ts](https://github.com/Luna-Klatzer/Kipper/blob/v0.9.0-beta.1/kipper/cli/src/commands/help.ts)_

## `kipper run [FILE]`

Compiles and executes a Kipper program.

```
USAGE
  $ kipper run [FILE]

ARGUMENTS
  FILE  The file that should be compiled and run.

OPTIONS
  -b, --[no-]optimise-builtins   If set to true, the built-in functions of the compiled code will be optimised using
                                 tree-shaking reducing the size of the output.

  -e, --encoding=encoding        [default: utf8] The encoding that should be used to read the file (ascii,utf8,utf16le).

  -i, --[no-]optimise-internals  If set to true, the internal functions of the compiled code will be optimised using
                                 tree-shaking reducing the size of the output.

  -o, --output-dir=output-dir    [default: build] The build directory where the compiled files should be placed. If the
                                 path does not exist, it will be created.

  -s, --string-code=string-code  The content of a Kipper file that can be passed as a replacement for the 'file'
                                 parameter.
```

_See code: [src/commands/run.ts](https://github.com/Luna-Klatzer/Kipper/blob/v0.9.0-beta.1/kipper/cli/src/commands/run.ts)_

## `kipper update [CHANNEL]`

Updates the Kipper compiler and CLI.

```
USAGE
  $ kipper update [CHANNEL]

OPTIONS
  -a, --available        Install a specific version.
  -i, --interactive      Interactively select version to install. This is ignored if a channel is provided.
  -v, --version=version  Install a specific version.
  --force                Force a re-download of the requested version.

EXAMPLES
  [object Object]
  [object Object]
  [object Object]
  [object Object]
```

_See code: [src/commands/update.ts](https://github.com/Luna-Klatzer/Kipper/blob/v0.9.0-beta.1/kipper/cli/src/commands/update.ts)_

## `kipper version`

Displays the currently installed Kipper version.

```
USAGE
  $ kipper version
```

<<<<<<< HEAD
_See code: [src/commands/version.ts](https://github.com/Luna-Klatzer/Kipper/blob/v0.9.0-beta.1/kipper/cli/src/commands/version.ts)_
=======
_See code: [src/commands/version.ts](https://github.com/Luna-Klatzer/Kipper/blob/v0.9.0-beta.0/kipper/cli/src/commands/version.ts)_
>>>>>>> df2bad3a

<!-- commandsstop -->

## Copyright and License

![License](https://img.shields.io/github/license/Luna-Klatzer/Kipper?color=cyan)
[![FOSSA Status](https://app.fossa.com/api/projects/git%2Bgithub.com%2FLuna-Klatzer%2FKipper.svg?type=shield)](https://app.fossa.com/projects/git%2Bgithub.com%2FLuna-Klatzer%2FKipper?ref=badge_shield)

Copyright (C) 2021-2022 Luna Klatzer

This program is free software: you can redistribute it and/or modify it under
the terms of the GNU General Public License as published by the Free Software
Foundation, either version 3 of the License, or
(at your option) any later version.

This program is distributed in the hope that it will be useful, but WITHOUT ANY
WARRANTY; without even the implied warranty of MERCHANTABILITY or FITNESS FOR A
PARTICULAR PURPOSE. See the GNU General Public License for more details.

You should have received a copy of the GNU General Public License along with
this program. If not, see <https://www.gnu.org/licenses/>.

See the [LICENSE](https://raw.githubusercontent.com/Luna-Klatzer/Kipper/main/LICENSE)
for information on terms & conditions for usage.

### FOSSA License Report

[![FOSSA Status](https://app.fossa.com/api/projects/git%2Bgithub.com%2FLuna-Klatzer%2FKipper.svg?type=large)](https://app.fossa.com/projects/git%2Bgithub.com%2FLuna-Klatzer%2FKipper?ref=badge_large)<|MERGE_RESOLUTION|>--- conflicted
+++ resolved
@@ -36,7 +36,7 @@
 $ kipper COMMAND
 running command...
 $ kipper (--version)
-@kipper/cli/0.9.0-beta.1 linux-x64 node-v16.15.1
+@kipper/cli/0.9.0-beta.0 linux-x64 node-v16.15.1
 $ kipper --help [COMMAND]
 USAGE
   $ kipper COMMAND
@@ -74,7 +74,7 @@
                                  parameter.
 ```
 
-_See code: [src/commands/analyse.ts](https://github.com/Luna-Klatzer/Kipper/blob/v0.9.0-beta.1/kipper/cli/src/commands/analyse.ts)_
+_See code: [src/commands/analyse.ts](https://github.com/Luna-Klatzer/Kipper/blob/v0.9.0-beta.0/kipper/cli/src/commands/analyse.ts)_
 
 ## `kipper compile [FILE]`
 
@@ -103,7 +103,7 @@
                                  parameter.
 ```
 
-_See code: [src/commands/compile.ts](https://github.com/Luna-Klatzer/Kipper/blob/v0.9.0-beta.1/kipper/cli/src/commands/compile.ts)_
+_See code: [src/commands/compile.ts](https://github.com/Luna-Klatzer/Kipper/blob/v0.9.0-beta.0/kipper/cli/src/commands/compile.ts)_
 
 ## `kipper help [COMMAND]`
 
@@ -120,7 +120,7 @@
   -n, --nested-commands  Include all nested commands in the output.
 ```
 
-_See code: [src/commands/help.ts](https://github.com/Luna-Klatzer/Kipper/blob/v0.9.0-beta.1/kipper/cli/src/commands/help.ts)_
+_See code: [src/commands/help.ts](https://github.com/Luna-Klatzer/Kipper/blob/v0.9.0-beta.0/kipper/cli/src/commands/help.ts)_
 
 ## `kipper run [FILE]`
 
@@ -149,7 +149,7 @@
                                  parameter.
 ```
 
-_See code: [src/commands/run.ts](https://github.com/Luna-Klatzer/Kipper/blob/v0.9.0-beta.1/kipper/cli/src/commands/run.ts)_
+_See code: [src/commands/run.ts](https://github.com/Luna-Klatzer/Kipper/blob/v0.9.0-beta.0/kipper/cli/src/commands/run.ts)_
 
 ## `kipper update [CHANNEL]`
 
@@ -172,7 +172,7 @@
   [object Object]
 ```
 
-_See code: [src/commands/update.ts](https://github.com/Luna-Klatzer/Kipper/blob/v0.9.0-beta.1/kipper/cli/src/commands/update.ts)_
+_See code: [src/commands/update.ts](https://github.com/Luna-Klatzer/Kipper/blob/v0.9.0-beta.0/kipper/cli/src/commands/update.ts)_
 
 ## `kipper version`
 
@@ -183,11 +183,7 @@
   $ kipper version
 ```
 
-<<<<<<< HEAD
-_See code: [src/commands/version.ts](https://github.com/Luna-Klatzer/Kipper/blob/v0.9.0-beta.1/kipper/cli/src/commands/version.ts)_
-=======
 _See code: [src/commands/version.ts](https://github.com/Luna-Klatzer/Kipper/blob/v0.9.0-beta.0/kipper/cli/src/commands/version.ts)_
->>>>>>> df2bad3a
 
 <!-- commandsstop -->
 
