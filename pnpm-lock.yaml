lockfileVersion: 5.4

specifiers:
  '@istanbuljs/nyc-config-typescript': 1.0.2
  '@kipper/cli': workspace:~
  '@kipper/core': workspace:~
  '@kipper/target-js': workspace:~
  '@kipper/target-ts': workspace:~
  '@oclif/config': 1.18.6
  '@oclif/parser': 3.8.9
  '@oclif/test': 2.2.10
  '@size-limit/preset-big-lib': 8.1.0
  '@types/chai': 4.3.0
  '@types/mocha': 10.0.0
  '@types/node': 18.11.9
  '@typescript-eslint/eslint-plugin': 5.44.0
  '@typescript-eslint/parser': 5.44.0
  ansi-regex: 6.0.1
  antlr4ts: ^0.5.0-alpha.4
  antlr4ts-cli: 0.5.0-alpha.4
  browserify: 17.0.0
  chai: 4.3.6
  coverage-badge-creator: 1.0.14
  eslint: 8.27.0
  json-parse-even-better-errors: 3.0.0
  minimist: 1.2.7
  mkdirp: 1.0.4
  mocha: 10.1.0
  nyc: 15.1.0
  oclif: 3.2.27
  prettier: 2.8.0
  run-script-os: 1.1.6
  size-limit: 8.1.0
  source-map-support: 0.5.21
  ts-mocha: 10.0.0
  ts-node: 10.9.1
  tsify: 5.0.4
  tslib: ~2.4.1
  typescript: ~4.7.4
  uglify-js: 3.17.4
  uuid: 9.0.0
  watchify: 4.0.0

dependencies:
  '@kipper/cli': link:kipper/cli
  '@kipper/core': link:kipper/core
  '@kipper/target-js': link:kipper/target-js
  '@kipper/target-ts': link:kipper/target-ts
  antlr4ts: 0.5.0-alpha.4
  tslib: 2.4.1
  typescript: 4.7.4

devDependencies:
  '@istanbuljs/nyc-config-typescript': 1.0.2_nyc@15.1.0
  '@oclif/config': 1.18.6
  '@oclif/parser': 3.8.9
  '@oclif/test': 2.2.10
  '@size-limit/preset-big-lib': 8.1.0_pjare2nfjx6e73nwjyjcfzxsny
  '@types/chai': 4.3.0
  '@types/mocha': 10.0.0
  '@types/node': 18.11.9
  '@typescript-eslint/eslint-plugin': 5.44.0_qx6nfhr36uwl6kugbf25qahuze
  '@typescript-eslint/parser': 5.44.0_2uhzae5rel2qyw7fhfmxrmdt3q
  ansi-regex: 6.0.1
  antlr4ts-cli: 0.5.0-alpha.4
  browserify: 17.0.0
  chai: 4.3.6
  coverage-badge-creator: 1.0.14
  eslint: 8.27.0
  json-parse-even-better-errors: 3.0.0
  minimist: 1.2.7
  mkdirp: 1.0.4
  mocha: 10.1.0
  nyc: 15.1.0
  oclif: 3.2.27
  prettier: 2.8.0
  run-script-os: 1.1.6
  size-limit: 8.1.0
  source-map-support: 0.5.21
  ts-mocha: 10.0.0_mocha@10.1.0
  ts-node: 10.9.1_vq46kxj6zfka4f6ijsosnft3hy
  tsify: 5.0.4_brov7mothvcejnwzylwtltjfwe
  uglify-js: 3.17.4
  uuid: 9.0.0
  watchify: 4.0.0

packages:

  /@ampproject/remapping/2.2.0:
    resolution: {integrity: sha512-qRmjj8nj9qmLTQXXmaR1cck3UXSRMPrbsLJAasZpF+t3riI71BXed5ebIOYwQntykeZuhjsdweEc9BxH5Jc26w==}
    engines: {node: '>=6.0.0'}
    dependencies:
      '@jridgewell/gen-mapping': 0.1.1
      '@jridgewell/trace-mapping': 0.3.17
    dev: true

  /@babel/code-frame/7.18.6:
    resolution: {integrity: sha512-TDCmlK5eOvH+eH7cdAFlNXeVJqWIQ7gW9tY1GJIpUtFb6CmjVyq2VM3u71bOyR8CRihcCgMUYoDNyLXao3+70Q==}
    engines: {node: '>=6.9.0'}
    dependencies:
      '@babel/highlight': 7.18.6
    dev: true

  /@babel/compat-data/7.20.1:
    resolution: {integrity: sha512-EWZ4mE2diW3QALKvDMiXnbZpRvlj+nayZ112nK93SnhqOtpdsbVD4W+2tEoT3YNBAG9RBR0ISY758ZkOgsn6pQ==}
    engines: {node: '>=6.9.0'}
    dev: true

  /@babel/core/7.20.2:
    resolution: {integrity: sha512-w7DbG8DtMrJcFOi4VrLm+8QM4az8Mo+PuLBKLp2zrYRCow8W/f9xiXm5sN53C8HksCyDQwCKha9JiDoIyPjT2g==}
    engines: {node: '>=6.9.0'}
    dependencies:
      '@ampproject/remapping': 2.2.0
      '@babel/code-frame': 7.18.6
      '@babel/generator': 7.20.4
      '@babel/helper-compilation-targets': 7.20.0_@babel+core@7.20.2
      '@babel/helper-module-transforms': 7.20.2
      '@babel/helpers': 7.20.1
      '@babel/parser': 7.20.3
      '@babel/template': 7.18.10
      '@babel/traverse': 7.20.1
      '@babel/types': 7.20.2
      convert-source-map: 1.9.0
      debug: 4.3.4
      gensync: 1.0.0-beta.2
      json5: 2.2.1
      semver: 6.3.0
    transitivePeerDependencies:
      - supports-color
    dev: true

  /@babel/generator/7.20.4:
    resolution: {integrity: sha512-luCf7yk/cm7yab6CAW1aiFnmEfBJplb/JojV56MYEK7ziWfGmFlTfmL9Ehwfy4gFhbjBfWO1wj7/TuSbVNEEtA==}
    engines: {node: '>=6.9.0'}
    dependencies:
      '@babel/types': 7.20.2
      '@jridgewell/gen-mapping': 0.3.2
      jsesc: 2.5.2
    dev: true

  /@babel/helper-compilation-targets/7.20.0_@babel+core@7.20.2:
    resolution: {integrity: sha512-0jp//vDGp9e8hZzBc6N/KwA5ZK3Wsm/pfm4CrY7vzegkVxc65SgSn6wYOnwHe9Js9HRQ1YTCKLGPzDtaS3RoLQ==}
    engines: {node: '>=6.9.0'}
    peerDependencies:
      '@babel/core': ^7.0.0
    dependencies:
      '@babel/compat-data': 7.20.1
      '@babel/core': 7.20.2
      '@babel/helper-validator-option': 7.18.6
      browserslist: 4.21.4
      semver: 6.3.0
    dev: true

  /@babel/helper-environment-visitor/7.18.9:
    resolution: {integrity: sha512-3r/aACDJ3fhQ/EVgFy0hpj8oHyHpQc+LPtJoY9SzTThAsStm4Ptegq92vqKoE3vD706ZVFWITnMnxucw+S9Ipg==}
    engines: {node: '>=6.9.0'}
    dev: true

  /@babel/helper-function-name/7.19.0:
    resolution: {integrity: sha512-WAwHBINyrpqywkUH0nTnNgI5ina5TFn85HKS0pbPDfxFfhyR/aNQEn4hGi1P1JyT//I0t4OgXUlofzWILRvS5w==}
    engines: {node: '>=6.9.0'}
    dependencies:
      '@babel/template': 7.18.10
      '@babel/types': 7.20.2
    dev: true

  /@babel/helper-hoist-variables/7.18.6:
    resolution: {integrity: sha512-UlJQPkFqFULIcyW5sbzgbkxn2FKRgwWiRexcuaR8RNJRy8+LLveqPjwZV/bwrLZCN0eUHD/x8D0heK1ozuoo6Q==}
    engines: {node: '>=6.9.0'}
    dependencies:
      '@babel/types': 7.20.2
    dev: true

  /@babel/helper-module-imports/7.18.6:
    resolution: {integrity: sha512-0NFvs3VkuSYbFi1x2Vd6tKrywq+z/cLeYC/RJNFrIX/30Bf5aiGYbtvGXolEktzJH8o5E5KJ3tT+nkxuuZFVlA==}
    engines: {node: '>=6.9.0'}
    dependencies:
      '@babel/types': 7.20.2
    dev: true

  /@babel/helper-module-transforms/7.20.2:
    resolution: {integrity: sha512-zvBKyJXRbmK07XhMuujYoJ48B5yvvmM6+wcpv6Ivj4Yg6qO7NOZOSnvZN9CRl1zz1Z4cKf8YejmCMh8clOoOeA==}
    engines: {node: '>=6.9.0'}
    dependencies:
      '@babel/helper-environment-visitor': 7.18.9
      '@babel/helper-module-imports': 7.18.6
      '@babel/helper-simple-access': 7.20.2
      '@babel/helper-split-export-declaration': 7.18.6
      '@babel/helper-validator-identifier': 7.19.1
      '@babel/template': 7.18.10
      '@babel/traverse': 7.20.1
      '@babel/types': 7.20.2
    transitivePeerDependencies:
      - supports-color
    dev: true

  /@babel/helper-simple-access/7.20.2:
    resolution: {integrity: sha512-+0woI/WPq59IrqDYbVGfshjT5Dmk/nnbdpcF8SnMhhXObpTq2KNBdLFRFrkVdbDOyUmHBCxzm5FHV1rACIkIbA==}
    engines: {node: '>=6.9.0'}
    dependencies:
      '@babel/types': 7.20.2
    dev: true

  /@babel/helper-split-export-declaration/7.18.6:
    resolution: {integrity: sha512-bde1etTx6ZyTmobl9LLMMQsaizFVZrquTEHOqKeQESMKo4PlObf+8+JA25ZsIpZhT/WEd39+vOdLXAFG/nELpA==}
    engines: {node: '>=6.9.0'}
    dependencies:
      '@babel/types': 7.20.2
    dev: true

  /@babel/helper-string-parser/7.19.4:
    resolution: {integrity: sha512-nHtDoQcuqFmwYNYPz3Rah5ph2p8PFeFCsZk9A/48dPc/rGocJ5J3hAAZ7pb76VWX3fZKu+uEr/FhH5jLx7umrw==}
    engines: {node: '>=6.9.0'}
    dev: true

  /@babel/helper-validator-identifier/7.19.1:
    resolution: {integrity: sha512-awrNfaMtnHUr653GgGEs++LlAvW6w+DcPrOliSMXWCKo597CwL5Acf/wWdNkf/tfEQE3mjkeD1YOVZOUV/od1w==}
    engines: {node: '>=6.9.0'}
    dev: true

  /@babel/helper-validator-option/7.18.6:
    resolution: {integrity: sha512-XO7gESt5ouv/LRJdrVjkShckw6STTaB7l9BrpBaAHDeF5YZT+01PCwmR0SJHnkW6i8OwW/EVWRShfi4j2x+KQw==}
    engines: {node: '>=6.9.0'}
    dev: true

  /@babel/helpers/7.20.1:
    resolution: {integrity: sha512-J77mUVaDTUJFZ5BpP6mMn6OIl3rEWymk2ZxDBQJUG3P+PbmyMcF3bYWvz0ma69Af1oobDqT/iAsvzhB58xhQUg==}
    engines: {node: '>=6.9.0'}
    dependencies:
      '@babel/template': 7.18.10
      '@babel/traverse': 7.20.1
      '@babel/types': 7.20.2
    transitivePeerDependencies:
      - supports-color
    dev: true

  /@babel/highlight/7.18.6:
    resolution: {integrity: sha512-u7stbOuYjaPezCuLj29hNW1v64M2Md2qupEKP1fHc7WdOA3DgLh37suiSrZYY7haUB7iBeQZ9P1uiRF359do3g==}
    engines: {node: '>=6.9.0'}
    dependencies:
      '@babel/helper-validator-identifier': 7.19.1
      chalk: 2.4.2
      js-tokens: 4.0.0
    dev: true

  /@babel/parser/7.20.3:
    resolution: {integrity: sha512-OP/s5a94frIPXwjzEcv5S/tpQfc6XhxYUnmWpgdqMWGgYCuErA3SzozaRAMQgSZWKeTJxht9aWAkUY+0UzvOFg==}
    engines: {node: '>=6.0.0'}
    hasBin: true
    dependencies:
      '@babel/types': 7.20.2
    dev: true

  /@babel/template/7.18.10:
    resolution: {integrity: sha512-TI+rCtooWHr3QJ27kJxfjutghu44DLnasDMwpDqCXVTal9RLp3RSYNh4NdBrRP2cQAoG9A8juOQl6P6oZG4JxA==}
    engines: {node: '>=6.9.0'}
    dependencies:
      '@babel/code-frame': 7.18.6
      '@babel/parser': 7.20.3
      '@babel/types': 7.20.2
    dev: true

  /@babel/traverse/7.20.1:
    resolution: {integrity: sha512-d3tN8fkVJwFLkHkBN479SOsw4DMZnz8cdbL/gvuDuzy3TS6Nfw80HuQqhw1pITbIruHyh7d1fMA47kWzmcUEGA==}
    engines: {node: '>=6.9.0'}
    dependencies:
      '@babel/code-frame': 7.18.6
      '@babel/generator': 7.20.4
      '@babel/helper-environment-visitor': 7.18.9
      '@babel/helper-function-name': 7.19.0
      '@babel/helper-hoist-variables': 7.18.6
      '@babel/helper-split-export-declaration': 7.18.6
      '@babel/parser': 7.20.3
      '@babel/types': 7.20.2
      debug: 4.3.4
      globals: 11.12.0
    transitivePeerDependencies:
      - supports-color
    dev: true

  /@babel/types/7.20.2:
    resolution: {integrity: sha512-FnnvsNWgZCr232sqtXggapvlkk/tuwR/qhGzcmxI0GXLCjmPYQPzio2FbdlWuY6y1sHFfQKk+rRbUZ9VStQMog==}
    engines: {node: '>=6.9.0'}
    dependencies:
      '@babel/helper-string-parser': 7.19.4
      '@babel/helper-validator-identifier': 7.19.1
      to-fast-properties: 2.0.0
    dev: true

  /@cspotcode/source-map-support/0.8.1:
    resolution: {integrity: sha512-IchNf6dN4tHoMFIn/7OE8LWZ19Y6q/67Bmf6vnGREv8RSbBVb9LPJxEcnwrcwX6ixSvaiGoomAUvu4YSxXrVgw==}
    engines: {node: '>=12'}
    dependencies:
      '@jridgewell/trace-mapping': 0.3.9
    dev: true

  /@eslint/eslintrc/1.3.3:
    resolution: {integrity: sha512-uj3pT6Mg+3t39fvLrj8iuCIJ38zKO9FpGtJ4BBJebJhEwjoT+KLVNCcHT5QC9NGRIEi7fZ0ZR8YRb884auB4Lg==}
    engines: {node: ^12.22.0 || ^14.17.0 || >=16.0.0}
    dependencies:
      ajv: 6.12.6
      debug: 4.3.4
      espree: 9.4.1
      globals: 13.18.0
      ignore: 5.2.0
      import-fresh: 3.3.0
      js-yaml: 4.1.0
      minimatch: 3.1.2
      strip-json-comments: 3.1.1
    transitivePeerDependencies:
      - supports-color
    dev: true

  /@gar/promisify/1.1.3:
    resolution: {integrity: sha512-k2Ty1JcVojjJFwrg/ThKi2ujJ7XNLYaFGNB/bWT9wGR+oSMJHMa5w+CUq6p/pVrKeNNgA7pCqEcjSnHVoqJQFw==}
    dev: true

  /@humanwhocodes/config-array/0.11.7:
    resolution: {integrity: sha512-kBbPWzN8oVMLb0hOUYXhmxggL/1cJE6ydvjDIGi9EnAGUyA7cLVKQg+d/Dsm+KZwx2czGHrCmMVLiyg8s5JPKw==}
    engines: {node: '>=10.10.0'}
    dependencies:
      '@humanwhocodes/object-schema': 1.2.1
      debug: 4.3.4
      minimatch: 3.1.2
    transitivePeerDependencies:
      - supports-color
    dev: true

  /@humanwhocodes/module-importer/1.0.1:
    resolution: {integrity: sha512-bxveV4V8v5Yb4ncFTT3rPSgZBOpCkjfK0y4oVVVJwIuDVBRMDXrPyXRL988i5ap9m9bnyEEjWfm5WkBmtffLfA==}
    engines: {node: '>=12.22'}
    dev: true

  /@humanwhocodes/object-schema/1.2.1:
    resolution: {integrity: sha512-ZnQMnLV4e7hDlUvw8H+U8ASL02SS2Gn6+9Ac3wGGLIe7+je2AeAOxPY+izIPJDfFDb7eDjev0Us8MO1iFRN8hA==}
    dev: true

  /@isaacs/string-locale-compare/1.1.0:
    resolution: {integrity: sha512-SQ7Kzhh9+D+ZW9MA0zkYv3VXhIDNx+LzM6EJ+/65I3QY+enU6Itte7E5XX7EWrqLW2FN4n06GWzBnPoC3th2aQ==}
    dev: true

  /@istanbuljs/load-nyc-config/1.1.0:
    resolution: {integrity: sha512-VjeHSlIzpv/NyD3N0YuHfXOPDIixcA1q2ZV98wsMqcYlPmv2n3Yb2lYP9XMElnaFVXg5A7YLTeLu6V84uQDjmQ==}
    engines: {node: '>=8'}
    dependencies:
      camelcase: 5.3.1
      find-up: 4.1.0
      get-package-type: 0.1.0
      js-yaml: 3.14.1
      resolve-from: 5.0.0
    dev: true

  /@istanbuljs/nyc-config-typescript/1.0.2_nyc@15.1.0:
    resolution: {integrity: sha512-iKGIyMoyJuFnJRSVTZ78POIRvNnwZaWIf8vG4ZS3rQq58MMDrqEX2nnzx0R28V2X8JvmKYiqY9FP2hlJsm8A0w==}
    engines: {node: '>=8'}
    peerDependencies:
      nyc: '>=15'
    dependencies:
      '@istanbuljs/schema': 0.1.3
      nyc: 15.1.0
    dev: true

  /@istanbuljs/schema/0.1.3:
    resolution: {integrity: sha512-ZXRY4jNvVgSVQ8DL3LTcakaAtXwTVUxE81hslsyD2AtoXW/wVob10HkOJ1X/pAlcI7D+2YoZKg5do8G/w6RYgA==}
    engines: {node: '>=8'}
    dev: true

  /@jridgewell/gen-mapping/0.1.1:
    resolution: {integrity: sha512-sQXCasFk+U8lWYEe66WxRDOE9PjVz4vSM51fTu3Hw+ClTpUSQb718772vH3pyS5pShp6lvQM7SxgIDXXXmOX7w==}
    engines: {node: '>=6.0.0'}
    dependencies:
      '@jridgewell/set-array': 1.1.2
      '@jridgewell/sourcemap-codec': 1.4.14
    dev: true

  /@jridgewell/gen-mapping/0.3.2:
    resolution: {integrity: sha512-mh65xKQAzI6iBcFzwv28KVWSmCkdRBWoOh+bYQGW3+6OZvbbN3TqMGo5hqYxQniRcH9F2VZIoJCm4pa3BPDK/A==}
    engines: {node: '>=6.0.0'}
    dependencies:
      '@jridgewell/set-array': 1.1.2
      '@jridgewell/sourcemap-codec': 1.4.14
      '@jridgewell/trace-mapping': 0.3.17
    dev: true

  /@jridgewell/resolve-uri/3.1.0:
    resolution: {integrity: sha512-F2msla3tad+Mfht5cJq7LSXcdudKTWCVYUgw6pLFOOHSTtZlj6SWNYAp+AhuqLmWdBO2X5hPrLcu8cVP8fy28w==}
    engines: {node: '>=6.0.0'}
    dev: true

  /@jridgewell/set-array/1.1.2:
    resolution: {integrity: sha512-xnkseuNADM0gt2bs+BvhO0p78Mk762YnZdsuzFV018NoG1Sj1SCQvpSqa7XUaTam5vAGasABV9qXASMKnFMwMw==}
    engines: {node: '>=6.0.0'}
    dev: true

  /@jridgewell/source-map/0.3.2:
    resolution: {integrity: sha512-m7O9o2uR8k2ObDysZYzdfhb08VuEml5oWGiosa1VdaPZ/A6QyPkAJuwN0Q1lhULOf6B7MtQmHENS743hWtCrgw==}
    dependencies:
      '@jridgewell/gen-mapping': 0.3.2
      '@jridgewell/trace-mapping': 0.3.17
    dev: true

  /@jridgewell/sourcemap-codec/1.4.14:
    resolution: {integrity: sha512-XPSJHWmi394fuUuzDnGz1wiKqWfo1yXecHQMRf2l6hztTO+nPru658AyDngaBe7isIxEkRsPR3FZh+s7iVa4Uw==}
    dev: true

  /@jridgewell/trace-mapping/0.3.17:
    resolution: {integrity: sha512-MCNzAp77qzKca9+W/+I0+sEpaUnZoeasnghNeVc41VZCEKaCH73Vq3BZZ/SzWIgrqE4H4ceI+p+b6C0mHf9T4g==}
    dependencies:
      '@jridgewell/resolve-uri': 3.1.0
      '@jridgewell/sourcemap-codec': 1.4.14
    dev: true

  /@jridgewell/trace-mapping/0.3.9:
    resolution: {integrity: sha512-3Belt6tdc8bPgAtbcmdtNJlirVoTmEb5e2gC94PnkwEW9jI6CAHUeoG85tjWP5WquqfavoMtMwiG4P926ZKKuQ==}
    dependencies:
      '@jridgewell/resolve-uri': 3.1.0
      '@jridgewell/sourcemap-codec': 1.4.14
    dev: true

  /@nodelib/fs.scandir/2.1.5:
    resolution: {integrity: sha512-vq24Bq3ym5HEQm2NKCr3yXDwjc7vTsEThRDnkp2DK9p1uqLR+DHurm/NOTo0KG7HYHU7eppKZj3MyqYuMBf62g==}
    engines: {node: '>= 8'}
    dependencies:
      '@nodelib/fs.stat': 2.0.5
      run-parallel: 1.2.0
    dev: true

  /@nodelib/fs.stat/2.0.5:
    resolution: {integrity: sha512-RkhPPp2zrqDAQA/2jNhnztcPAlv64XdhIp7a7454A5ovI7Bukxgt7MX7udwAu3zg1DcpPU0rz3VV1SeaqvY4+A==}
    engines: {node: '>= 8'}
    dev: true

  /@nodelib/fs.walk/1.2.8:
    resolution: {integrity: sha512-oGB+UxlgWcgQkgwo8GcEGwemoTFt3FIO9ababBmaGwXIoBKZ+GTy0pP185beGg7Llih/NSHSV2XAs1lnznocSg==}
    engines: {node: '>= 8'}
    dependencies:
      '@nodelib/fs.scandir': 2.1.5
      fastq: 1.13.0
    dev: true

  /@npmcli/arborist/4.3.1:
    resolution: {integrity: sha512-yMRgZVDpwWjplorzt9SFSaakWx6QIK248Nw4ZFgkrAy/GvJaFRaSZzE6nD7JBK5r8g/+PTxFq5Wj/sfciE7x+A==}
    engines: {node: ^12.13.0 || ^14.15.0 || >=16}
    hasBin: true
    dependencies:
      '@isaacs/string-locale-compare': 1.1.0
      '@npmcli/installed-package-contents': 1.0.7
      '@npmcli/map-workspaces': 2.0.4
      '@npmcli/metavuln-calculator': 2.0.0
      '@npmcli/move-file': 1.1.2
      '@npmcli/name-from-folder': 1.0.1
      '@npmcli/node-gyp': 1.0.3
      '@npmcli/package-json': 1.0.1
      '@npmcli/run-script': 2.0.0
      bin-links: 3.0.3
      cacache: 15.3.0
      common-ancestor-path: 1.0.1
      json-parse-even-better-errors: 2.3.1
      json-stringify-nice: 1.1.4
      mkdirp: 1.0.4
      mkdirp-infer-owner: 2.0.0
      npm-install-checks: 4.0.0
      npm-package-arg: 8.1.5
      npm-pick-manifest: 6.1.1
      npm-registry-fetch: 12.0.2
      pacote: 12.0.3
      parse-conflict-json: 2.0.2
      proc-log: 1.0.0
      promise-all-reject-late: 1.0.1
      promise-call-limit: 1.0.1
      read-package-json-fast: 2.0.3
      readdir-scoped-modules: 1.1.0
      rimraf: 3.0.2
      semver: 7.3.8
      ssri: 8.0.1
      treeverse: 1.0.4
      walk-up-path: 1.0.0
    transitivePeerDependencies:
      - supports-color
    dev: true

  /@npmcli/fs/1.1.1:
    resolution: {integrity: sha512-8KG5RD0GVP4ydEzRn/I4BNDuxDtqVbOdm8675T49OIG/NGhaK0pjPX7ZcDlvKYbA+ulvVK3ztfcF4uBdOxuJbQ==}
    dependencies:
      '@gar/promisify': 1.1.3
      semver: 7.3.8
    dev: true

  /@npmcli/fs/2.1.2:
    resolution: {integrity: sha512-yOJKRvohFOaLqipNtwYB9WugyZKhC/DZC4VYPmpaCzDBrA8YpK3qHZ8/HGscMnE4GqbkLNuVcCnxkeQEdGt6LQ==}
    engines: {node: ^12.13.0 || ^14.15.0 || >=16.0.0}
    dependencies:
      '@gar/promisify': 1.1.3
      semver: 7.3.8
    dev: true

  /@npmcli/git/2.1.0:
    resolution: {integrity: sha512-/hBFX/QG1b+N7PZBFs0bi+evgRZcK9nWBxQKZkGoXUT5hJSwl5c4d7y8/hm+NQZRPhQ67RzFaj5UM9YeyKoryw==}
    dependencies:
      '@npmcli/promise-spawn': 1.3.2
      lru-cache: 6.0.0
      mkdirp: 1.0.4
      npm-pick-manifest: 6.1.1
      promise-inflight: 1.0.1
      promise-retry: 2.0.1
      semver: 7.3.8
      which: 2.0.2
    dev: true

  /@npmcli/installed-package-contents/1.0.7:
    resolution: {integrity: sha512-9rufe0wnJusCQoLpV9ZPKIVP55itrM5BxOXs10DmdbRfgWtHy1LDyskbwRnBghuB0PrF7pNPOqREVtpz4HqzKw==}
    engines: {node: '>= 10'}
    hasBin: true
    dependencies:
      npm-bundled: 1.1.2
      npm-normalize-package-bin: 1.0.1
    dev: true

  /@npmcli/map-workspaces/2.0.4:
    resolution: {integrity: sha512-bMo0aAfwhVwqoVM5UzX1DJnlvVvzDCHae821jv48L1EsrYwfOZChlqWYXEtto/+BkBXetPbEWgau++/brh4oVg==}
    engines: {node: ^12.13.0 || ^14.15.0 || >=16.0.0}
    dependencies:
      '@npmcli/name-from-folder': 1.0.1
      glob: 8.0.3
      minimatch: 5.1.0
      read-package-json-fast: 2.0.3
    dev: true

  /@npmcli/metavuln-calculator/2.0.0:
    resolution: {integrity: sha512-VVW+JhWCKRwCTE+0xvD6p3uV4WpqocNYYtzyvenqL/u1Q3Xx6fGTJ+6UoIoii07fbuEO9U3IIyuGY0CYHDv1sg==}
    engines: {node: ^12.13.0 || ^14.15.0 || >=16}
    dependencies:
      cacache: 15.3.0
      json-parse-even-better-errors: 2.3.1
      pacote: 12.0.3
      semver: 7.3.8
    transitivePeerDependencies:
      - supports-color
    dev: true

  /@npmcli/move-file/1.1.2:
    resolution: {integrity: sha512-1SUf/Cg2GzGDyaf15aR9St9TWlb+XvbZXWpDx8YKs7MLzMH/BCeopv+y9vzrzgkfykCGuWOlSu3mZhj2+FQcrg==}
    engines: {node: '>=10'}
    deprecated: This functionality has been moved to @npmcli/fs
    dependencies:
      mkdirp: 1.0.4
      rimraf: 3.0.2
    dev: true

  /@npmcli/move-file/2.0.1:
    resolution: {integrity: sha512-mJd2Z5TjYWq/ttPLLGqArdtnC74J6bOzg4rMDnN+p1xTacZ2yPRCk2y0oSWQtygLR9YVQXgOcONrwtnk3JupxQ==}
    engines: {node: ^12.13.0 || ^14.15.0 || >=16.0.0}
    deprecated: This functionality has been moved to @npmcli/fs
    dependencies:
      mkdirp: 1.0.4
      rimraf: 3.0.2
    dev: true

  /@npmcli/name-from-folder/1.0.1:
    resolution: {integrity: sha512-qq3oEfcLFwNfEYOQ8HLimRGKlD8WSeGEdtUa7hmzpR8Sa7haL1KVQrvgO6wqMjhWFFVjgtrh1gIxDz+P8sjUaA==}
    dev: true

  /@npmcli/node-gyp/1.0.3:
    resolution: {integrity: sha512-fnkhw+fmX65kiLqk6E3BFLXNC26rUhK90zVwe2yncPliVT/Qos3xjhTLE59Df8KnPlcwIERXKVlU1bXoUQ+liA==}
    dev: true

  /@npmcli/package-json/1.0.1:
    resolution: {integrity: sha512-y6jnu76E9C23osz8gEMBayZmaZ69vFOIk8vR1FJL/wbEJ54+9aVG9rLTjQKSXfgYZEr50nw1txBBFfBZZe+bYg==}
    dependencies:
      json-parse-even-better-errors: 2.3.1
    dev: true

  /@npmcli/promise-spawn/1.3.2:
    resolution: {integrity: sha512-QyAGYo/Fbj4MXeGdJcFzZ+FkDkomfRBrPM+9QYJSg+PxgAUL+LU3FneQk37rKR2/zjqkCV1BLHccX98wRXG3Sg==}
    dependencies:
      infer-owner: 1.0.4
    dev: true

  /@npmcli/run-script/2.0.0:
    resolution: {integrity: sha512-fSan/Pu11xS/TdaTpTB0MRn9guwGU8dye+x56mEVgBEd/QsybBbYcAL0phPXi8SGWFEChkQd6M9qL4y6VOpFig==}
    dependencies:
      '@npmcli/node-gyp': 1.0.3
      '@npmcli/promise-spawn': 1.3.2
      node-gyp: 8.4.1
      read-package-json-fast: 2.0.3
    transitivePeerDependencies:
      - supports-color
    dev: true

  /@oclif/color/1.0.2:
    resolution: {integrity: sha512-HqTFeMjfLOZajxqffSkyDWFUB3YqsSLRcsvnvITGRzhO0Ip4Qwp0VHVwh+qe0TjJYEltmOgzoxsR1LZPQIHNBQ==}
    engines: {node: '>=12.0.0'}
    dependencies:
      ansi-styles: 4.3.0
      chalk: 4.1.2
      strip-ansi: 6.0.1
      supports-color: 8.1.1
      tslib: 2.4.1
    dev: true

  /@oclif/config/1.18.6:
    resolution: {integrity: sha512-OWhCpdu4QqggOPX1YPZ4XVmLLRX+lhGjXV6RNA7sogOwLqlEmSslnN/lhR5dkhcWZbKWBQH29YCrB3LDPRu/IA==}
    engines: {node: '>=8.0.0'}
    dependencies:
      '@oclif/errors': 1.3.6
      '@oclif/parser': 3.8.9
      debug: 4.3.4
      globby: 11.1.0
      is-wsl: 2.2.0
      tslib: 2.4.1
    transitivePeerDependencies:
      - supports-color
    dev: true

  /@oclif/core/1.20.4:
    resolution: {integrity: sha512-giug32M4YhSYNYKQwE1L57/+k5gp1+Bq3/0vKNQmzAY1tizFGhvBJc6GIRZasHjU+xtZLutQvrVrJo7chX3hxg==}
    engines: {node: '>=14.0.0'}
    dependencies:
      '@oclif/linewrap': 1.0.0
      '@oclif/screen': 3.0.3
      ansi-escapes: 4.3.2
      ansi-styles: 4.3.0
      cardinal: 2.1.1
      chalk: 4.1.2
      clean-stack: 3.0.1
      cli-progress: 3.11.2
      debug: 4.3.4_supports-color@8.1.1
      ejs: 3.1.8
      fs-extra: 9.1.0
      get-package-type: 0.1.0
      globby: 11.1.0
      hyperlinker: 1.0.0
      indent-string: 4.0.0
      is-wsl: 2.2.0
      js-yaml: 3.14.1
      natural-orderby: 2.0.3
      object-treeify: 1.1.33
      password-prompt: 1.1.2
      semver: 7.3.8
      string-width: 4.2.3
      strip-ansi: 6.0.1
      supports-color: 8.1.1
      supports-hyperlinks: 2.3.0
      tslib: 2.4.1
      widest-line: 3.1.0
      wrap-ansi: 7.0.0
    dev: true

  /@oclif/errors/1.3.6:
    resolution: {integrity: sha512-fYaU4aDceETd89KXP+3cLyg9EHZsLD3RxF2IU9yxahhBpspWjkWi3Dy3bTgcwZ3V47BgxQaGapzJWDM33XIVDQ==}
    engines: {node: '>=8.0.0'}
    dependencies:
      clean-stack: 3.0.1
      fs-extra: 8.1.0
      indent-string: 4.0.0
      strip-ansi: 6.0.1
      wrap-ansi: 7.0.0
    dev: true

  /@oclif/linewrap/1.0.0:
    resolution: {integrity: sha512-Ups2dShK52xXa8w6iBWLgcjPJWjais6KPJQq3gQ/88AY6BXoTX+MIGFPrWQO1KLMiQfoTpcLnUwloN4brrVUHw==}
    dev: true

  /@oclif/parser/3.8.9:
    resolution: {integrity: sha512-1j/kThdse7yHQz6+c3v8RA1I3gD6+SGt2O7IAb/MAMoxqyBrFQDabQHH2UU4eVFGMLN7U91AiYJp11zJ9LcQAg==}
    engines: {node: '>=8.0.0'}
    dependencies:
      '@oclif/errors': 1.3.6
      '@oclif/linewrap': 1.0.0
      chalk: 4.1.2
      tslib: 2.4.1
    dev: true

  /@oclif/plugin-help/5.1.19:
    resolution: {integrity: sha512-eQVRCFJOwRj8Tbqz8Lzd9GN38egwLCg+ohJ0xfg12CoXml03WqkfcFiAWkVwSWmLVrZUlUVrxfXKKkmpUaXZHg==}
    engines: {node: '>=12.0.0'}
    dependencies:
      '@oclif/core': 1.20.4
    dev: true

  /@oclif/plugin-not-found/2.3.9:
    resolution: {integrity: sha512-FJXIa5KmNbCgO8kDVJ23C/SkRRuwMYaRTNs5jejwrwKAm5fPp+TnR1+4pBp64ik7FA806nioqMGlotiyEWfMJA==}
    engines: {node: '>=12.0.0'}
    dependencies:
      '@oclif/color': 1.0.2
      '@oclif/core': 1.20.4
      fast-levenshtein: 3.0.0
      lodash: 4.17.21
    dev: true

  /@oclif/plugin-warn-if-update-available/2.0.14:
    resolution: {integrity: sha512-gEgFZuNtFx3yPfSuxhAm9F8nLZ4+UnBJhbjTywY0Cvrqvd+OvKvo6PfwRm0lWmH4EgWwQEq39pfaks1fg+y1gw==}
    engines: {node: '>=12.0.0'}
    dependencies:
      '@oclif/core': 1.20.4
      chalk: 4.1.2
      debug: 4.3.4
      fs-extra: 9.1.0
      http-call: 5.3.0
      lodash: 4.17.21
      semver: 7.3.8
    transitivePeerDependencies:
      - supports-color
    dev: true

  /@oclif/screen/3.0.3:
    resolution: {integrity: sha512-KX8gMYA9ujBPOd1HFsV9e0iEx7Uoj8AG/3YsW4TtWQTg4lJvr82qNm7o/cFQfYRIt+jw7Ew/4oL4A22zOT+IRA==}
    engines: {node: '>=12.0.0'}
    dev: true

  /@oclif/test/2.2.10:
    resolution: {integrity: sha512-tz6tH79F0Kw1kWv/8BgTov+WtIeFDdq1PNUkW43U0Rh4HOA1SafPbXCpzhM9A6O7YXS+tq8ayuZdkyOXXJY6Ww==}
    engines: {node: '>=12.0.0'}
    dependencies:
      '@oclif/core': 1.20.4
      fancy-test: 2.0.7
    transitivePeerDependencies:
      - supports-color
    dev: true

  /@octokit/auth-token/2.5.0:
    resolution: {integrity: sha512-r5FVUJCOLl19AxiuZD2VRZ/ORjp/4IN98Of6YJoJOkY75CIBuYfmiNHGrDwXr+aLGG55igl9QrxX3hbiXlLb+g==}
    dependencies:
      '@octokit/types': 6.41.0
    dev: true

  /@octokit/core/3.6.0:
    resolution: {integrity: sha512-7RKRKuA4xTjMhY+eG3jthb3hlZCsOwg3rztWh75Xc+ShDWOfDDATWbeZpAHBNRpm4Tv9WgBMOy1zEJYXG6NJ7Q==}
    dependencies:
      '@octokit/auth-token': 2.5.0
      '@octokit/graphql': 4.8.0
      '@octokit/request': 5.6.3
      '@octokit/request-error': 2.1.0
      '@octokit/types': 6.41.0
      before-after-hook: 2.2.3
      universal-user-agent: 6.0.0
    transitivePeerDependencies:
      - encoding
    dev: true

  /@octokit/endpoint/6.0.12:
    resolution: {integrity: sha512-lF3puPwkQWGfkMClXb4k/eUT/nZKQfxinRWJrdZaJO85Dqwo/G0yOC434Jr2ojwafWJMYqFGFa5ms4jJUgujdA==}
    dependencies:
      '@octokit/types': 6.41.0
      is-plain-object: 5.0.0
      universal-user-agent: 6.0.0
    dev: true

  /@octokit/graphql/4.8.0:
    resolution: {integrity: sha512-0gv+qLSBLKF0z8TKaSKTsS39scVKF9dbMxJpj3U0vC7wjNWFuIpL/z76Qe2fiuCbDRcJSavkXsVtMS6/dtQQsg==}
    dependencies:
      '@octokit/request': 5.6.3
      '@octokit/types': 6.41.0
      universal-user-agent: 6.0.0
    transitivePeerDependencies:
      - encoding
    dev: true

  /@octokit/openapi-types/12.11.0:
    resolution: {integrity: sha512-VsXyi8peyRq9PqIz/tpqiL2w3w80OgVMwBHltTml3LmVvXiphgeqmY9mvBw9Wu7e0QWk/fqD37ux8yP5uVekyQ==}
    dev: true

  /@octokit/plugin-paginate-rest/2.21.3_@octokit+core@3.6.0:
    resolution: {integrity: sha512-aCZTEf0y2h3OLbrgKkrfFdjRL6eSOo8komneVQJnYecAxIej7Bafor2xhuDJOIFau4pk0i/P28/XgtbyPF0ZHw==}
    peerDependencies:
      '@octokit/core': '>=2'
    dependencies:
      '@octokit/core': 3.6.0
      '@octokit/types': 6.41.0
    dev: true

  /@octokit/plugin-request-log/1.0.4_@octokit+core@3.6.0:
    resolution: {integrity: sha512-mLUsMkgP7K/cnFEw07kWqXGF5LKrOkD+lhCrKvPHXWDywAwuDUeDwWBpc69XK3pNX0uKiVt8g5z96PJ6z9xCFA==}
    peerDependencies:
      '@octokit/core': '>=3'
    dependencies:
      '@octokit/core': 3.6.0
    dev: true

  /@octokit/plugin-rest-endpoint-methods/5.16.2_@octokit+core@3.6.0:
    resolution: {integrity: sha512-8QFz29Fg5jDuTPXVtey05BLm7OB+M8fnvE64RNegzX7U+5NUXcOcnpTIK0YfSHBg8gYd0oxIq3IZTe9SfPZiRw==}
    peerDependencies:
      '@octokit/core': '>=3'
    dependencies:
      '@octokit/core': 3.6.0
      '@octokit/types': 6.41.0
      deprecation: 2.3.1
    dev: true

  /@octokit/request-error/2.1.0:
    resolution: {integrity: sha512-1VIvgXxs9WHSjicsRwq8PlR2LR2x6DwsJAaFgzdi0JfJoGSO8mYI/cHJQ+9FbN21aa+DrgNLnwObmyeSC8Rmpg==}
    dependencies:
      '@octokit/types': 6.41.0
      deprecation: 2.3.1
      once: 1.4.0
    dev: true

  /@octokit/request/5.6.3:
    resolution: {integrity: sha512-bFJl0I1KVc9jYTe9tdGGpAMPy32dLBXXo1dS/YwSCTL/2nd9XeHsY616RE3HPXDVk+a+dBuzyz5YdlXwcDTr2A==}
    dependencies:
      '@octokit/endpoint': 6.0.12
      '@octokit/request-error': 2.1.0
      '@octokit/types': 6.41.0
      is-plain-object: 5.0.0
      node-fetch: 2.6.7
      universal-user-agent: 6.0.0
    transitivePeerDependencies:
      - encoding
    dev: true

  /@octokit/rest/18.12.0:
    resolution: {integrity: sha512-gDPiOHlyGavxr72y0guQEhLsemgVjwRePayJ+FcKc2SJqKUbxbkvf5kAZEWA/MKvsfYlQAMVzNJE3ezQcxMJ2Q==}
    dependencies:
      '@octokit/core': 3.6.0
      '@octokit/plugin-paginate-rest': 2.21.3_@octokit+core@3.6.0
      '@octokit/plugin-request-log': 1.0.4_@octokit+core@3.6.0
      '@octokit/plugin-rest-endpoint-methods': 5.16.2_@octokit+core@3.6.0
    transitivePeerDependencies:
      - encoding
    dev: true

  /@octokit/types/6.41.0:
    resolution: {integrity: sha512-eJ2jbzjdijiL3B4PrSQaSjuF2sPEQPVCPzBvTHJD9Nz+9dw2SGH4K4xeQJ77YfTq5bRQ+bD8wT11JbeDPmxmGg==}
    dependencies:
      '@octokit/openapi-types': 12.11.0
    dev: true

  /@sitespeed.io/tracium/0.3.3:
    resolution: {integrity: sha512-dNZafjM93Y+F+sfwTO5gTpsGXlnc/0Q+c2+62ViqP3gkMWvHEMSKkaEHgVJLcLg3i/g19GSIPziiKpgyne07Bw==}
    engines: {node: '>=8'}
    dependencies:
      debug: 4.3.4
    transitivePeerDependencies:
      - supports-color
    dev: true

  /@size-limit/file/8.1.0_size-limit@8.1.0:
    resolution: {integrity: sha512-Ur+NgJSRHBnbQBrD8X2doxXYdBcVJsMxe2KfWrUmnZ6wYz09YKhQ1iYLqNztjf2yf/JEp00zp1vyhmimUQfUHQ==}
    engines: {node: ^14.0.0 || ^16.0.0 || >=18.0.0}
    peerDependencies:
      size-limit: 8.1.0
    dependencies:
      semver: 7.3.7
      size-limit: 8.1.0
    dev: true

  /@size-limit/preset-big-lib/8.1.0_pjare2nfjx6e73nwjyjcfzxsny:
    resolution: {integrity: sha512-onkwmJt+gXzoRXOkcmvAX2mGyAoS6vXltqZsQHKpqYENJDghi5o4XuIZhYoEdsAYeP/vrM7u9jGGB7a0PGXR+Q==}
    peerDependencies:
      size-limit: 8.1.0
    dependencies:
      '@size-limit/file': 8.1.0_size-limit@8.1.0
      '@size-limit/time': 8.1.0_size-limit@8.1.0
      '@size-limit/webpack': 8.1.0_pjare2nfjx6e73nwjyjcfzxsny
      size-limit: 8.1.0
    transitivePeerDependencies:
      - '@swc/core'
      - bufferutil
      - encoding
      - esbuild
      - supports-color
      - uglify-js
      - utf-8-validate
      - webpack-cli
    dev: true

  /@size-limit/time/8.1.0_size-limit@8.1.0:
    resolution: {integrity: sha512-rOfIqpq8RSjKUnByJcWr2qw8XBTo3DAL16lmzjILvzQBkKi1kgDHU4QVa9K/BehYqH+Lx3rA3pVFMrQ5aJsOkg==}
    engines: {node: ^14.0.0 || ^16.0.0 || >=18.0.0}
    peerDependencies:
      size-limit: 8.1.0
    dependencies:
      estimo: 2.3.6
      react: 17.0.2
      size-limit: 8.1.0
    transitivePeerDependencies:
      - bufferutil
      - encoding
      - supports-color
      - utf-8-validate
    dev: true

  /@size-limit/webpack/8.1.0_pjare2nfjx6e73nwjyjcfzxsny:
    resolution: {integrity: sha512-TLego57hQbR0dmYZzIa9KZecebGMJoxZaqJTx9v3NDllxt6kJTljVXWghEvsGLpdKQfZTqraZ6nRm38+lG3sNw==}
    engines: {node: ^14.0.0 || ^16.0.0 || >=18.0.0}
    peerDependencies:
      size-limit: 8.1.0
    dependencies:
      escape-string-regexp: 4.0.0
      nanoid: 3.3.4
      size-limit: 8.1.0
      webpack: 5.75.0_uglify-js@3.17.4
    transitivePeerDependencies:
      - '@swc/core'
      - esbuild
      - uglify-js
      - webpack-cli
    dev: true

  /@tootallnate/once/1.1.2:
    resolution: {integrity: sha512-RbzJvlNzmRq5c3O09UipeuXno4tA1FE6ikOjxZK0tuxVv3412l64l5t1W5pj4+rJq9vpkm/kwiR07aZXnsKPxw==}
    engines: {node: '>= 6'}
    dev: true

  /@tootallnate/once/2.0.0:
    resolution: {integrity: sha512-XCuKFP5PS55gnMVu3dty8KPatLqUoy/ZYzDzAGCQ8JNFCkLXzmI7vNHCR+XpbZaMWQK/vQubr7PkYq8g470J/A==}
    engines: {node: '>= 10'}
    dev: true

  /@tsconfig/node10/1.0.9:
    resolution: {integrity: sha512-jNsYVVxU8v5g43Erja32laIDHXeoNvFEpX33OK4d6hljo3jDhCBDhx5dhCCTMWUojscpAagGiRkBKxpdl9fxqA==}
    dev: true

  /@tsconfig/node12/1.0.11:
    resolution: {integrity: sha512-cqefuRsh12pWyGsIoBKJA9luFu3mRxCA+ORZvA4ktLSzIuCUtWVxGIuXigEwO5/ywWFMZ2QEGKWvkZG1zDMTag==}
    dev: true

  /@tsconfig/node14/1.0.3:
    resolution: {integrity: sha512-ysT8mhdixWK6Hw3i1V2AeRqZ5WfXg1G43mqoYlM2nc6388Fq5jcXyr5mRsqViLx/GJYdoL0bfXD8nmF+Zn/Iow==}
    dev: true

  /@tsconfig/node16/1.0.3:
    resolution: {integrity: sha512-yOlFc+7UtL/89t2ZhjPvvB/DeAr3r+Dq58IgzsFkOAvVC6NMJXmCGjbptdXdR9qsX7pKcTL+s87FtYREi2dEEQ==}
    dev: true

  /@types/chai/4.3.0:
    resolution: {integrity: sha512-/ceqdqeRraGolFTcfoXNiqjyQhZzbINDngeoAq9GoHa8PPK1yNzTaxWjA6BFWp5Ua9JpXEMSS4s5i9tS0hOJtw==}
    dev: true

  /@types/eslint-scope/3.7.4:
    resolution: {integrity: sha512-9K4zoImiZc3HlIp6AVUDE4CWYx22a+lhSZMYNpbjW04+YF0KWj4pJXnEMjdnFTiQibFFmElcsasJXDbdI/EPhA==}
    dependencies:
      '@types/eslint': 8.4.10
      '@types/estree': 0.0.51
    dev: true

  /@types/eslint/8.4.10:
    resolution: {integrity: sha512-Sl/HOqN8NKPmhWo2VBEPm0nvHnu2LL3v9vKo8MEq0EtbJ4eVzGPl41VNPvn5E1i5poMk4/XD8UriLHpJvEP/Nw==}
    dependencies:
      '@types/estree': 0.0.51
      '@types/json-schema': 7.0.11
    dev: true

  /@types/estree/0.0.51:
    resolution: {integrity: sha512-CuPgU6f3eT/XgKKPqKd/gLZV1Xmvf1a2R5POBOGQa6uv82xpls89HU5zKeVoyR8XzHd1RGNOlQlvUe3CFkjWNQ==}
    dev: true

  /@types/expect/1.20.4:
    resolution: {integrity: sha512-Q5Vn3yjTDyCMV50TB6VRIbQNxSE4OmZR86VSbGaNpfUolm0iePBB4KdEEHmxoY5sT2+2DIvXW0rvMDP2nHZ4Mg==}
    dev: true

  /@types/glob/7.2.0:
    resolution: {integrity: sha512-ZUxbzKl0IfJILTS6t7ip5fQQM/J3TJYubDm3nMbgubNNYS62eXeUpoLUC8/7fJNiFYHTrGPQn7hspDUzIHX3UA==}
    dependencies:
      '@types/minimatch': 5.1.2
      '@types/node': 18.11.9
    dev: true

  /@types/json-schema/7.0.11:
    resolution: {integrity: sha512-wOuvG1SN4Us4rez+tylwwwCV1psiNVOkJeM3AUWUNWg/jDQY2+HE/444y5gc+jBmRqASOm2Oeh5c1axHobwRKQ==}
    dev: true

  /@types/json5/0.0.29:
    resolution: {integrity: sha512-dRLjCWHYg4oaA77cxO64oO+7JwCwnIzkZPdrrC71jQmQtlhM556pwKo5bUzqvZndkVbeFLIIi+9TC40JNF5hNQ==}
    dev: true
    optional: true

  /@types/lodash/4.14.189:
    resolution: {integrity: sha512-kb9/98N6X8gyME9Cf7YaqIMvYGnBSWqEci6tiettE6iJWH1XdJz/PO8LB0GtLCG7x8dU3KWhZT+lA1a35127tA==}
    dev: true

  /@types/minimatch/3.0.5:
    resolution: {integrity: sha512-Klz949h02Gz2uZCMGwDUSDS1YBlTdDDgbWHi+81l29tQALUtvz4rAYi5uoVhE5Lagoq6DeqAUlbrHvW/mXDgdQ==}
    dev: true

  /@types/minimatch/5.1.2:
    resolution: {integrity: sha512-K0VQKziLUWkVKiRVrx4a40iPaxTUefQmjtkQofBkYRcoaaL/8rhwDWww9qWbrgicNOgnpIsMxyNIUM4+n6dUIA==}
    dev: true

  /@types/mocha/10.0.0:
    resolution: {integrity: sha512-rADY+HtTOA52l9VZWtgQfn4p+UDVM2eDVkMZT1I6syp0YKxW2F9v+0pbRZLsvskhQv/vMb6ZfCay81GHbz5SHg==}
    dev: true

  /@types/node/15.14.9:
    resolution: {integrity: sha512-qjd88DrCxupx/kJD5yQgZdcYKZKSIGBVDIBE1/LTGcNm3d2Np/jxojkdePDdfnBHJc5W7vSMpbJ1aB7p/Py69A==}
    dev: true

  /@types/node/18.11.9:
    resolution: {integrity: sha512-CRpX21/kGdzjOpFsZSkcrXMGIBWMGNIHXXBVFSH+ggkftxg+XYP20TESbh+zFvFj3EQOl5byk0HTRn1IL6hbqg==}
    dev: true

  /@types/normalize-package-data/2.4.1:
    resolution: {integrity: sha512-Gj7cI7z+98M282Tqmp2K5EIsoouUEzbBJhQQzDE3jSIRk6r9gsz0oUokqIUR4u1R3dMHo0pDHM7sNOHyhulypw==}
    dev: true

  /@types/semver/7.3.13:
    resolution: {integrity: sha512-21cFJr9z3g5dW8B0CVI9g2O9beqaThGQ6ZFBqHfwhzLDKUxaqTIy3vnfah/UPkfOiF2pLq+tGz+W8RyCskuslw==}
    dev: true

  /@types/sinon/10.0.13:
    resolution: {integrity: sha512-UVjDqJblVNQYvVNUsj0PuYYw0ELRmgt1Nt5Vk0pT5f16ROGfcKJY8o1HVuMOJOpD727RrGB9EGvoaTQE5tgxZQ==}
    dependencies:
      '@types/sinonjs__fake-timers': 8.1.2
    dev: true

  /@types/sinonjs__fake-timers/8.1.2:
    resolution: {integrity: sha512-9GcLXF0/v3t80caGs5p2rRfkB+a8VBGLJZVih6CNFkx8IZ994wiKKLSRs9nuFwk1HevWs/1mnUmkApGrSGsShA==}
    dev: true

  /@types/vinyl/2.0.7:
    resolution: {integrity: sha512-4UqPv+2567NhMQuMLdKAyK4yzrfCqwaTt6bLhHEs8PFcxbHILsrxaY63n4wgE/BRLDWDQeI+WcTmkXKExh9hQg==}
    dependencies:
      '@types/expect': 1.20.4
      '@types/node': 18.11.9
    dev: true

  /@types/yauzl/2.10.0:
    resolution: {integrity: sha512-Cn6WYCm0tXv8p6k+A8PvbDG763EDpBoTzHdA+Q/MF6H3sapGjCm9NzoaJncJS9tUKSuCoDs9XHxYYsQDgxR6kw==}
    requiresBuild: true
    dependencies:
      '@types/node': 18.11.9
    dev: true
    optional: true

  /@typescript-eslint/eslint-plugin/5.44.0_qx6nfhr36uwl6kugbf25qahuze:
    resolution: {integrity: sha512-j5ULd7FmmekcyWeArx+i8x7sdRHzAtXTkmDPthE4amxZOWKFK7bomoJ4r7PJ8K7PoMzD16U8MmuZFAonr1ERvw==}
    engines: {node: ^12.22.0 || ^14.17.0 || >=16.0.0}
    peerDependencies:
      '@typescript-eslint/parser': ^5.0.0
      eslint: ^6.0.0 || ^7.0.0 || ^8.0.0
      typescript: '*'
    peerDependenciesMeta:
      typescript:
        optional: true
    dependencies:
      '@typescript-eslint/parser': 5.44.0_2uhzae5rel2qyw7fhfmxrmdt3q
      '@typescript-eslint/scope-manager': 5.44.0
      '@typescript-eslint/type-utils': 5.44.0_2uhzae5rel2qyw7fhfmxrmdt3q
      '@typescript-eslint/utils': 5.44.0_2uhzae5rel2qyw7fhfmxrmdt3q
      debug: 4.3.4
      eslint: 8.27.0
      ignore: 5.2.0
      natural-compare-lite: 1.4.0
      regexpp: 3.2.0
      semver: 7.3.8
      tsutils: 3.21.0_typescript@4.7.4
      typescript: 4.7.4
    transitivePeerDependencies:
      - supports-color
    dev: true

  /@typescript-eslint/parser/5.44.0_2uhzae5rel2qyw7fhfmxrmdt3q:
    resolution: {integrity: sha512-H7LCqbZnKqkkgQHaKLGC6KUjt3pjJDx8ETDqmwncyb6PuoigYajyAwBGz08VU/l86dZWZgI4zm5k2VaKqayYyA==}
    engines: {node: ^12.22.0 || ^14.17.0 || >=16.0.0}
    peerDependencies:
      eslint: ^6.0.0 || ^7.0.0 || ^8.0.0
      typescript: '*'
    peerDependenciesMeta:
      typescript:
        optional: true
    dependencies:
      '@typescript-eslint/scope-manager': 5.44.0
      '@typescript-eslint/types': 5.44.0
      '@typescript-eslint/typescript-estree': 5.44.0_typescript@4.7.4
      debug: 4.3.4
      eslint: 8.27.0
      typescript: 4.7.4
    transitivePeerDependencies:
      - supports-color
    dev: true

  /@typescript-eslint/scope-manager/5.44.0:
    resolution: {integrity: sha512-2pKml57KusI0LAhgLKae9kwWeITZ7IsZs77YxyNyIVOwQ1kToyXRaJLl+uDEXzMN5hnobKUOo2gKntK9H1YL8g==}
    engines: {node: ^12.22.0 || ^14.17.0 || >=16.0.0}
    dependencies:
      '@typescript-eslint/types': 5.44.0
      '@typescript-eslint/visitor-keys': 5.44.0
    dev: true

  /@typescript-eslint/type-utils/5.44.0_2uhzae5rel2qyw7fhfmxrmdt3q:
    resolution: {integrity: sha512-A1u0Yo5wZxkXPQ7/noGkRhV4J9opcymcr31XQtOzcc5nO/IHN2E2TPMECKWYpM3e6olWEM63fq/BaL1wEYnt/w==}
    engines: {node: ^12.22.0 || ^14.17.0 || >=16.0.0}
    peerDependencies:
      eslint: '*'
      typescript: '*'
    peerDependenciesMeta:
      typescript:
        optional: true
    dependencies:
      '@typescript-eslint/typescript-estree': 5.44.0_typescript@4.7.4
      '@typescript-eslint/utils': 5.44.0_2uhzae5rel2qyw7fhfmxrmdt3q
      debug: 4.3.4
      eslint: 8.27.0
      tsutils: 3.21.0_typescript@4.7.4
      typescript: 4.7.4
    transitivePeerDependencies:
      - supports-color
    dev: true

  /@typescript-eslint/types/5.44.0:
    resolution: {integrity: sha512-Tp+zDnHmGk4qKR1l+Y1rBvpjpm5tGXX339eAlRBDg+kgZkz9Bw+pqi4dyseOZMsGuSH69fYfPJCBKBrbPCxYFQ==}
    engines: {node: ^12.22.0 || ^14.17.0 || >=16.0.0}
    dev: true

  /@typescript-eslint/typescript-estree/5.44.0_typescript@4.7.4:
    resolution: {integrity: sha512-M6Jr+RM7M5zeRj2maSfsZK2660HKAJawv4Ud0xT+yauyvgrsHu276VtXlKDFnEmhG+nVEd0fYZNXGoAgxwDWJw==}
    engines: {node: ^12.22.0 || ^14.17.0 || >=16.0.0}
    peerDependencies:
      typescript: '*'
    peerDependenciesMeta:
      typescript:
        optional: true
    dependencies:
      '@typescript-eslint/types': 5.44.0
      '@typescript-eslint/visitor-keys': 5.44.0
      debug: 4.3.4
      globby: 11.1.0
      is-glob: 4.0.3
      semver: 7.3.8
      tsutils: 3.21.0_typescript@4.7.4
      typescript: 4.7.4
    transitivePeerDependencies:
      - supports-color
    dev: true

  /@typescript-eslint/utils/5.44.0_2uhzae5rel2qyw7fhfmxrmdt3q:
    resolution: {integrity: sha512-fMzA8LLQ189gaBjS0MZszw5HBdZgVwxVFShCO3QN+ws3GlPkcy9YuS3U4wkT6su0w+Byjq3mS3uamy9HE4Yfjw==}
    engines: {node: ^12.22.0 || ^14.17.0 || >=16.0.0}
    peerDependencies:
      eslint: ^6.0.0 || ^7.0.0 || ^8.0.0
    dependencies:
      '@types/json-schema': 7.0.11
<<<<<<< HEAD
      '@types/semver': 7.3.13
      '@typescript-eslint/scope-manager': 5.43.0
      '@typescript-eslint/types': 5.43.0
      '@typescript-eslint/typescript-estree': 5.43.0_typescript@4.7.4
=======
      '@types/semver': 7.3.12
      '@typescript-eslint/scope-manager': 5.44.0
      '@typescript-eslint/types': 5.44.0
      '@typescript-eslint/typescript-estree': 5.44.0_typescript@4.7.4
>>>>>>> 3dcc6bca
      eslint: 8.27.0
      eslint-scope: 5.1.1
      eslint-utils: 3.0.0_eslint@8.27.0
      semver: 7.3.8
    transitivePeerDependencies:
      - supports-color
      - typescript
    dev: true

  /@typescript-eslint/visitor-keys/5.44.0:
    resolution: {integrity: sha512-a48tLG8/4m62gPFbJ27FxwCOqPKxsb8KC3HkmYoq2As/4YyjQl1jDbRr1s63+g4FS/iIehjmN3L5UjmKva1HzQ==}
    engines: {node: ^12.22.0 || ^14.17.0 || >=16.0.0}
    dependencies:
      '@typescript-eslint/types': 5.44.0
      eslint-visitor-keys: 3.3.0
    dev: true

  /@webassemblyjs/ast/1.11.1:
    resolution: {integrity: sha512-ukBh14qFLjxTQNTXocdyksN5QdM28S1CxHt2rdskFyL+xFV7VremuBLVbmCePj+URalXBENx/9Lm7lnhihtCSw==}
    dependencies:
      '@webassemblyjs/helper-numbers': 1.11.1
      '@webassemblyjs/helper-wasm-bytecode': 1.11.1
    dev: true

  /@webassemblyjs/floating-point-hex-parser/1.11.1:
    resolution: {integrity: sha512-iGRfyc5Bq+NnNuX8b5hwBrRjzf0ocrJPI6GWFodBFzmFnyvrQ83SHKhmilCU/8Jv67i4GJZBMhEzltxzcNagtQ==}
    dev: true

  /@webassemblyjs/helper-api-error/1.11.1:
    resolution: {integrity: sha512-RlhS8CBCXfRUR/cwo2ho9bkheSXG0+NwooXcc3PAILALf2QLdFyj7KGsKRbVc95hZnhnERon4kW/D3SZpp6Tcg==}
    dev: true

  /@webassemblyjs/helper-buffer/1.11.1:
    resolution: {integrity: sha512-gwikF65aDNeeXa8JxXa2BAk+REjSyhrNC9ZwdT0f8jc4dQQeDQ7G4m0f2QCLPJiMTTO6wfDmRmj/pW0PsUvIcA==}
    dev: true

  /@webassemblyjs/helper-numbers/1.11.1:
    resolution: {integrity: sha512-vDkbxiB8zfnPdNK9Rajcey5C0w+QJugEglN0of+kmO8l7lDb77AnlKYQF7aarZuCrv+l0UvqL+68gSDr3k9LPQ==}
    dependencies:
      '@webassemblyjs/floating-point-hex-parser': 1.11.1
      '@webassemblyjs/helper-api-error': 1.11.1
      '@xtuc/long': 4.2.2
    dev: true

  /@webassemblyjs/helper-wasm-bytecode/1.11.1:
    resolution: {integrity: sha512-PvpoOGiJwXeTrSf/qfudJhwlvDQxFgelbMqtq52WWiXC6Xgg1IREdngmPN3bs4RoO83PnL/nFrxucXj1+BX62Q==}
    dev: true

  /@webassemblyjs/helper-wasm-section/1.11.1:
    resolution: {integrity: sha512-10P9No29rYX1j7F3EVPX3JvGPQPae+AomuSTPiF9eBQeChHI6iqjMIwR9JmOJXwpnn/oVGDk7I5IlskuMwU/pg==}
    dependencies:
      '@webassemblyjs/ast': 1.11.1
      '@webassemblyjs/helper-buffer': 1.11.1
      '@webassemblyjs/helper-wasm-bytecode': 1.11.1
      '@webassemblyjs/wasm-gen': 1.11.1
    dev: true

  /@webassemblyjs/ieee754/1.11.1:
    resolution: {integrity: sha512-hJ87QIPtAMKbFq6CGTkZYJivEwZDbQUgYd3qKSadTNOhVY7p+gfP6Sr0lLRVTaG1JjFj+r3YchoqRYxNH3M0GQ==}
    dependencies:
      '@xtuc/ieee754': 1.2.0
    dev: true

  /@webassemblyjs/leb128/1.11.1:
    resolution: {integrity: sha512-BJ2P0hNZ0u+Th1YZXJpzW6miwqQUGcIHT1G/sf72gLVD9DZ5AdYTqPNbHZh6K1M5VmKvFXwGSWZADz+qBWxeRw==}
    dependencies:
      '@xtuc/long': 4.2.2
    dev: true

  /@webassemblyjs/utf8/1.11.1:
    resolution: {integrity: sha512-9kqcxAEdMhiwQkHpkNiorZzqpGrodQQ2IGrHHxCy+Ozng0ofyMA0lTqiLkVs1uzTRejX+/O0EOT7KxqVPuXosQ==}
    dev: true

  /@webassemblyjs/wasm-edit/1.11.1:
    resolution: {integrity: sha512-g+RsupUC1aTHfR8CDgnsVRVZFJqdkFHpsHMfJuWQzWU3tvnLC07UqHICfP+4XyL2tnr1amvl1Sdp06TnYCmVkA==}
    dependencies:
      '@webassemblyjs/ast': 1.11.1
      '@webassemblyjs/helper-buffer': 1.11.1
      '@webassemblyjs/helper-wasm-bytecode': 1.11.1
      '@webassemblyjs/helper-wasm-section': 1.11.1
      '@webassemblyjs/wasm-gen': 1.11.1
      '@webassemblyjs/wasm-opt': 1.11.1
      '@webassemblyjs/wasm-parser': 1.11.1
      '@webassemblyjs/wast-printer': 1.11.1
    dev: true

  /@webassemblyjs/wasm-gen/1.11.1:
    resolution: {integrity: sha512-F7QqKXwwNlMmsulj6+O7r4mmtAlCWfO/0HdgOxSklZfQcDu0TpLiD1mRt/zF25Bk59FIjEuGAIyn5ei4yMfLhA==}
    dependencies:
      '@webassemblyjs/ast': 1.11.1
      '@webassemblyjs/helper-wasm-bytecode': 1.11.1
      '@webassemblyjs/ieee754': 1.11.1
      '@webassemblyjs/leb128': 1.11.1
      '@webassemblyjs/utf8': 1.11.1
    dev: true

  /@webassemblyjs/wasm-opt/1.11.1:
    resolution: {integrity: sha512-VqnkNqnZlU5EB64pp1l7hdm3hmQw7Vgqa0KF/KCNO9sIpI6Fk6brDEiX+iCOYrvMuBWDws0NkTOxYEb85XQHHw==}
    dependencies:
      '@webassemblyjs/ast': 1.11.1
      '@webassemblyjs/helper-buffer': 1.11.1
      '@webassemblyjs/wasm-gen': 1.11.1
      '@webassemblyjs/wasm-parser': 1.11.1
    dev: true

  /@webassemblyjs/wasm-parser/1.11.1:
    resolution: {integrity: sha512-rrBujw+dJu32gYB7/Lup6UhdkPx9S9SnobZzRVL7VcBH9Bt9bCBLEuX/YXOOtBsOZ4NQrRykKhffRWHvigQvOA==}
    dependencies:
      '@webassemblyjs/ast': 1.11.1
      '@webassemblyjs/helper-api-error': 1.11.1
      '@webassemblyjs/helper-wasm-bytecode': 1.11.1
      '@webassemblyjs/ieee754': 1.11.1
      '@webassemblyjs/leb128': 1.11.1
      '@webassemblyjs/utf8': 1.11.1
    dev: true

  /@webassemblyjs/wast-printer/1.11.1:
    resolution: {integrity: sha512-IQboUWM4eKzWW+N/jij2sRatKMh99QEelo3Eb2q0qXkvPRISAj8Qxtmw5itwqK+TTkBuUIE45AxYPToqPtL5gg==}
    dependencies:
      '@webassemblyjs/ast': 1.11.1
      '@xtuc/long': 4.2.2
    dev: true

  /@xtuc/ieee754/1.2.0:
    resolution: {integrity: sha512-DX8nKgqcGwsc0eJSqYt5lwP4DH5FlHnmuWWBRy7X0NcaGR0ZtuyeESgMwTYVEtxmsNGY+qit4QYT/MIYTOTPeA==}
    dev: true

  /@xtuc/long/4.2.2:
    resolution: {integrity: sha512-NuHqBY1PB/D8xU6s/thBgOAiAP7HOYDQ32+BFZILJ8ivkUkAHQnWfn6WhL79Owj1qmUnoN/YPhktdIoucipkAQ==}
    dev: true

  /JSONStream/1.3.5:
    resolution: {integrity: sha512-E+iruNOY8VV9s4JEbe1aNEm6MiszPRr/UfcHMz0TQh1BXSxHK+ASV1R6W4HpjBhSeS+54PIsAMCBmwD06LLsqQ==}
    hasBin: true
    dependencies:
      jsonparse: 1.3.1
      through: 2.3.8
    dev: true

  /abbrev/1.1.1:
    resolution: {integrity: sha512-nne9/IiQ/hzIhY6pdDnbBtz7DjPTKrY00P/zvPSm5pOFkl6xuGrGnXn/VtTNNfNtAfZ9/1RtehkszU9qcTii0Q==}
    dev: true

  /acorn-import-assertions/1.8.0_acorn@8.8.1:
    resolution: {integrity: sha512-m7VZ3jwz4eK6A4Vtt8Ew1/mNbP24u0FhdyfA7fSvnJR6LMdfOYnmuIrrJAgrYfYJ10F/otaHTtrtrtmHdMNzEw==}
    peerDependencies:
      acorn: ^8
    dependencies:
      acorn: 8.8.1
    dev: true

  /acorn-jsx/5.3.2_acorn@8.8.1:
    resolution: {integrity: sha512-rq9s+JNhf0IChjtDXxllJ7g41oZk5SlXtp0LHwyA5cejwn7vKmKp4pPri6YEePv2PU65sAsegbXtIinmDFDXgQ==}
    peerDependencies:
      acorn: ^6.0.0 || ^7.0.0 || ^8.0.0
    dependencies:
      acorn: 8.8.1
    dev: true

  /acorn-node/1.8.2:
    resolution: {integrity: sha512-8mt+fslDufLYntIoPAaIMUe/lrbrehIiwmR3t2k9LljIzoigEPF27eLk2hy8zSGzmR/ogr7zbRKINMo1u0yh5A==}
    dependencies:
      acorn: 7.4.1
      acorn-walk: 7.2.0
      xtend: 4.0.2
    dev: true

  /acorn-walk/7.2.0:
    resolution: {integrity: sha512-OPdCF6GsMIP+Az+aWfAAOEt2/+iVDKE7oy6lJ098aoe59oAmK76qV6Gw60SbZ8jHuG2wH058GF4pLFbYamYrVA==}
    engines: {node: '>=0.4.0'}
    dev: true

  /acorn-walk/8.2.0:
    resolution: {integrity: sha512-k+iyHEuPgSw6SbuDpGQM+06HQUa04DZ3o+F6CSzXMvvI5KMvnaEqXe+YVe555R9nn6GPt404fos4wcgpw12SDA==}
    engines: {node: '>=0.4.0'}
    dev: true

  /acorn/7.4.1:
    resolution: {integrity: sha512-nQyp0o1/mNdbTO1PO6kHkwSrmgZ0MT/jCCpNiwbUjGoRN4dlBhqJtoQuCnEOKzgTVwg0ZWiCoQy6SxMebQVh8A==}
    engines: {node: '>=0.4.0'}
    hasBin: true
    dev: true

  /acorn/8.8.1:
    resolution: {integrity: sha512-7zFpHzhnqYKrkYdUjF1HI1bzd0VygEGX8lFk4k5zVMqHEoES+P+7TKI+EvLO9WVMJ8eekdO0aDEK044xTXwPPA==}
    engines: {node: '>=0.4.0'}
    hasBin: true
    dev: true

  /agent-base/6.0.2:
    resolution: {integrity: sha512-RZNwNclF7+MS/8bDg70amg32dyeZGZxiDuQmZxKLAlQjr3jGyLx+4Kkk58UO7D2QdgFIQCovuSuZESne6RG6XQ==}
    engines: {node: '>= 6.0.0'}
    dependencies:
      debug: 4.3.4
    transitivePeerDependencies:
      - supports-color
    dev: true

  /agentkeepalive/4.2.1:
    resolution: {integrity: sha512-Zn4cw2NEqd+9fiSVWMscnjyQ1a8Yfoc5oBajLeo5w+YBHgDUcEBY2hS4YpTz6iN5f/2zQiktcuM6tS8x1p9dpA==}
    engines: {node: '>= 8.0.0'}
    dependencies:
      debug: 4.3.4
      depd: 1.1.2
      humanize-ms: 1.2.1
    transitivePeerDependencies:
      - supports-color
    dev: true

  /aggregate-error/3.1.0:
    resolution: {integrity: sha512-4I7Td01quW/RpocfNayFdFVk1qSuoh0E7JrbRJ16nH01HhKFQ88INq9Sd+nd72zqRySlr9BmDA8xlEJ6vJMrYA==}
    engines: {node: '>=8'}
    dependencies:
      clean-stack: 2.2.0
      indent-string: 4.0.0
    dev: true

  /ajv-keywords/3.5.2_ajv@6.12.6:
    resolution: {integrity: sha512-5p6WTN0DdTGVQk6VjcEju19IgaHudalcfabD7yhDGeA6bcQnmL+CpveLJq/3hvfwd1aof6L386Ougkx6RfyMIQ==}
    peerDependencies:
      ajv: ^6.9.1
    dependencies:
      ajv: 6.12.6
    dev: true

  /ajv/6.12.6:
    resolution: {integrity: sha512-j3fVLgvTo527anyYyJOGTYJbG+vnnQYvE0m5mmkc1TK+nxAppkCLMIL0aZ4dblVCNoGShhm+kzE4ZUykBoMg4g==}
    dependencies:
      fast-deep-equal: 3.1.3
      fast-json-stable-stringify: 2.1.0
      json-schema-traverse: 0.4.1
      uri-js: 4.4.1
    dev: true

  /ansi-colors/4.1.1:
    resolution: {integrity: sha512-JoX0apGbHaUJBNl6yF+p6JAFYZ666/hhCGKN5t9QFjbJQKUU/g8MNbFDbvfrgKXvI1QpZplPOnwIo99lX/AAmA==}
    engines: {node: '>=6'}
    dev: true

  /ansi-escapes/3.2.0:
    resolution: {integrity: sha512-cBhpre4ma+U0T1oM5fXg7Dy1Jw7zzwv7lt/GoCpr+hDQJoYnKVPLL4dCvSEFMmQurOQvSrwT7SL/DAlhBI97RQ==}
    engines: {node: '>=4'}
    dev: true

  /ansi-escapes/4.3.2:
    resolution: {integrity: sha512-gKXj5ALrKWQLsYG9jlTRmR/xKluxHV+Z9QEwNIgCfM1/uwPMCuzVVnh5mwTd+OuBZcwSIMbqssNWRm1lE51QaQ==}
    engines: {node: '>=8'}
    dependencies:
      type-fest: 0.21.3
    dev: true

  /ansi-regex/2.1.1:
    resolution: {integrity: sha512-TIGnTpdo+E3+pCyAluZvtED5p5wCqLdezCyhPZzKPcxvFplEt4i+W7OONCKgeZFT3+y5NZZfOOS/Bdcanm1MYA==}
    engines: {node: '>=0.10.0'}
    dev: true

  /ansi-regex/3.0.1:
    resolution: {integrity: sha512-+O9Jct8wf++lXxxFc4hc8LsjaSq0HFzzL7cVsw8pRDIPdjKD2mT4ytDZlLuSBZ4cLKZFXIrMGO7DbQCtMJJMKw==}
    engines: {node: '>=4'}
    dev: true

  /ansi-regex/5.0.1:
    resolution: {integrity: sha512-quJQXlTSUGL2LH9SUXo8VwsY4soanhgo6LNSm84E1LBcE8s3O0wpdiRzyR9z/ZZJMlMWv37qOOb9pdJlMUEKFQ==}
    engines: {node: '>=8'}
    dev: true

  /ansi-regex/6.0.1:
    resolution: {integrity: sha512-n5M855fKb2SsfMIiFFoVrABHJC8QtHwVx+mHWP3QcEqBHYienj5dHSgjbxtC0WEZXYt4wcD6zrQElDPhFuZgfA==}
    engines: {node: '>=12'}
    dev: true

  /ansi-styles/2.2.1:
    resolution: {integrity: sha512-kmCevFghRiWM7HB5zTPULl4r9bVFSWjz62MhqizDGUrq2NWuNMQyuv4tHHoKJHs69M/MF64lEcHdYIocrdWQYA==}
    engines: {node: '>=0.10.0'}
    dev: true

  /ansi-styles/3.2.1:
    resolution: {integrity: sha512-VT0ZI6kZRdTh8YyJw3SMbYm/u+NqfsAxEpWO0Pf9sq8/e94WxxOpPKx9FR1FlyCtOVDNOQ+8ntlqFxiRc+r5qA==}
    engines: {node: '>=4'}
    dependencies:
      color-convert: 1.9.3
    dev: true

  /ansi-styles/4.3.0:
    resolution: {integrity: sha512-zbB9rCJAT1rbjiVDb2hqKFHNYLxgtk8NURxZ3IZwD3F6NtxbXZQCnnSi1Lkx+IDohdPlFp222wVALIheZJQSEg==}
    engines: {node: '>=8'}
    dependencies:
      color-convert: 2.0.1
    dev: true

  /ansicolors/0.3.2:
    resolution: {integrity: sha512-QXu7BPrP29VllRxH8GwB7x5iX5qWKAAMLqKQGWTeLWVlNHNOpVMJ91dsxQAIWXpjuW5wqvxu3Jd/nRjrJ+0pqg==}
    dev: true

  /antlr4ts-cli/0.5.0-alpha.4:
    resolution: {integrity: sha512-lVPVBTA2CVHRYILSKilL6Jd4hAumhSZZWA7UbQNQrmaSSj7dPmmYaN4bOmZG79cOy0lS00i4LY68JZZjZMWVrw==}
    hasBin: true
    dev: true

  /antlr4ts/0.5.0-alpha.4:
    resolution: {integrity: sha512-WPQDt1B74OfPv/IMS2ekXAKkTZIHl88uMetg6q3OTqgFxZ/dxDXI0EWLyZid/1Pe6hTftyg5N7gel5wNAGxXyQ==}
    dev: false

  /any-promise/1.3.0:
    resolution: {integrity: sha512-7UvmKalWRt1wgjL1RrGxoSJW/0QZFIegpeGvZG9kjp8vrRu55XTHbwnqq2GpXm9uLbcuhxm3IqX9OB4MZR1b2A==}
    dev: true

  /anymatch/3.1.3:
    resolution: {integrity: sha512-KMReFUr0B4t+D+OBkjR3KYqvocp2XaSzO55UcB6mgQMd3KbcE+mWTyvVV7D/zsdEbNnV6acZUutkiHQXvTr1Rw==}
    engines: {node: '>= 8'}
    dependencies:
      normalize-path: 3.0.0
      picomatch: 2.3.1
    dev: true

  /append-transform/2.0.0:
    resolution: {integrity: sha512-7yeyCEurROLQJFv5Xj4lEGTy0borxepjFv1g22oAdqFu//SrAlDl1O1Nxx15SH1RoliUml6p8dwJW9jvZughhg==}
    engines: {node: '>=8'}
    dependencies:
      default-require-extensions: 3.0.1
    dev: true

  /aproba/2.0.0:
    resolution: {integrity: sha512-lYe4Gx7QT+MKGbDsA+Z+he/Wtef0BiwDOlK/XkBrdfsh9J/jPPXbX0tE9x9cl27Tmu5gg3QUbUrQYa/y+KOHPQ==}
    dev: true

  /archy/1.0.0:
    resolution: {integrity: sha512-Xg+9RwCg/0p32teKdGMPTPnVXKD0w3DfHnFTficozsAgsvq2XenPJq/MYpzzQ/v8zrOyJn6Ds39VA4JIDwFfqw==}
    dev: true

  /are-we-there-yet/2.0.0:
    resolution: {integrity: sha512-Ci/qENmwHnsYo9xKIcUJN5LeDKdJ6R1Z1j9V/J5wyq8nh/mYPEpIKJbBZXtZjG04HiK7zV/p6Vs9952MrMeUIw==}
    engines: {node: '>=10'}
    dependencies:
      delegates: 1.0.0
      readable-stream: 3.6.0
    dev: true

  /are-we-there-yet/3.0.1:
    resolution: {integrity: sha512-QZW4EDmGwlYur0Yyf/b2uGucHQMa8aFUP7eu9ddR73vvhFyt4V0Vl3QHPcTNJ8l6qYOBdxgXdnBXQrHilfRQBg==}
    engines: {node: ^12.13.0 || ^14.15.0 || >=16.0.0}
    dependencies:
      delegates: 1.0.0
      readable-stream: 3.6.0
    dev: true

  /arg/4.1.3:
    resolution: {integrity: sha512-58S9QDqG0Xx27YwPSt9fJxivjYl432YCwfDMfZ+71RAqUrZef7LrKQZ3LHLOwCS4FLNBplP533Zx895SeOCHvA==}
    dev: true

  /argparse/1.0.10:
    resolution: {integrity: sha512-o5Roy6tNG4SL/FOkCAN6RzjiakZS25RLYFrcMttJqbdd8BWrnA+fGz57iN5Pb06pvBGvl5gQ0B48dJlslXvoTg==}
    dependencies:
      sprintf-js: 1.0.3
    dev: true

  /argparse/2.0.1:
    resolution: {integrity: sha512-8+9WqebbFzpX9OR+Wa6O29asIogeRMzcGtAINdpMHHyAg10f05aSFVBbcEqGf/PXw1EjAZ+q2/bEBg3DvurK3Q==}
    dev: true

  /array-differ/3.0.0:
    resolution: {integrity: sha512-THtfYS6KtME/yIAhKjZ2ul7XI96lQGHRputJQHO80LAWQnuGP4iCIN8vdMRboGbIEYBwU33q8Tch1os2+X0kMg==}
    engines: {node: '>=8'}
    dev: true

  /array-union/2.1.0:
    resolution: {integrity: sha512-HGyxoOTYUyCM6stUe6EJgnd4EoewAI7zMdfqO+kGjnlZmBDz/cR5pf8r/cR4Wq60sL/p0IkcjUEEPwS3GFrIyw==}
    engines: {node: '>=8'}
    dev: true

  /arrify/1.0.1:
    resolution: {integrity: sha512-3CYzex9M9FGQjCGMGyi6/31c8GJbgb0qGyrx5HWxPd0aCwh4cB2YjMb2Xf9UuoogrMrlO9cTqnB5rI5GHZTcUA==}
    engines: {node: '>=0.10.0'}
    dev: true

  /arrify/2.0.1:
    resolution: {integrity: sha512-3duEwti880xqi4eAMN8AyR4a0ByT90zoYdLlevfrvU43vb0YZwZVfxOgxWrLXXXpyugL0hNZc9G6BiB5B3nUug==}
    engines: {node: '>=8'}
    dev: true

  /asap/2.0.6:
    resolution: {integrity: sha512-BSHWgDSAiKs50o2Re8ppvp3seVHXSRM44cdSsT9FfNEUUZLOGWVCsiWaRPWM1Znn+mqZ1OfVZ3z3DWEzSp7hRA==}
    dev: true

  /asn1.js/5.4.1:
    resolution: {integrity: sha512-+I//4cYPccV8LdmBLiX8CYvf9Sp3vQsrqu2QNXRcrbiWvcx/UdlFiqUJJzxRQxgsZmvhXhn4cSKeSmoFjVdupA==}
    dependencies:
      bn.js: 4.12.0
      inherits: 2.0.4
      minimalistic-assert: 1.0.1
      safer-buffer: 2.1.2
    dev: true

  /assert/1.5.0:
    resolution: {integrity: sha512-EDsgawzwoun2CZkCgtxJbv392v4nbk9XDD06zI+kQYoBM/3RBWLlEyJARDOmhAAosBjWACEkKL6S+lIZtcAubA==}
    dependencies:
      object-assign: 4.1.1
      util: 0.10.3
    dev: true

  /assertion-error/1.1.0:
    resolution: {integrity: sha512-jgsaNduz+ndvGyFt3uSuWqvy4lCnIJiovtouQN5JZHOKCS2QuhEdbcQHFhVksz2N2U9hXJo8odG7ETyWlEeuDw==}
    dev: true

  /async/3.2.4:
    resolution: {integrity: sha512-iAB+JbDEGXhyIUavoDl9WP/Jj106Kz9DEn1DPgYw5ruDn0e3Wgi3sKFm55sASdGBNOQB8F59d9qQ7deqrHA8wQ==}
    dev: true

  /at-least-node/1.0.0:
    resolution: {integrity: sha512-+q/t7Ekv1EDY2l6Gda6LLiX14rU9TV20Wa3ofeQmwPFZbOMo9DXrLbOjFaaclkXKWidIaopwAObQDqwWtGUjqg==}
    engines: {node: '>= 4.0.0'}
    dev: true

  /available-typed-arrays/1.0.5:
    resolution: {integrity: sha512-DMD0KiN46eipeziST1LPP/STfDU0sufISXmjSgvVsoU2tqxctQeASejWcfNtxYKqETM1UxQ8sp2OrSBWpHY6sw==}
    engines: {node: '>= 0.4'}
    dev: true

  /aws-sdk/2.1260.0:
    resolution: {integrity: sha512-iciXVukPbhmh44xcF+5/CO15jtESqRkXuEH54XaU8IpCzbYkAcPBaS29vLRN2SRuN1Dy2S3X7SaZZxFJWLAHrg==}
    engines: {node: '>= 10.0.0'}
    dependencies:
      buffer: 4.9.2
      events: 1.1.1
      ieee754: 1.1.13
      jmespath: 0.16.0
      querystring: 0.2.0
      sax: 1.2.1
      url: 0.10.3
      util: 0.12.5
      uuid: 8.0.0
      xml2js: 0.4.19
    dev: true

  /balanced-match/1.0.2:
    resolution: {integrity: sha512-3oSeUO0TMV67hN1AmbXsK4yaqU7tjiHlbxRDZOpH0KW9+CeX4bRAaX0Anxt0tx2MrpRpWwQaPwIlISEJhYU5Pw==}
    dev: true

  /base64-js/1.5.1:
    resolution: {integrity: sha512-AKpaYlHn8t4SVbOHCy+b5+KKgvR4vrsD8vbvrbiQJps7fKDTkjkDry6ji0rUJjC0kzbNePLwzxq8iypo41qeWA==}
    dev: true

  /before-after-hook/2.2.3:
    resolution: {integrity: sha512-NzUnlZexiaH/46WDhANlyR2bXRopNg4F/zuSA3OpZnllCUgRaOF2znDioDWrmbNVsuZk6l9pMquQB38cfBZwkQ==}
    dev: true

  /bin-links/3.0.3:
    resolution: {integrity: sha512-zKdnMPWEdh4F5INR07/eBrodC7QrF5JKvqskjz/ZZRXg5YSAZIbn8zGhbhUrElzHBZ2fvEQdOU59RHcTG3GiwA==}
    engines: {node: ^12.13.0 || ^14.15.0 || >=16.0.0}
    dependencies:
      cmd-shim: 5.0.0
      mkdirp-infer-owner: 2.0.0
      npm-normalize-package-bin: 2.0.0
      read-cmd-shim: 3.0.1
      rimraf: 3.0.2
      write-file-atomic: 4.0.2
    dev: true

  /binary-extensions/2.2.0:
    resolution: {integrity: sha512-jDctJ/IVQbZoJykoeHbhXpOlNBqGNcwXJKJog42E5HDPUwQTSdjCHdihjj0DlnheQ7blbT6dHOafNAiS8ooQKA==}
    engines: {node: '>=8'}
    dev: true

  /binaryextensions/4.18.0:
    resolution: {integrity: sha512-PQu3Kyv9dM4FnwB7XGj1+HucW+ShvJzJqjuw1JkKVs1mWdwOKVcRjOi+pV9X52A0tNvrPCsPkbFFQb+wE1EAXw==}
    engines: {node: '>=0.8'}
    dev: true

  /bl/4.1.0:
    resolution: {integrity: sha512-1W07cM9gS6DcLperZfFSj+bWLtaPGSOHWhPiGzXmvVJbRLdG82sH/Kn8EtW1VqWVA54AKf2h5k5BbnIbwF3h6w==}
    dependencies:
      buffer: 5.7.1
      inherits: 2.0.4
      readable-stream: 3.6.0
    dev: true

  /bn.js/4.12.0:
    resolution: {integrity: sha512-c98Bf3tPniI+scsdk237ku1Dc3ujXQTSgyiPUDEOe7tRkhrqridvh8klBv0HCEso1OLOYcHuCv/cS6DNxKH+ZA==}
    dev: true

  /bn.js/5.2.1:
    resolution: {integrity: sha512-eXRvHzWyYPBuB4NBy0cmYQjGitUrtqwbvlzP3G6VFnNRbsZQIxQ10PbKKHt8gZ/HW/D/747aDl+QkDqg3KQLMQ==}
    dev: true

  /brace-expansion/1.1.11:
    resolution: {integrity: sha512-iCuPHDFgrHX7H2vEI/5xpz07zSHB00TpugqhmYtVmMO6518mCuRMoOYFldEBl0g187ufozdaHgWKcYFb61qGiA==}
    dependencies:
      balanced-match: 1.0.2
      concat-map: 0.0.1
    dev: true

  /brace-expansion/2.0.1:
    resolution: {integrity: sha512-XnAIvQ8eM+kC6aULx6wuQiwVsnzsi9d3WxzV3FpWTGA19F621kwdbsAcFKXgKUHZWsy+mY6iL1sHTxWEFCytDA==}
    dependencies:
      balanced-match: 1.0.2
    dev: true

  /braces/3.0.2:
    resolution: {integrity: sha512-b8um+L1RzM3WDSzvhm6gIz1yfTbBt6YTlcEKAvsmqCZZFw46z626lVj9j1yEPW33H5H+lBQpZMP1k8l+78Ha0A==}
    engines: {node: '>=8'}
    dependencies:
      fill-range: 7.0.1
    dev: true

  /brorand/1.1.0:
    resolution: {integrity: sha512-cKV8tMCEpQs4hK/ik71d6LrPOnpkpGBR0wzxqr68g2m/LB2GxVYQroAjMJZRVM1Y4BCjCKc3vAamxSzOY2RP+w==}
    dev: true

  /browser-pack/6.1.0:
    resolution: {integrity: sha512-erYug8XoqzU3IfcU8fUgyHqyOXqIE4tUTTQ+7mqUjQlvnXkOO6OlT9c/ZoJVHYoAaqGxr09CN53G7XIsO4KtWA==}
    hasBin: true
    dependencies:
      combine-source-map: 0.8.0
      defined: 1.0.1
      JSONStream: 1.3.5
      safe-buffer: 5.2.1
      through2: 2.0.5
      umd: 3.0.3
    dev: true

  /browser-resolve/2.0.0:
    resolution: {integrity: sha512-7sWsQlYL2rGLy2IWm8WL8DCTJvYLc/qlOnsakDac87SOoCd16WLsaAMdCiAqsTNHIe+SXfaqyxyo6THoWqs8WQ==}
    dependencies:
      resolve: 1.22.1
    dev: true

  /browser-stdout/1.3.1:
    resolution: {integrity: sha512-qhAVI1+Av2X7qelOfAIYwXONood6XlZE/fXaBSmW/T5SzLAmCgzi+eiWE7fUvbHaeNBQH13UftjpXxsfLkMpgw==}
    dev: true

  /browserify-aes/1.2.0:
    resolution: {integrity: sha512-+7CHXqGuspUn/Sl5aO7Ea0xWGAtETPXNSAjHo48JfLdPWcMng33Xe4znFvQweqc/uzk5zSOI3H52CYnjCfb5hA==}
    dependencies:
      buffer-xor: 1.0.3
      cipher-base: 1.0.4
      create-hash: 1.2.0
      evp_bytestokey: 1.0.3
      inherits: 2.0.4
      safe-buffer: 5.2.1
    dev: true

  /browserify-cipher/1.0.1:
    resolution: {integrity: sha512-sPhkz0ARKbf4rRQt2hTpAHqn47X3llLkUGn+xEJzLjwY8LRs2p0v7ljvI5EyoRO/mexrNunNECisZs+gw2zz1w==}
    dependencies:
      browserify-aes: 1.2.0
      browserify-des: 1.0.2
      evp_bytestokey: 1.0.3
    dev: true

  /browserify-des/1.0.2:
    resolution: {integrity: sha512-BioO1xf3hFwz4kc6iBhI3ieDFompMhrMlnDFC4/0/vd5MokpuAc3R+LYbwTA9A5Yc9pq9UYPqffKpW2ObuwX5A==}
    dependencies:
      cipher-base: 1.0.4
      des.js: 1.0.1
      inherits: 2.0.4
      safe-buffer: 5.2.1
    dev: true

  /browserify-rsa/4.1.0:
    resolution: {integrity: sha512-AdEER0Hkspgno2aR97SAf6vi0y0k8NuOpGnVH3O99rcA5Q6sh8QxcngtHuJ6uXwnfAXNM4Gn1Gb7/MV1+Ymbog==}
    dependencies:
      bn.js: 5.2.1
      randombytes: 2.1.0
    dev: true

  /browserify-sign/4.2.1:
    resolution: {integrity: sha512-/vrA5fguVAKKAVTNJjgSm1tRQDHUU6DbwO9IROu/0WAzC8PKhucDSh18J0RMvVeHAn5puMd+QHC2erPRNf8lmg==}
    dependencies:
      bn.js: 5.2.1
      browserify-rsa: 4.1.0
      create-hash: 1.2.0
      create-hmac: 1.1.7
      elliptic: 6.5.4
      inherits: 2.0.4
      parse-asn1: 5.1.6
      readable-stream: 3.6.0
      safe-buffer: 5.2.1
    dev: true

  /browserify-zlib/0.2.0:
    resolution: {integrity: sha512-Z942RysHXmJrhqk88FmKBVq/v5tqmSkDz7p54G/MGyjMnCFFnC79XWNbg+Vta8W6Wb2qtSZTSxIGkJrRpCFEiA==}
    dependencies:
      pako: 1.0.11
    dev: true

  /browserify/17.0.0:
    resolution: {integrity: sha512-SaHqzhku9v/j6XsQMRxPyBrSP3gnwmE27gLJYZgMT2GeK3J0+0toN+MnuNYDfHwVGQfLiMZ7KSNSIXHemy905w==}
    engines: {node: '>= 0.8'}
    hasBin: true
    dependencies:
      assert: 1.5.0
      browser-pack: 6.1.0
      browser-resolve: 2.0.0
      browserify-zlib: 0.2.0
      buffer: 5.2.1
      cached-path-relative: 1.1.0
      concat-stream: 1.6.2
      console-browserify: 1.2.0
      constants-browserify: 1.0.0
      crypto-browserify: 3.12.0
      defined: 1.0.1
      deps-sort: 2.0.1
      domain-browser: 1.2.0
      duplexer2: 0.1.4
      events: 3.3.0
      glob: 7.2.3
      has: 1.0.3
      htmlescape: 1.1.1
      https-browserify: 1.0.0
      inherits: 2.0.4
      insert-module-globals: 7.2.1
      JSONStream: 1.3.5
      labeled-stream-splicer: 2.0.2
      mkdirp-classic: 0.5.3
      module-deps: 6.2.3
      os-browserify: 0.3.0
      parents: 1.0.1
      path-browserify: 1.0.1
      process: 0.11.10
      punycode: 1.4.1
      querystring-es3: 0.2.1
      read-only-stream: 2.0.0
      readable-stream: 2.3.7
      resolve: 1.22.1
      shasum-object: 1.0.0
      shell-quote: 1.7.4
      stream-browserify: 3.0.0
      stream-http: 3.2.0
      string_decoder: 1.3.0
      subarg: 1.0.0
      syntax-error: 1.4.0
      through2: 2.0.5
      timers-browserify: 1.4.2
      tty-browserify: 0.0.1
      url: 0.11.0
      util: 0.12.5
      vm-browserify: 1.1.2
      xtend: 4.0.2
    dev: true

  /browserslist/4.21.4:
    resolution: {integrity: sha512-CBHJJdDmgjl3daYjN5Cp5kbTf1mUhZoS+beLklHIvkOWscs83YAhLlF3Wsh/lciQYAcbBJgTOD44VtG31ZM4Hw==}
    engines: {node: ^6 || ^7 || ^8 || ^9 || ^10 || ^11 || ^12 || >=13.7}
    hasBin: true
    dependencies:
      caniuse-lite: 1.0.30001434
      electron-to-chromium: 1.4.284
      node-releases: 2.0.6
      update-browserslist-db: 1.0.10_browserslist@4.21.4
    dev: true

  /buffer-crc32/0.2.13:
    resolution: {integrity: sha512-VO9Ht/+p3SN7SKWqcrgEzjGbRSJYTx+Q1pTQC0wrWqHx0vpJraQ6GtHx8tvcg1rlK1byhU5gccxgOgj7B0TDkQ==}
    dev: true

  /buffer-from/1.1.2:
    resolution: {integrity: sha512-E+XQCRwSbaaiChtv6k6Dwgc+bx+Bs6vuKJHHl5kox/BaKbhiXzqQOwK4cO22yElGp2OCmjwVhT3HmxgyPGnJfQ==}
    dev: true

  /buffer-xor/1.0.3:
    resolution: {integrity: sha512-571s0T7nZWK6vB67HI5dyUF7wXiNcfaPPPTl6zYCNApANjIvYJTg7hlud/+cJpdAhS7dVzqMLmfhfHR3rAcOjQ==}
    dev: true

  /buffer/4.9.2:
    resolution: {integrity: sha512-xq+q3SRMOxGivLhBNaUdC64hDTQwejJ+H0T/NB1XMtTVEwNTrfFF3gAxiyW0Bu/xWEGhjVKgUcMhCrUy2+uCWg==}
    dependencies:
      base64-js: 1.5.1
      ieee754: 1.1.13
      isarray: 1.0.0
    dev: true

  /buffer/5.2.1:
    resolution: {integrity: sha512-c+Ko0loDaFfuPWiL02ls9Xd3GO3cPVmUobQ6t3rXNUk304u6hGq+8N/kFi+QEIKhzK3uwolVhLzszmfLmMLnqg==}
    dependencies:
      base64-js: 1.5.1
      ieee754: 1.2.1
    dev: true

  /buffer/5.7.1:
    resolution: {integrity: sha512-EHcyIPBQ4BSGlvjB16k5KgAJ27CIsHY/2JBmCRReo48y9rQ3MaUzWX3KVlBa4U7MyX02HdVj0K7C3WaB3ju7FQ==}
    dependencies:
      base64-js: 1.5.1
      ieee754: 1.2.1
    dev: true

  /builtin-status-codes/3.0.0:
    resolution: {integrity: sha512-HpGFw18DgFWlncDfjTa2rcQ4W88O1mC8e8yZ2AvQY5KDaktSTwo+KRf6nHK6FRI5FyRyb/5T6+TSxfP7QyGsmQ==}
    dev: true

  /builtins/1.0.3:
    resolution: {integrity: sha512-uYBjakWipfaO/bXI7E8rq6kpwHRZK5cNYrUv2OzZSI/FvmdMyXJ2tG9dKcjEC5YHmHpUAwsargWIZNWdxb/bnQ==}
    dev: true

  /bytes-iec/3.1.1:
    resolution: {integrity: sha512-fey6+4jDK7TFtFg/klGSvNKJctyU7n2aQdnM+CO0ruLPbqqMOM8Tio0Pc+deqUeVKX1tL5DQep1zQ7+37aTAsA==}
    engines: {node: '>= 0.8'}
    dev: true

  /cacache/15.3.0:
    resolution: {integrity: sha512-VVdYzXEn+cnbXpFgWs5hTT7OScegHVmLhJIR8Ufqk3iFD6A6j5iSX1KuBTfNEv4tdJWE2PzA6IVFtcLC7fN9wQ==}
    engines: {node: '>= 10'}
    dependencies:
      '@npmcli/fs': 1.1.1
      '@npmcli/move-file': 1.1.2
      chownr: 2.0.0
      fs-minipass: 2.1.0
      glob: 7.2.3
      infer-owner: 1.0.4
      lru-cache: 6.0.0
      minipass: 3.3.4
      minipass-collect: 1.0.2
      minipass-flush: 1.0.5
      minipass-pipeline: 1.2.4
      mkdirp: 1.0.4
      p-map: 4.0.0
      promise-inflight: 1.0.1
      rimraf: 3.0.2
      ssri: 8.0.1
      tar: 6.1.12
      unique-filename: 1.1.1
    dev: true

  /cacache/16.1.3:
    resolution: {integrity: sha512-/+Emcj9DAXxX4cwlLmRI9c166RuL3w30zp4R7Joiv2cQTtTtA+jeuCAjH3ZlGnYS3tKENSrKhAzVVP9GVyzeYQ==}
    engines: {node: ^12.13.0 || ^14.15.0 || >=16.0.0}
    dependencies:
      '@npmcli/fs': 2.1.2
      '@npmcli/move-file': 2.0.1
      chownr: 2.0.0
      fs-minipass: 2.1.0
      glob: 8.0.3
      infer-owner: 1.0.4
      lru-cache: 7.14.1
      minipass: 3.3.4
      minipass-collect: 1.0.2
      minipass-flush: 1.0.5
      minipass-pipeline: 1.2.4
      mkdirp: 1.0.4
      p-map: 4.0.0
      promise-inflight: 1.0.1
      rimraf: 3.0.2
      ssri: 9.0.1
      tar: 6.1.12
      unique-filename: 2.0.1
    dev: true

  /cached-path-relative/1.1.0:
    resolution: {integrity: sha512-WF0LihfemtesFcJgO7xfOoOcnWzY/QHR4qeDqV44jPU3HTI54+LnfXK3SA27AVVGCdZFgjjFFaqUA9Jx7dMJZA==}
    dev: true

  /caching-transform/4.0.0:
    resolution: {integrity: sha512-kpqOvwXnjjN44D89K5ccQC+RUrsy7jB/XLlRrx0D7/2HNcTPqzsb6XgYoErwko6QsV184CA2YgS1fxDiiDZMWA==}
    engines: {node: '>=8'}
    dependencies:
      hasha: 5.2.2
      make-dir: 3.1.0
      package-hash: 4.0.0
      write-file-atomic: 3.0.3
    dev: true

  /call-bind/1.0.2:
    resolution: {integrity: sha512-7O+FbCihrB5WGbFYesctwmTKae6rOiIzmz1icreWJ+0aA7LJfuqhEso2T9ncpcFtzMQtzXf2QGGueWJGTYsqrA==}
    dependencies:
      function-bind: 1.1.1
      get-intrinsic: 1.1.3
    dev: true

  /callsites/3.1.0:
    resolution: {integrity: sha512-P8BjAsXvZS+VIDUI11hHCQEv74YT67YUi5JJFNWIqL235sBmjX4+qx9Muvls5ivyNENctx46xQLQ3aTuE7ssaQ==}
    engines: {node: '>=6'}
    dev: true

  /camelcase/5.3.1:
    resolution: {integrity: sha512-L28STB170nwWS63UjtlEOE3dldQApaJXZkOI1uMFfzf3rRuPegHaHesyee+YxQ+W6SvRDQV6UrdOdRiR153wJg==}
    engines: {node: '>=6'}
    dev: true

  /camelcase/6.3.0:
    resolution: {integrity: sha512-Gmy6FhYlCY7uOElZUSbxo2UCDH8owEk996gkbrpsgGtrJLM3J7jGxl9Ic7Qwwj4ivOE5AWZWRMecDdF7hqGjFA==}
    engines: {node: '>=10'}
    dev: true

  /caniuse-lite/1.0.30001434:
    resolution: {integrity: sha512-aOBHrLmTQw//WFa2rcF1If9fa3ypkC1wzqqiKHgfdrXTWcU8C4gKVZT77eQAPWN1APys3+uQ0Df07rKauXGEYA==}
    dev: true

  /cardinal/2.1.1:
    resolution: {integrity: sha512-JSr5eOgoEymtYHBjNWyjrMqet9Am2miJhlfKNdqLp6zoeAh0KN5dRAcxlecj5mAJrmQomgiOBj35xHLrFjqBpw==}
    hasBin: true
    dependencies:
      ansicolors: 0.3.2
      redeyed: 2.1.1
    dev: true

  /chai/4.3.6:
    resolution: {integrity: sha512-bbcp3YfHCUzMOvKqsztczerVgBKSsEijCySNlHHbX3VG1nskvqjz5Rfso1gGwD6w6oOV3eI60pKuMOV5MV7p3Q==}
    engines: {node: '>=4'}
    dependencies:
      assertion-error: 1.1.0
      check-error: 1.0.2
      deep-eql: 3.0.1
      get-func-name: 2.0.0
      loupe: 2.3.6
      pathval: 1.1.1
      type-detect: 4.0.8
    dev: true

  /chalk/1.1.3:
    resolution: {integrity: sha512-U3lRVLMSlsCfjqYPbLyVv11M9CPW4I728d6TCKMAOJueEeB9/8o+eSsMnxPJD+Q+K909sdESg7C+tIkoH6on1A==}
    engines: {node: '>=0.10.0'}
    dependencies:
      ansi-styles: 2.2.1
      escape-string-regexp: 1.0.5
      has-ansi: 2.0.0
      strip-ansi: 3.0.1
      supports-color: 2.0.0
    dev: true

  /chalk/2.4.2:
    resolution: {integrity: sha512-Mti+f9lpJNcwF4tWV8/OrTTtF1gZi+f8FqlyAdouralcFWFQWF2+NgCHShjkCb+IFBLq9buZwE1xckQU4peSuQ==}
    engines: {node: '>=4'}
    dependencies:
      ansi-styles: 3.2.1
      escape-string-regexp: 1.0.5
      supports-color: 5.5.0
    dev: true

  /chalk/4.1.2:
    resolution: {integrity: sha512-oKnbhFyRIXpUuez8iBMmyEa4nbj4IOQyuhc/wy9kY7/WVPcwIO9VA668Pu8RkO7+0G76SLROeyw9CpQ061i4mA==}
    engines: {node: '>=10'}
    dependencies:
      ansi-styles: 4.3.0
      supports-color: 7.2.0
    dev: true

  /chardet/0.7.0:
    resolution: {integrity: sha512-mT8iDcrh03qDGRRmoA2hmBJnxpllMR+0/0qlzjqZES6NdiWDcZkCNAk4rPFZ9Q85r27unkiNNg8ZOiwZXBHwcA==}
    dev: true

  /check-error/1.0.2:
    resolution: {integrity: sha512-BrgHpW9NURQgzoNyjfq0Wu6VFO6D7IZEmJNdtgNqpzGG8RuNFHt2jQxWlAs4HMe119chBnv+34syEZtc6IhLtA==}
    dev: true

  /chokidar/3.5.3:
    resolution: {integrity: sha512-Dr3sfKRP6oTcjf2JmUmFJfeVMvXBdegxB0iVQ5eb2V10uFJUCAS8OByZdVAyVb8xXNz3GjjTgj9kLWsZTqE6kw==}
    engines: {node: '>= 8.10.0'}
    dependencies:
      anymatch: 3.1.3
      braces: 3.0.2
      glob-parent: 5.1.2
      is-binary-path: 2.1.0
      is-glob: 4.0.3
      normalize-path: 3.0.0
      readdirp: 3.6.0
    optionalDependencies:
      fsevents: 2.3.2
    dev: true

  /chownr/1.1.4:
    resolution: {integrity: sha512-jJ0bqzaylmJtVnNgzTeSOs8DPavpbYgEr/b0YL8/2GO3xJEhInFmhKMUnEJQjZumK7KXGFhUy89PrsJWlakBVg==}
    dev: true

  /chownr/2.0.0:
    resolution: {integrity: sha512-bIomtDF5KGpdogkLd9VspvFzk9KfpyyGlS8YFVZl7TGPBHL5snIOnxeshwVgPteQ9b4Eydl+pVbIyE1DcvCWgQ==}
    engines: {node: '>=10'}
    dev: true

  /chrome-trace-event/1.0.3:
    resolution: {integrity: sha512-p3KULyQg4S7NIHixdwbGX+nFHkoBiA4YQmyWtjb8XngSKV124nJmRysgAeujbUVb15vh+RvFUfCPqU7rXk+hZg==}
    engines: {node: '>=6.0'}
    dev: true

  /ci-job-number/1.2.2:
    resolution: {integrity: sha512-CLOGsVDrVamzv8sXJGaILUVI6dsuAkouJP/n6t+OxLPeeA4DDby7zn9SB6EUpa1H7oIKoE+rMmkW80zYsFfUjA==}
    dev: true

  /cipher-base/1.0.4:
    resolution: {integrity: sha512-Kkht5ye6ZGmwv40uUDZztayT2ThLQGfnj/T71N/XzeZeo3nf8foyW7zGTsPYkEya3m5f3cAypH+qe7YOrM1U2Q==}
    dependencies:
      inherits: 2.0.4
      safe-buffer: 5.2.1
    dev: true

  /clean-stack/2.2.0:
    resolution: {integrity: sha512-4diC9HaTE+KRAMWhDhrGOECgWZxoevMc5TlkObMqNSsVU62PYzXZ/SMTjzyGAFF1YusgxGcSWTEXBhp0CPwQ1A==}
    engines: {node: '>=6'}
    dev: true

  /clean-stack/3.0.1:
    resolution: {integrity: sha512-lR9wNiMRcVQjSB3a7xXGLuz4cr4wJuuXlaAEbRutGowQTmlp7R72/DOgN21e8jdwblMWl9UOJMJXarX94pzKdg==}
    engines: {node: '>=10'}
    dependencies:
      escape-string-regexp: 4.0.0
    dev: true

  /cli-boxes/1.0.0:
    resolution: {integrity: sha512-3Fo5wu8Ytle8q9iCzS4D2MWVL2X7JVWRiS1BnXbTFDhS9c/REkM9vd1AmabsoZoY5/dGi5TT9iKL8Kb6DeBRQg==}
    engines: {node: '>=0.10.0'}
    dev: true

  /cli-cursor/3.1.0:
    resolution: {integrity: sha512-I/zHAwsKf9FqGoXM4WWRACob9+SNukZTd94DWF57E4toouRulbCxcUh6RKUEOQlYTHJnzkPMySvPNaaSLNfLZw==}
    engines: {node: '>=8'}
    dependencies:
      restore-cursor: 3.1.0
    dev: true

  /cli-progress/3.11.2:
    resolution: {integrity: sha512-lCPoS6ncgX4+rJu5bS3F/iCz17kZ9MPZ6dpuTtI0KXKABkhyXIdYB3Inby1OpaGti3YlI3EeEkM9AuWpelJrVA==}
    engines: {node: '>=4'}
    dependencies:
      string-width: 4.2.3
    dev: true

  /cli-spinners/2.7.0:
    resolution: {integrity: sha512-qu3pN8Y3qHNgE2AFweciB1IfMnmZ/fsNTEE+NOFjmGB2F/7rLhnhzppvpCnN4FovtP26k8lHyy9ptEbNwWFLzw==}
    engines: {node: '>=6'}
    dev: true

  /cli-table/0.3.11:
    resolution: {integrity: sha512-IqLQi4lO0nIB4tcdTpN4LCB9FI3uqrJZK7RC515EnhZ6qBaglkIgICb1wjeAqpdoOabm1+SuQtkXIPdYC93jhQ==}
    engines: {node: '>= 0.2.0'}
    dependencies:
      colors: 1.0.3
    dev: true

  /cli-width/3.0.0:
    resolution: {integrity: sha512-FxqpkPPwu1HjuN93Omfm4h8uIanXofW0RxVEW3k5RKx+mJJYSthzNhp32Kzxxy3YAEZ/Dc/EWN1vZRY0+kOhbw==}
    engines: {node: '>= 10'}
    dev: true

  /cliui/6.0.0:
    resolution: {integrity: sha512-t6wbgtoCXvAzst7QgXxJYqPt0usEfbgQdftEPbLL/cvv6HPE5VgvqCuAIDR0NgU52ds6rFwqrgakNLrHEjCbrQ==}
    dependencies:
      string-width: 4.2.3
      strip-ansi: 6.0.1
      wrap-ansi: 6.2.0
    dev: true

  /cliui/7.0.4:
    resolution: {integrity: sha512-OcRE68cOsVMXp1Yvonl/fzkQOyjLSu/8bhPDfQt0e0/Eb283TKP20Fs2MqoPsr9SwA595rRCA+QMzYc9nBP+JQ==}
    dependencies:
      string-width: 4.2.3
      strip-ansi: 6.0.1
      wrap-ansi: 7.0.0
    dev: true

  /cliui/8.0.1:
    resolution: {integrity: sha512-BSeNnyus75C4//NQ9gQt1/csTXyo/8Sb+afLAkzAptFuMsod9HFokGNudZpi/oQV73hnVK+sR+5PVRMd+Dr7YQ==}
    engines: {node: '>=12'}
    dependencies:
      string-width: 4.2.3
      strip-ansi: 6.0.1
      wrap-ansi: 7.0.0
    dev: true

  /clone-buffer/1.0.0:
    resolution: {integrity: sha512-KLLTJWrvwIP+OPfMn0x2PheDEP20RPUcGXj/ERegTgdmPEZylALQldygiqrPPu8P45uNuPs7ckmReLY6v/iA5g==}
    engines: {node: '>= 0.10'}
    dev: true

  /clone-stats/1.0.0:
    resolution: {integrity: sha512-au6ydSpg6nsrigcZ4m8Bc9hxjeW+GJ8xh5G3BJCMt4WXe1H10UNaVOamqQTmrx1kjVuxAHIQSNU6hY4Nsn9/ag==}
    dev: true

  /clone/1.0.4:
    resolution: {integrity: sha512-JQHZ2QMW6l3aH/j6xCqQThY/9OH4D/9ls34cgkUBiEeocRTU04tHfKPBsUK1PqZCUQM7GiA0IIXJSuXHI64Kbg==}
    engines: {node: '>=0.8'}
    dev: true

  /clone/2.1.2:
    resolution: {integrity: sha512-3Pe/CF1Nn94hyhIYpjtiLhdCoEoz0DqQ+988E9gmeEdQZlojxnOb74wctFyuwWQHzqyf9X7C7MG8juUpqBJT8w==}
    engines: {node: '>=0.8'}
    dev: true

  /cloneable-readable/1.1.3:
    resolution: {integrity: sha512-2EF8zTQOxYq70Y4XKtorQupqF0m49MBz2/yf5Bj+MHjvpG3Hy7sImifnqD6UA+TKYxeSV+u6qqQPawN5UvnpKQ==}
    dependencies:
      inherits: 2.0.4
      process-nextick-args: 2.0.1
      readable-stream: 2.3.7
    dev: true

  /cmd-shim/5.0.0:
    resolution: {integrity: sha512-qkCtZ59BidfEwHltnJwkyVZn+XQojdAySM1D1gSeh11Z4pW1Kpolkyo53L5noc0nrxmIvyFwTmJRo4xs7FFLPw==}
    engines: {node: ^12.13.0 || ^14.15.0 || >=16.0.0}
    dependencies:
      mkdirp-infer-owner: 2.0.0
    dev: true

  /code-point-at/1.1.0:
    resolution: {integrity: sha512-RpAVKQA5T63xEj6/giIbUEtZwJ4UFIc3ZtvEkiaUERylqe8xb5IvqcgOurZLahv93CLKfxcw5YI+DZcUBRyLXA==}
    engines: {node: '>=0.10.0'}
    dev: true

  /color-convert/1.9.3:
    resolution: {integrity: sha512-QfAUtd+vFdAtFQcC8CCyYt1fYWxSqAiK2cSD6zDB8N3cpsEBAvRxp9zOGg6G/SHHJYAT88/az/IuDGALsNVbGg==}
    dependencies:
      color-name: 1.1.3
    dev: true

  /color-convert/2.0.1:
    resolution: {integrity: sha512-RRECPsj7iu/xb5oKYcsFHSppFNnsj/52OVTRKb4zP5onXwVF3zVmmToNcOfGC+CRDpfK/U584fMg38ZHCaElKQ==}
    engines: {node: '>=7.0.0'}
    dependencies:
      color-name: 1.1.4
    dev: true

  /color-name/1.1.3:
    resolution: {integrity: sha512-72fSenhMw2HZMTVHeCA9KCmpEIbzWiQsjN+BHcBbS9vr1mtt+vJjPdksIBNUmKAW8TFUDPJK5SUU3QhE9NEXDw==}
    dev: true

  /color-name/1.1.4:
    resolution: {integrity: sha512-dOy+3AuW3a2wNbZHIuMZpTcgjGuLU/uBL/ubcZF9OXbDo8ff4O8yVp5Bf0efS8uEoYo5q4Fx7dY9OgQGXgAsQA==}
    dev: true

  /color-support/1.1.3:
    resolution: {integrity: sha512-qiBjkpbMLO/HL68y+lh4q0/O1MZFj2RX6X/KmMa3+gJD3z+WwI1ZzDHysvqHGS3mP6mznPckpXmw1nI9cJjyRg==}
    hasBin: true
    dev: true

  /colors/1.0.3:
    resolution: {integrity: sha1-BDP0TYCWgP3rYO0mDxsMJi6CpAs=}
    engines: {node: '>=0.1.90'}
    dev: true

  /combine-source-map/0.8.0:
    resolution: {integrity: sha512-UlxQ9Vw0b/Bt/KYwCFqdEwsQ1eL8d1gibiFb7lxQJFdvTgc2hIZi6ugsg+kyhzhPV+QEpUiEIwInIAIrgoEkrg==}
    dependencies:
      convert-source-map: 1.1.3
      inline-source-map: 0.6.2
      lodash.memoize: 3.0.4
      source-map: 0.5.7
    dev: true

  /commander/2.20.3:
    resolution: {integrity: sha512-GpVkmM8vF2vQUkj2LvZmD35JxeJOLCwJ9cUkugyk2nuhbv3+mJvpLYYt+0+USMxE+oj+ey/lJEnhZw75x/OMcQ==}
    dev: true

  /commander/7.1.0:
    resolution: {integrity: sha512-pRxBna3MJe6HKnBGsDyMv8ETbptw3axEdYHoqNh7gu5oDcew8fs0xnivZGm06Ogk8zGAJ9VX+OPEr2GXEQK4dg==}
    engines: {node: '>= 10'}
    dev: true

  /commander/9.4.1:
    resolution: {integrity: sha512-5EEkTNyHNGFPD2H+c/dXXfQZYa/scCKasxWcXJaWnNJ99pnQN9Vnmqow+p+PlFPE63Q6mThaZws1T+HxfpgtPw==}
    engines: {node: ^12.20.0 || >=14}
    dev: true

  /common-ancestor-path/1.0.1:
    resolution: {integrity: sha512-L3sHRo1pXXEqX8VU28kfgUY+YGsk09hPqZiZmLacNib6XNTCM8ubYeT7ryXQw8asB1sKgcU5lkB7ONug08aB8w==}
    dev: true

  /commondir/1.0.1:
    resolution: {integrity: sha512-W9pAhw0ja1Edb5GVdIF1mjZw/ASI0AlShXM83UUGe2DVr5TdAPEA1OA8m/g8zWp9x6On7gqufY+FatDbC3MDQg==}
    dev: true

  /concat-map/0.0.1:
    resolution: {integrity: sha1-2Klr13/Wjfd5OnMDajug1UBdR3s=}
    dev: true

  /concat-stream/1.6.2:
    resolution: {integrity: sha512-27HBghJxjiZtIk3Ycvn/4kbJk/1uZuJFfuPEns6LaEvpvG1f0hTea8lilrouyo9mVc2GWdcEZ8OLoGmSADlrCw==}
    engines: {'0': node >= 0.8}
    dependencies:
      buffer-from: 1.1.2
      inherits: 2.0.4
      readable-stream: 2.3.7
      typedarray: 0.0.6
    dev: true

  /concurrently/7.6.0:
    resolution: {integrity: sha512-BKtRgvcJGeZ4XttiDiNcFiRlxoAeZOseqUvyYRUp/Vtd+9p1ULmeoSqGsDA+2ivdeDFpqrJvGvmI+StKfKl5hw==}
    engines: {node: ^12.20.0 || ^14.13.0 || >=16.0.0}
    hasBin: true
    dependencies:
      chalk: 4.1.2
      date-fns: 2.29.3
      lodash: 4.17.21
      rxjs: 7.5.7
      shell-quote: 1.7.4
      spawn-command: 0.0.2-1
      supports-color: 8.1.1
      tree-kill: 1.2.2
      yargs: 17.6.2
    dev: true

  /console-browserify/1.2.0:
    resolution: {integrity: sha512-ZMkYO/LkF17QvCPqM0gxw8yUzigAOZOSWSHg91FH6orS7vcEj5dVZTidN2fQ14yBSdg97RqhSNwLUXInd52OTA==}
    dev: true

  /console-control-strings/1.1.0:
    resolution: {integrity: sha512-ty/fTekppD2fIwRvnZAVdeOiGd1c7YXEixbgJTNzqcxJWKQnjJ/V1bNEEE6hygpM3WjwHFUVK6HTjWSzV4a8sQ==}
    dev: true

  /constants-browserify/1.0.0:
    resolution: {integrity: sha512-xFxOwqIzR/e1k1gLiWEophSCMqXcwVHIH7akf7b/vxcUeGunlj3hvZaaqxwHsTgn+IndtkQJgSztIDWeumWJDQ==}
    dev: true

  /content-type/1.0.4:
    resolution: {integrity: sha512-hIP3EEPs8tB9AT1L+NUqtwOAps4mk2Zob89MWXMHjHWg9milF/j4osnnQLXBCBFBk/tvIG/tUc9mOUJiPBhPXA==}
    engines: {node: '>= 0.6'}
    dev: true

  /convert-source-map/1.1.3:
    resolution: {integrity: sha512-Y8L5rp6jo+g9VEPgvqNfEopjTR4OTYct8lXlS8iVQdmnjDvbdbzYe9rjtFCB9egC86JoNCU61WRY+ScjkZpnIg==}
    dev: true

  /convert-source-map/1.9.0:
    resolution: {integrity: sha512-ASFBup0Mz1uyiIjANan1jzLQami9z1PoYSZCiiYW2FczPbenXc45FZdBZLzOT+r6+iciuEModtmCti+hjaAk0A==}
    dev: true

  /core-util-is/1.0.3:
    resolution: {integrity: sha512-ZQBvi1DcpJ4GDqanjucZ2Hj3wEO5pZDS89BWbkcrvdxksJorwUDDZamX9ldFkp9aw2lmBDLgkObEA4DWNJ9FYQ==}
    dev: true

  /coverage-badge-creator/1.0.14:
    resolution: {integrity: sha512-U5UB+2hwJPZdFIlp3OlwPqgeOimXMcdAFZj1Fq7fvV0zcvLT0MIBRIi+UeJPyvQOT/Wy7gUQoPRi0DYnxxyZTg==}
    hasBin: true
    dev: true

  /create-ecdh/4.0.4:
    resolution: {integrity: sha512-mf+TCx8wWc9VpuxfP2ht0iSISLZnt0JgWlrOKZiNqyUZWnjIaCIVNQArMHnCZKfEYRg6IM7A+NeJoN8gf/Ws0A==}
    dependencies:
      bn.js: 4.12.0
      elliptic: 6.5.4
    dev: true

  /create-hash/1.2.0:
    resolution: {integrity: sha512-z00bCGNHDG8mHAkP7CtT1qVu+bFQUPjYq/4Iv3C3kWjTFV10zIjfSoeqXo9Asws8gwSHDGj/hl2u4OGIjapeCg==}
    dependencies:
      cipher-base: 1.0.4
      inherits: 2.0.4
      md5.js: 1.3.5
      ripemd160: 2.0.2
      sha.js: 2.4.11
    dev: true

  /create-hmac/1.1.7:
    resolution: {integrity: sha512-MJG9liiZ+ogc4TzUwuvbER1JRdgvUFSB5+VR/g5h82fGaIRWMWddtKBHi7/sVhfjQZ6SehlyhvQYrcYkaUIpLg==}
    dependencies:
      cipher-base: 1.0.4
      create-hash: 1.2.0
      inherits: 2.0.4
      ripemd160: 2.0.2
      safe-buffer: 5.2.1
      sha.js: 2.4.11
    dev: true

  /create-require/1.1.1:
    resolution: {integrity: sha512-dcKFX3jn0MpIaXjisoRvexIJVEKzaq7z2rZKxf+MSr9TkdmHmsU4m2lcLojrj/FHl8mk5VxMmYA+ftRkP/3oKQ==}
    dev: true

  /cross-fetch/3.1.5:
    resolution: {integrity: sha512-lvb1SBsI0Z7GDwmuid+mU3kWVBwTVUbe7S0H52yaaAdQOXq2YktTCZdlAcNKFzE6QtRz0snpw9bNiPeOIkkQvw==}
    dependencies:
      node-fetch: 2.6.7
    transitivePeerDependencies:
      - encoding
    dev: true

  /cross-spawn/6.0.5:
    resolution: {integrity: sha512-eTVLrBSt7fjbDygz805pMnstIs2VTBNkRm0qxZd+M7A5XDdxVRWO5MxGBXZhjY4cqLYLdtrGqRf8mBPmzwSpWQ==}
    engines: {node: '>=4.8'}
    dependencies:
      nice-try: 1.0.5
      path-key: 2.0.1
      semver: 5.7.1
      shebang-command: 1.2.0
      which: 1.3.1
    dev: true

  /cross-spawn/7.0.3:
    resolution: {integrity: sha512-iRDPJKUPVEND7dHPO8rkbOnPpyDygcDFtWjpeWNCgy8WP2rXcxXL8TskReQl6OrB2G7+UJrags1q15Fudc7G6w==}
    engines: {node: '>= 8'}
    dependencies:
      path-key: 3.1.1
      shebang-command: 2.0.0
      which: 2.0.2
    dev: true

  /crypto-browserify/3.12.0:
    resolution: {integrity: sha512-fz4spIh+znjO2VjL+IdhEpRJ3YN6sMzITSBijk6FK2UvTqruSQW+/cCZTSNsMiZNvUeq0CqurF+dAbyiGOY6Wg==}
    dependencies:
      browserify-cipher: 1.0.1
      browserify-sign: 4.2.1
      create-ecdh: 4.0.4
      create-hash: 1.2.0
      create-hmac: 1.1.7
      diffie-hellman: 5.0.3
      inherits: 2.0.4
      pbkdf2: 3.1.2
      public-encrypt: 4.0.3
      randombytes: 2.1.0
      randomfill: 1.0.4
    dev: true

  /dargs/7.0.0:
    resolution: {integrity: sha512-2iy1EkLdlBzQGvbweYRFxmFath8+K7+AKB0TlhHWkNuH+TmovaMH/Wp7V7R4u7f4SnX3OgLsU9t1NI9ioDnUpg==}
    engines: {node: '>=8'}
    dev: true

  /dash-ast/1.0.0:
    resolution: {integrity: sha512-Vy4dx7gquTeMcQR/hDkYLGUnwVil6vk4FOOct+djUnHOUWt+zJPJAaRIXaAFkPXtJjvlY7o3rfRu0/3hpnwoUA==}
    dev: true

  /date-fns/2.29.3:
    resolution: {integrity: sha512-dDCnyH2WnnKusqvZZ6+jA1O51Ibt8ZMRNkDZdyAyK4YfbDwa/cEmuztzG5pk6hqlp9aSBPYcjOlktquahGwGeA==}
    engines: {node: '>=0.11'}
    dev: true

  /dateformat/4.6.3:
    resolution: {integrity: sha512-2P0p0pFGzHS5EMnhdxQi7aJN+iMheud0UhG4dlE1DLAlvL8JHjJJTX/CSm4JXwV0Ka5nGk3zC5mcb5bUQUxxMA==}
    dev: true

  /debug/4.3.4:
    resolution: {integrity: sha512-PRWFHuSU3eDtQJPvnNY7Jcket1j0t5OuOsFzPPzsekD52Zl8qUfFIPEiswXqIvHWGVHOgX+7G/vCNNhehwxfkQ==}
    engines: {node: '>=6.0'}
    peerDependencies:
      supports-color: '*'
    peerDependenciesMeta:
      supports-color:
        optional: true
    dependencies:
      ms: 2.1.2
    dev: true

  /debug/4.3.4_supports-color@8.1.1:
    resolution: {integrity: sha512-PRWFHuSU3eDtQJPvnNY7Jcket1j0t5OuOsFzPPzsekD52Zl8qUfFIPEiswXqIvHWGVHOgX+7G/vCNNhehwxfkQ==}
    engines: {node: '>=6.0'}
    peerDependencies:
      supports-color: '*'
    peerDependenciesMeta:
      supports-color:
        optional: true
    dependencies:
      ms: 2.1.2
      supports-color: 8.1.1
    dev: true

  /debuglog/1.0.1:
    resolution: {integrity: sha512-syBZ+rnAK3EgMsH2aYEOLUW7mZSY9Gb+0wUMCFsZvcmiz+HigA0LOcq/HoQqVuGG+EKykunc7QG2bzrponfaSw==}
    dev: true

  /decamelize/1.2.0:
    resolution: {integrity: sha512-z2S+W9X73hAUUki+N+9Za2lBlun89zigOyGrsax+KUQ6wKW4ZoWpEYBkGhQjwAjjDCkWxhY0VKEhk8wzY7F5cA==}
    engines: {node: '>=0.10.0'}
    dev: true

  /decamelize/4.0.0:
    resolution: {integrity: sha512-9iE1PgSik9HeIIw2JO94IidnE3eBoQrFJ3w7sFuzSX4DpmZ3v5sZpUiV5Swcf6mQEF+Y0ru8Neo+p+nyh2J+hQ==}
    engines: {node: '>=10'}
    dev: true

  /deep-eql/3.0.1:
    resolution: {integrity: sha512-+QeIQyN5ZuO+3Uk5DYh6/1eKO0m0YmJFGNmFHGACpf1ClL1nmlV/p4gNgbl2pJGxgXb4faqo6UE+M5ACEMyVcw==}
    engines: {node: '>=0.12'}
    dependencies:
      type-detect: 4.0.8
    dev: true

  /deep-extend/0.6.0:
    resolution: {integrity: sha512-LOHxIOaPYdHlJRtCQfDIVZtfw/ufM8+rVj649RIHzcm/vGwQRXFt6OPqIFWsm2XEMrNIEtWR64sY1LEKD2vAOA==}
    engines: {node: '>=4.0.0'}
    dev: true

  /deep-is/0.1.4:
    resolution: {integrity: sha512-oIPzksmTg4/MriiaYGO+okXDT7ztn/w3Eptv/+gSIdMdKsJo0u4CfYNFJPy+4SKMuCqGw2wxnA+URMg3t8a/bQ==}
    dev: true

  /default-require-extensions/3.0.1:
    resolution: {integrity: sha512-eXTJmRbm2TIt9MgWTsOH1wEuhew6XGZcMeGKCtLedIg/NCsg1iBePXkceTdK4Fii7pzmN9tGsZhKzZ4h7O/fxw==}
    engines: {node: '>=8'}
    dependencies:
      strip-bom: 4.0.0
    dev: true

  /defaults/1.0.4:
    resolution: {integrity: sha512-eFuaLoy/Rxalv2kr+lqMlUnrDWV+3j4pljOIJgLIhI058IQfWJ7vXhyEIHu+HtC738klGALYxOKDO0bQP3tg8A==}
    dependencies:
      clone: 1.0.4
    dev: true

  /defined/1.0.1:
    resolution: {integrity: sha512-hsBd2qSVCRE+5PmNdHt1uzyrFu5d3RwmFDKzyNZMFq/EwDNJF7Ee5+D5oEKF0hU6LhtoUF1macFvOe4AskQC1Q==}
    dev: true

  /delegates/1.0.0:
    resolution: {integrity: sha512-bd2L678uiWATM6m5Z1VzNCErI3jiGzt6HGY8OVICs40JQq/HALfbyNJmp0UDakEY4pMMaN0Ly5om/B1VI/+xfQ==}
    dev: true

  /depd/1.1.2:
    resolution: {integrity: sha512-7emPTl6Dpo6JRXOXjLRxck+FlLRX5847cLKEn00PLAgc3g2hTZZgr+e4c2v6QpSmLeFP3n5yUo7ft6avBK/5jQ==}
    engines: {node: '>= 0.6'}
    dev: true

  /deprecation/2.3.1:
    resolution: {integrity: sha512-xmHIy4F3scKVwMsQ4WnVaS8bHOx0DmVwRywosKhaILI0ywMDWPtBSku2HNxRvF7jtwDRsoEwYQSfbxj8b7RlJQ==}
    dev: true

  /deps-sort/2.0.1:
    resolution: {integrity: sha512-1orqXQr5po+3KI6kQb9A4jnXT1PBwggGl2d7Sq2xsnOeI9GPcE/tGcF9UiSZtZBM7MukY4cAh7MemS6tZYipfw==}
    hasBin: true
    dependencies:
      JSONStream: 1.3.5
      shasum-object: 1.0.0
      subarg: 1.0.0
      through2: 2.0.5
    dev: true

  /des.js/1.0.1:
    resolution: {integrity: sha512-Q0I4pfFrv2VPd34/vfLrFOoRmlYj3OV50i7fskps1jZWK1kApMWWT9G6RRUeYedLcBDIhnSDaUvJMb3AhUlaEA==}
    dependencies:
      inherits: 2.0.4
      minimalistic-assert: 1.0.1
    dev: true

  /detect-indent/6.1.0:
    resolution: {integrity: sha512-reYkTUJAZb9gUuZ2RvVCNhVHdg62RHnJ7WJl8ftMi4diZ6NWlciOzQN88pUhSELEwflJht4oQDv0F0BMlwaYtA==}
    engines: {node: '>=8'}
    dev: true

  /detective/5.2.1:
    resolution: {integrity: sha512-v9XE1zRnz1wRtgurGu0Bs8uHKFSTdteYZNbIPFVhUZ39L/S79ppMpdmVOZAnoz1jfEFodc48n6MX483Xo3t1yw==}
    engines: {node: '>=0.8.0'}
    hasBin: true
    dependencies:
      acorn-node: 1.8.2
      defined: 1.0.1
      minimist: 1.2.7
    dev: true

  /devtools-protocol/0.0.981744:
    resolution: {integrity: sha512-0cuGS8+jhR67Fy7qG3i3Pc7Aw494sb9yG9QgpG97SFVWwolgYjlhJg7n+UaHxOQT30d1TYu/EYe9k01ivLErIg==}
    dev: true

  /dezalgo/1.0.4:
    resolution: {integrity: sha512-rXSP0bf+5n0Qonsb+SVVfNfIsimO4HEtmnIpPHY8Q1UCzKlQrDMfdobr8nJOOsRgWCyMRqeSBQzmWUMq7zvVig==}
    dependencies:
      asap: 2.0.6
      wrappy: 1.0.2
    dev: true

  /diff/3.5.0:
    resolution: {integrity: sha512-A46qtFgd+g7pDZinpnwiRJtxbC1hpgf0uzP3iG89scHk0AUC7A1TGxf5OiiOUv/JMZR8GOt8hL900hV0bOy5xA==}
    engines: {node: '>=0.3.1'}
    dev: true

  /diff/4.0.2:
    resolution: {integrity: sha512-58lmxKSA4BNyLz+HHMUzlOEpg09FV+ev6ZMe3vJihgdxzgcwZ8VoEEPmALCZG9LmqfVoNMMKpttIYTVG6uDY7A==}
    engines: {node: '>=0.3.1'}
    dev: true

  /diff/5.0.0:
    resolution: {integrity: sha512-/VTCrvm5Z0JGty/BWHljh+BAiw3IK+2j87NGMu8Nwc/f48WoDAC395uomO9ZD117ZOBaHmkX1oyLvkVM/aIT3w==}
    engines: {node: '>=0.3.1'}
    dev: true

  /diff/5.1.0:
    resolution: {integrity: sha512-D+mk+qE8VC/PAUrlAU34N+VfXev0ghe5ywmpqrawphmVZc1bEfn56uo9qpyGp1p4xpzOHkSW4ztBd6L7Xx4ACw==}
    engines: {node: '>=0.3.1'}
    dev: true

  /diffie-hellman/5.0.3:
    resolution: {integrity: sha512-kqag/Nl+f3GwyK25fhUMYj81BUOrZ9IuJsjIcDE5icNM9FJHAVm3VcUDxdLPoQtTuUylWm6ZIknYJwwaPxsUzg==}
    dependencies:
      bn.js: 4.12.0
      miller-rabin: 4.0.1
      randombytes: 2.1.0
    dev: true

  /dir-glob/3.0.1:
    resolution: {integrity: sha512-WkrWp9GR4KXfKGYzOLmTuGVi1UWFfws377n9cc55/tb6DuqyF6pcQ5AbiHEshaDpY9v6oaSr2XCDidGmMwdzIA==}
    engines: {node: '>=8'}
    dependencies:
      path-type: 4.0.0
    dev: true

  /doctrine/3.0.0:
    resolution: {integrity: sha512-yS+Q5i3hBf7GBkd4KG8a7eBNNWNGLTaEwwYWUijIYM7zrlYDM0BFXHjjPWlWZ1Rg7UaddZeIDmi9jF3HmqiQ2w==}
    engines: {node: '>=6.0.0'}
    dependencies:
      esutils: 2.0.3
    dev: true

  /domain-browser/1.2.0:
    resolution: {integrity: sha512-jnjyiM6eRyZl2H+W8Q/zLMA481hzi0eszAaBUzIVnmYVDBbnLxVNnfu1HgEBvCbL+71FrxMl3E6lpKH7Ge3OXA==}
    engines: {node: '>=0.4', npm: '>=1.2'}
    dev: true

  /duplexer2/0.1.4:
    resolution: {integrity: sha512-asLFVfWWtJ90ZyOUHMqk7/S2w2guQKxUI2itj3d92ADHhxUSbCMGi1f1cBcJ7xM1To+pE/Khbwo1yuNbMEPKeA==}
    dependencies:
      readable-stream: 2.3.7
    dev: true

  /ejs/3.1.8:
    resolution: {integrity: sha512-/sXZeMlhS0ArkfX2Aw780gJzXSMPnKjtspYZv+f3NiKLlubezAHDU5+9xz6gd3/NhG3txQCo6xlglmTS+oTGEQ==}
    engines: {node: '>=0.10.0'}
    hasBin: true
    dependencies:
      jake: 10.8.5
    dev: true

  /electron-to-chromium/1.4.284:
    resolution: {integrity: sha512-M8WEXFuKXMYMVr45fo8mq0wUrrJHheiKZf6BArTKk9ZBYCKJEOU5H8cdWgDT+qCVZf7Na4lVUaZsA+h6uA9+PA==}
    dev: true

  /elliptic/6.5.4:
    resolution: {integrity: sha512-iLhC6ULemrljPZb+QutR5TQGB+pdW6KGD5RSegS+8sorOZT+rdQFbsQFJgvN3eRqNALqJer4oQ16YvJHlU8hzQ==}
    dependencies:
      bn.js: 4.12.0
      brorand: 1.1.0
      hash.js: 1.1.7
      hmac-drbg: 1.0.1
      inherits: 2.0.4
      minimalistic-assert: 1.0.1
      minimalistic-crypto-utils: 1.0.1
    dev: true

  /emoji-regex/8.0.0:
    resolution: {integrity: sha512-MSjYzcWNOA0ewAHpz0MxpYFvwg6yjy1NG3xteoqz644VCo/RPgnr1/GGt+ic3iJTzQ8Eu3TdM14SawnVUmGE6A==}
    dev: true

  /encoding/0.1.13:
    resolution: {integrity: sha512-ETBauow1T35Y/WZMkio9jiM0Z5xjHHmJ4XmjZOq1l/dXz3lr2sRn87nJy20RupqSh1F2m3HHPSp8ShIPQJrJ3A==}
    requiresBuild: true
    dependencies:
      iconv-lite: 0.6.3
    dev: true
    optional: true

  /end-of-stream/1.4.4:
    resolution: {integrity: sha512-+uw1inIHVPQoaVuHzRyXd21icM+cnt4CzD5rW+NC1wjOUSTOs+Te7FOv7AhN7vS9x/oIyhLP5PR1H+phQAHu5Q==}
    dependencies:
      once: 1.4.0
    dev: true

  /enhanced-resolve/5.11.0:
    resolution: {integrity: sha512-0Gcraf7gAJSQoPg+bTSXNhuzAYtXqLc4C011vb8S3B8XUSEkGYNBk20c68X9291VF4vvsCD8SPkr6Mza+DwU+g==}
    engines: {node: '>=10.13.0'}
    dependencies:
      graceful-fs: 4.2.10
      tapable: 2.2.1
    dev: true

  /env-paths/2.2.1:
    resolution: {integrity: sha512-+h1lkLKhZMTYjog1VEpJNG7NZJWcuc2DDk/qsqSTRRCOXiLjeQ1d1/udrUGhqMxUgAlwKNZ0cf2uqan5GLuS2A==}
    engines: {node: '>=6'}
    dev: true

  /err-code/2.0.3:
    resolution: {integrity: sha512-2bmlRpNKBxT/CRmPOlyISQpNj+qSeYvcym/uT0Jx2bMOlKLtSy1ZmLuVxSEKKyor/N5yhvp/ZiG1oE3DEYMSFA==}
    dev: true

  /error-ex/1.3.2:
    resolution: {integrity: sha512-7dFHNmqeFSEt2ZBsCriorKnn3Z2pj+fd9kmI6QoWw4//DL+icEBfc0U7qJCisqrTsKTjw4fNFy2pW9OqStD84g==}
    dependencies:
      is-arrayish: 0.2.1
    dev: true

  /error/10.4.0:
    resolution: {integrity: sha512-YxIFEJuhgcICugOUvRx5th0UM+ActZ9sjY0QJmeVwsQdvosZ7kYzc9QqS0Da3R5iUmgU5meGIxh0xBeZpMVeLw==}
    dev: true

  /es-module-lexer/0.9.3:
    resolution: {integrity: sha512-1HQ2M2sPtxwnvOvT1ZClHyQDiggdNjURWpY2we6aMKCQiUVxTmVs2UYPLIrD84sS+kMdUwfBSylbJPwNnBrnHQ==}
    dev: true

  /es6-error/4.1.1:
    resolution: {integrity: sha512-Um/+FxMr9CISWh0bi5Zv0iOD+4cFh5qLeks1qhAopKVAJw3drgKbKySikp7wGhDL0HPeaja0P5ULZrxLkniUVg==}
    dev: true

  /escalade/3.1.1:
    resolution: {integrity: sha512-k0er2gUkLf8O0zKJiAhmkTnJlTvINGv7ygDNPbeIsX/TJjGJZHuh9B2UxbsaEkmlEo9MfhrSzmhIlhRlI2GXnw==}
    engines: {node: '>=6'}
    dev: true

  /escape-string-regexp/1.0.5:
    resolution: {integrity: sha512-vbRorB5FUQWvla16U8R/qgaFIya2qGzwDrNmCZuYKrbdSUMG6I1ZCGQRefkRVhuOkIGVne7BQ35DSfo1qvJqFg==}
    engines: {node: '>=0.8.0'}
    dev: true

  /escape-string-regexp/4.0.0:
    resolution: {integrity: sha512-TtpcNJ3XAzx3Gq8sWRzJaVajRs0uVxA2YAkdb1jm2YkPz4G6egUFAyA3n5vtEIZefPk5Wa4UXbKuS5fKkJWdgA==}
    engines: {node: '>=10'}
    dev: true

  /eslint-scope/5.1.1:
    resolution: {integrity: sha512-2NxwbF/hZ0KpepYN0cNbo+FN6XoK7GaHlQhgx/hIZl6Va0bF45RQOOwhLIy8lQDbuCiadSLCBnH2CFYquit5bw==}
    engines: {node: '>=8.0.0'}
    dependencies:
      esrecurse: 4.3.0
      estraverse: 4.3.0
    dev: true

  /eslint-scope/7.1.1:
    resolution: {integrity: sha512-QKQM/UXpIiHcLqJ5AOyIW7XZmzjkzQXYE54n1++wb0u9V/abW3l9uQnxX8Z5Xd18xyKIMTUAyQ0k1e8pz6LUrw==}
    engines: {node: ^12.22.0 || ^14.17.0 || >=16.0.0}
    dependencies:
      esrecurse: 4.3.0
      estraverse: 5.3.0
    dev: true

  /eslint-utils/3.0.0_eslint@8.27.0:
    resolution: {integrity: sha512-uuQC43IGctw68pJA1RgbQS8/NP7rch6Cwd4j3ZBtgo4/8Flj4eGE7ZYSZRN3iq5pVUv6GPdW5Z1RFleo84uLDA==}
    engines: {node: ^10.0.0 || ^12.0.0 || >= 14.0.0}
    peerDependencies:
      eslint: '>=5'
    dependencies:
      eslint: 8.27.0
      eslint-visitor-keys: 2.1.0
    dev: true

  /eslint-visitor-keys/2.1.0:
    resolution: {integrity: sha512-0rSmRBzXgDzIsD6mGdJgevzgezI534Cer5L/vyMX0kHzT/jiB43jRhd9YUlMGYLQy2zprNmoT8qasCGtY+QaKw==}
    engines: {node: '>=10'}
    dev: true

  /eslint-visitor-keys/3.3.0:
    resolution: {integrity: sha512-mQ+suqKJVyeuwGYHAdjMFqjCyfl8+Ldnxuyp3ldiMBFKkvytrXUZWaiPCEav8qDHKty44bD+qV1IP4T+w+xXRA==}
    engines: {node: ^12.22.0 || ^14.17.0 || >=16.0.0}
    dev: true

  /eslint/8.27.0:
    resolution: {integrity: sha512-0y1bfG2ho7mty+SiILVf9PfuRA49ek4Nc60Wmmu62QlobNR+CeXa4xXIJgcuwSQgZiWaPH+5BDsctpIW0PR/wQ==}
    engines: {node: ^12.22.0 || ^14.17.0 || >=16.0.0}
    hasBin: true
    dependencies:
      '@eslint/eslintrc': 1.3.3
      '@humanwhocodes/config-array': 0.11.7
      '@humanwhocodes/module-importer': 1.0.1
      '@nodelib/fs.walk': 1.2.8
      ajv: 6.12.6
      chalk: 4.1.2
      cross-spawn: 7.0.3
      debug: 4.3.4
      doctrine: 3.0.0
      escape-string-regexp: 4.0.0
      eslint-scope: 7.1.1
      eslint-utils: 3.0.0_eslint@8.27.0
      eslint-visitor-keys: 3.3.0
      espree: 9.4.1
      esquery: 1.4.0
      esutils: 2.0.3
      fast-deep-equal: 3.1.3
      file-entry-cache: 6.0.1
      find-up: 5.0.0
      glob-parent: 6.0.2
      globals: 13.18.0
      grapheme-splitter: 1.0.4
      ignore: 5.2.0
      import-fresh: 3.3.0
      imurmurhash: 0.1.4
      is-glob: 4.0.3
      is-path-inside: 3.0.3
      js-sdsl: 4.2.0
      js-yaml: 4.1.0
      json-stable-stringify-without-jsonify: 1.0.1
      levn: 0.4.1
      lodash.merge: 4.6.2
      minimatch: 3.1.2
      natural-compare: 1.4.0
      optionator: 0.9.1
      regexpp: 3.2.0
      strip-ansi: 6.0.1
      strip-json-comments: 3.1.1
      text-table: 0.2.0
    transitivePeerDependencies:
      - supports-color
    dev: true

  /espree/9.4.1:
    resolution: {integrity: sha512-XwctdmTO6SIvCzd9810yyNzIrOrqNYV9Koizx4C/mRhf9uq0o4yHoCEU/670pOxOL/MSraektvSAji79kX90Vg==}
    engines: {node: ^12.22.0 || ^14.17.0 || >=16.0.0}
    dependencies:
      acorn: 8.8.1
      acorn-jsx: 5.3.2_acorn@8.8.1
      eslint-visitor-keys: 3.3.0
    dev: true

  /esprima/4.0.1:
    resolution: {integrity: sha512-eGuFFw7Upda+g4p+QHvnW0RyTX/SVeJBDM/gCtMARO0cLuT2HcEKnTPvhjV6aGeqrCB/sbNop0Kszm0jsaWU4A==}
    engines: {node: '>=4'}
    hasBin: true
    dev: true

  /esquery/1.4.0:
    resolution: {integrity: sha512-cCDispWt5vHHtwMY2YrAQ4ibFkAL8RbH5YGBnZBc90MolvvfkkQcJro/aZiAQUlQ3qgrYS6D6v8Gc5G5CQsc9w==}
    engines: {node: '>=0.10'}
    dependencies:
      estraverse: 5.3.0
    dev: true

  /esrecurse/4.3.0:
    resolution: {integrity: sha512-KmfKL3b6G+RXvP8N1vr3Tq1kL/oCFgn2NYXEtqP8/L3pKapUA4G8cFVaoF3SU323CD4XypR/ffioHmkti6/Tag==}
    engines: {node: '>=4.0'}
    dependencies:
      estraverse: 5.3.0
    dev: true

  /estimo/2.3.6:
    resolution: {integrity: sha512-aPd3VTQAL1TyDyhFfn6fqBTJ9WvbRZVN4Z29Buk6+P6xsI0DuF5Mh3dGv6kYCUxWnZkB4Jt3aYglUxOtuwtxoA==}
    engines: {node: '>=12'}
    hasBin: true
    dependencies:
      '@sitespeed.io/tracium': 0.3.3
      commander: 9.4.1
      find-chrome-bin: 0.1.0
      nanoid: 3.3.4
      puppeteer-core: 13.7.0
    transitivePeerDependencies:
      - bufferutil
      - encoding
      - supports-color
      - utf-8-validate
    dev: true

  /estraverse/4.3.0:
    resolution: {integrity: sha512-39nnKffWz8xN1BU/2c79n9nB9HDzo0niYUqx6xyqUnyoAnQyyWpOTdZEeiCch8BBu515t4wp9ZmgVfVhn9EBpw==}
    engines: {node: '>=4.0'}
    dev: true

  /estraverse/5.3.0:
    resolution: {integrity: sha512-MMdARuVEQziNTeJD8DgMqmhwR11BRQ/cBP+pLtYdSTnf3MIO8fFeiINEbX36ZdNlfU/7A9f3gUw49B3oQsvwBA==}
    engines: {node: '>=4.0'}
    dev: true

  /esutils/2.0.3:
    resolution: {integrity: sha512-kVscqXk4OCp68SZ0dkgEKVi6/8ij300KBWTJq32P/dYeWTSwK41WyTxalN1eRmA5Z9UU/LX9D7FWSmV9SAYx6g==}
    engines: {node: '>=0.10.0'}
    dev: true

  /eventemitter3/4.0.7:
    resolution: {integrity: sha512-8guHBZCwKnFhYdHr2ysuRWErTwhoN2X8XELRlrRwpmfeY2jjuUN4taQMsULKUVo1K4DvZl+0pgfyoysHxvmvEw==}
    dev: true

  /events/1.1.1:
    resolution: {integrity: sha512-kEcvvCBByWXGnZy6JUlgAp2gBIUjfCAV6P6TgT1/aaQKcmuAEC4OZTV1I4EWQLz2gxZw76atuVyvHhTxvi0Flw==}
    engines: {node: '>=0.4.x'}
    dev: true

  /events/3.3.0:
    resolution: {integrity: sha512-mQw+2fkQbALzQ7V0MY0IqdnXNOeTtP4r0lN9z7AAawCXgqea7bDii20AYrIBrFd/Hx0M2Ocz6S111CaFkUcb0Q==}
    engines: {node: '>=0.8.x'}
    dev: true

  /evp_bytestokey/1.0.3:
    resolution: {integrity: sha512-/f2Go4TognH/KvCISP7OUsHn85hT9nUkxxA9BEWxFn+Oj9o8ZNLm/40hdlgSLyuOimsrTKLUMEorQexp/aPQeA==}
    dependencies:
      md5.js: 1.3.5
      safe-buffer: 5.2.1
    dev: true

  /execa/0.10.0:
    resolution: {integrity: sha512-7XOMnz8Ynx1gGo/3hyV9loYNPWM94jG3+3T3Y8tsfSstFmETmENCMU/A/zj8Lyaj1lkgEepKepvd6240tBRvlw==}
    engines: {node: '>=4'}
    dependencies:
      cross-spawn: 6.0.5
      get-stream: 3.0.0
      is-stream: 1.1.0
      npm-run-path: 2.0.2
      p-finally: 1.0.0
      signal-exit: 3.0.7
      strip-eof: 1.0.0
    dev: true

  /execa/5.1.1:
    resolution: {integrity: sha512-8uSpZZocAZRBAPIEINJj3Lo9HyGitllczc27Eh5YYojjMFMn8yHMDMaUHE2Jqfq05D/wucwI4JGURyXt1vchyg==}
    engines: {node: '>=10'}
    dependencies:
      cross-spawn: 7.0.3
      get-stream: 6.0.1
      human-signals: 2.1.0
      is-stream: 2.0.1
      merge-stream: 2.0.0
      npm-run-path: 4.0.1
      onetime: 5.1.2
      signal-exit: 3.0.7
      strip-final-newline: 2.0.0
    dev: true

  /external-editor/3.1.0:
    resolution: {integrity: sha512-hMQ4CX1p1izmuLYyZqLMO/qGNw10wSv9QDCPfzXfyFrOaCSSoRfqE1Kf1s5an66J5JZC62NewG+mK49jOCtQew==}
    engines: {node: '>=4'}
    dependencies:
      chardet: 0.7.0
      iconv-lite: 0.4.24
      tmp: 0.0.33
    dev: true

  /extract-zip/2.0.1:
    resolution: {integrity: sha512-GDhU9ntwuKyGXdZBUgTIe+vXnWj0fppUEtMDL0+idd5Sta8TGpHssn/eusA9mrPr9qNDym6SxAYZjNvCn/9RBg==}
    engines: {node: '>= 10.17.0'}
    hasBin: true
    dependencies:
      debug: 4.3.4
      get-stream: 5.2.0
      yauzl: 2.10.0
    optionalDependencies:
      '@types/yauzl': 2.10.0
    transitivePeerDependencies:
      - supports-color
    dev: true

  /fancy-test/2.0.7:
    resolution: {integrity: sha512-E9qiHMi/Wf3y0PLwoRbgr8SRTcvQY+6gx9d/qaVNT6N5AQ79iZr08ftY2Ki5KRC5LS02GoVD/CYT4t/KwwC/Pw==}
    engines: {node: '>=12.0.0'}
    dependencies:
      '@types/chai': 4.3.0
      '@types/lodash': 4.14.189
      '@types/node': 18.11.9
      '@types/sinon': 10.0.13
      lodash: 4.17.21
      mock-stdin: 1.0.0
      nock: 13.2.9
      stdout-stderr: 0.1.13
    transitivePeerDependencies:
      - supports-color
    dev: true

  /fast-deep-equal/3.1.3:
    resolution: {integrity: sha512-f3qQ9oQy9j2AhBe/H9VC91wLmKBCCU/gDOnKNAYG5hswO7BLKj09Hc5HYNz9cGI++xlpDCIgDaitVs03ATR84Q==}
    dev: true

  /fast-glob/3.2.12:
    resolution: {integrity: sha512-DVj4CQIYYow0BlaelwK1pHl5n5cRSJfM60UA0zK891sVInoPri2Ekj7+e1CT3/3qxXenpI+nBBmQAcJPJgaj4w==}
    engines: {node: '>=8.6.0'}
    dependencies:
      '@nodelib/fs.stat': 2.0.5
      '@nodelib/fs.walk': 1.2.8
      glob-parent: 5.1.2
      merge2: 1.4.1
      micromatch: 4.0.5
    dev: true

  /fast-json-stable-stringify/2.1.0:
    resolution: {integrity: sha512-lhd/wF+Lk98HZoTCtlVraHtfh5XYijIjalXck7saUtuanSDyLMxnHhSXEDJqHxD7msR8D0uCmqlkwjCV8xvwHw==}
    dev: true

  /fast-levenshtein/2.0.6:
    resolution: {integrity: sha512-DCXu6Ifhqcks7TZKY3Hxp3y6qphY5SJZmrWMDrKcERSOXWQdMhU9Ig/PYrzyw/ul9jOIyh0N4M0tbC5hodg8dw==, tarball: fast-levenshtein/-/fast-levenshtein-2.0.6.tgz}
    dependencies:
      fastest-levenshtein: 1.0.16
    dev: true

  /fast-levenshtein/3.0.0:
    resolution: {integrity: sha512-hKKNajm46uNmTlhHSyZkmToAc56uZJwYq7yrciZjqOxnlfQwERDQJmHPUp7m1m9wx8vgOe8IaCKZ5Kv2k1DdCQ==}
    dependencies:
      fastest-levenshtein: 1.0.16
    dev: true

  /fast-safe-stringify/2.1.1:
    resolution: {integrity: sha512-W+KJc2dmILlPplD/H4K9l9LcAHAfPtP6BY84uVLXQ6Evcz9Lcg33Y2z1IVblT6xdY54PXYVHEv+0Wpq8Io6zkA==}
    dev: true

  /fastest-levenshtein/1.0.16:
    resolution: {integrity: sha512-eRnCtTTtGZFpQCwhJiUOuxPQWRXVKYDn0b2PeHfXL6/Zi53SLAzAHfVhVWK2AryC/WH05kGfxhFIPvTF0SXQzg==}
    engines: {node: '>= 4.9.1'}
    dev: true

  /fastq/1.13.0:
    resolution: {integrity: sha512-YpkpUnK8od0o1hmeSc7UUs/eB/vIPWJYjKck2QKIzAf71Vm1AAQ3EbuZB3g2JIy+pg+ERD0vqI79KyZiB2e2Nw==}
    dependencies:
      reusify: 1.0.4
    dev: true

  /fd-slicer/1.1.0:
    resolution: {integrity: sha512-cE1qsB/VwyQozZ+q1dGxR8LBYNZeofhEdUNGSMbQD3Gw2lAzX9Zb3uIU6Ebc/Fmyjo9AWWfnn0AUCHqtevs/8g==}
    dependencies:
      pend: 1.2.0
    dev: true

  /figures/3.2.0:
    resolution: {integrity: sha512-yaduQFRKLXYOGgEn6AZau90j3ggSOyiqXU0F9JZfeXYhNa+Jk4X+s45A2zg5jns87GAFa34BBm2kXw4XpNcbdg==}
    engines: {node: '>=8'}
    dependencies:
      escape-string-regexp: 1.0.5
    dev: true

  /file-entry-cache/6.0.1:
    resolution: {integrity: sha512-7Gps/XWymbLk2QLYK4NzpMOrYjMhdIxXuIvy2QBsLE6ljuodKvdkWs/cpyJJ3CVIVpH0Oi1Hvg1ovbMzLdFBBg==}
    engines: {node: ^10.12.0 || >=12.0.0}
    dependencies:
      flat-cache: 3.0.4
    dev: true

  /filelist/1.0.4:
    resolution: {integrity: sha512-w1cEuf3S+DrLCQL7ET6kz+gmlJdbq9J7yXCSjK/OZCPA+qEN1WyF4ZAf0YYJa4/shHJra2t/d/r8SV4Ji+x+8Q==}
    dependencies:
      minimatch: 5.1.0
    dev: true

  /fill-range/7.0.1:
    resolution: {integrity: sha512-qOo9F+dMUmC2Lcb4BbVvnKJxTPjCm+RRpe4gDuGrzkL7mEVl/djYSu2OdQ2Pa302N4oqkSg9ir6jaLWJ2USVpQ==}
    engines: {node: '>=8'}
    dependencies:
      to-regex-range: 5.0.1
    dev: true

  /find-cache-dir/3.3.2:
    resolution: {integrity: sha512-wXZV5emFEjrridIgED11OoUKLxiYjAcqot/NJdAkOhlJ+vGzwhOAfcG5OX1jP+S0PcjEn8bdMJv+g2jwQ3Onig==}
    engines: {node: '>=8'}
    dependencies:
      commondir: 1.0.1
      make-dir: 3.1.0
      pkg-dir: 4.2.0
    dev: true

  /find-chrome-bin/0.1.0:
    resolution: {integrity: sha512-XoFZwaEn1R3pE6zNG8kH64l2e093hgB9+78eEKPmJK0o1EXEou+25cEWdtu2qq4DBQPDSe90VJAWVI2Sz9pX6Q==}
    engines: {node: ^12.0.0 || ^14.0.0 || >=16.0.0}
    dev: true

  /find-up/4.1.0:
    resolution: {integrity: sha512-PpOwAdQ/YlXQ2vj8a3h8IipDuYRi3wceVQQGYWxNINccq40Anw7BlsEXCMbt1Zt+OLA6Fq9suIpIWD0OsnISlw==}
    engines: {node: '>=8'}
    dependencies:
      locate-path: 5.0.0
      path-exists: 4.0.0
    dev: true

  /find-up/5.0.0:
    resolution: {integrity: sha512-78/PXT1wlLLDgTzDs7sjq9hzz0vXD+zn+7wypEe4fXQxCmdmqfGsEPQxmiCSQI3ajFV91bVSsvNtrJRiW6nGng==}
    engines: {node: '>=10'}
    dependencies:
      locate-path: 6.0.0
      path-exists: 4.0.0
    dev: true

  /find-yarn-workspace-root/2.0.0:
    resolution: {integrity: sha512-1IMnbjt4KzsQfnhnzNd8wUEgXZ44IzZaZmnLYx7D5FZlaHt2gW20Cri8Q+E/t5tIj4+epTBub+2Zxu/vNILzqQ==}
    dependencies:
      micromatch: 4.0.5
    dev: true

  /find-yarn-workspace-root2/1.2.16:
    resolution: {integrity: sha512-hr6hb1w8ePMpPVUK39S4RlwJzi+xPLuVuG8XlwXU3KD5Yn3qgBWVfy3AzNlDhWvE1EORCE65/Qm26rFQt3VLVA==}
    dependencies:
      micromatch: 4.0.5
      pkg-dir: 4.2.0
    dev: true

  /first-chunk-stream/2.0.0:
    resolution: {integrity: sha512-X8Z+b/0L4lToKYq+lwnKqi9X/Zek0NibLpsJgVsSxpoYq7JtiCtRb5HqKVEjEw/qAb/4AKKRLOwwKHlWNpm2Eg==}
    engines: {node: '>=0.10.0'}
    dependencies:
      readable-stream: 2.3.7
    dev: true

  /flat-cache/3.0.4:
    resolution: {integrity: sha512-dm9s5Pw7Jc0GvMYbshN6zchCA9RgQlzzEZX3vylR9IqFfS8XciblUXOKfW6SiuJ0e13eDYZoZV5wdrev7P3Nwg==}
    engines: {node: ^10.12.0 || >=12.0.0}
    dependencies:
      flatted: 3.2.7
      rimraf: 3.0.2
    dev: true

  /flat/5.0.2:
    resolution: {integrity: sha512-b6suED+5/3rTpUBdG1gupIl8MPFCAMA0QXwmljLhvCUKcUvdE4gWky9zpuGCcXHOsz4J9wPGNWq6OKpmIzz3hQ==}
    hasBin: true
    dev: true

  /flatted/3.2.7:
    resolution: {integrity: sha512-5nqDSxl8nn5BSNxyR3n4I6eDmbolI6WT+QqR547RwxQapgjQBmtktdP+HTBb/a/zLsbzERTONyUB5pefh5TtjQ==}
    dev: true

  /for-each/0.3.3:
    resolution: {integrity: sha512-jqYfLp7mo9vIyQf8ykW2v7A+2N4QjeCeI5+Dz9XraiO1ign81wjiH7Fb9vSOWvQfNtmSa4H2RoQTrrXivdUZmw==}
    dependencies:
      is-callable: 1.2.7
    dev: true

  /foreground-child/2.0.0:
    resolution: {integrity: sha512-dCIq9FpEcyQyXKCkyzmlPTFNgrCzPudOe+mhvJU5zAtlBnGVy2yKxtfsxK2tQBThwq225jcvBjpw1Gr40uzZCA==}
    engines: {node: '>=8.0.0'}
    dependencies:
      cross-spawn: 7.0.3
      signal-exit: 3.0.7
    dev: true

  /fromentries/1.3.2:
    resolution: {integrity: sha512-cHEpEQHUg0f8XdtZCc2ZAhrHzKzT0MrFUTcvx+hfxYu7rGMDc5SKoXFh+n4YigxsHXRzc6OrCshdR1bWH6HHyg==}
    dev: true

  /fs-constants/1.0.0:
    resolution: {integrity: sha512-y6OAwoSIf7FyjMIv94u+b5rdheZEjzR63GTyZJm5qh4Bi+2YgwLCcI/fPFZkL5PSixOt6ZNKm+w+Hfp/Bciwow==}
    dev: true

  /fs-extra/6.0.1:
    resolution: {integrity: sha512-GnyIkKhhzXZUWFCaJzvyDLEEgDkPfb4/TPvJCJVuS8MWZgoSsErf++QpiAlDnKFcqhRlm+tIOcencCjyJE6ZCA==}
    dependencies:
      graceful-fs: 4.2.10
      jsonfile: 4.0.0
      universalify: 0.1.2
    dev: true

  /fs-extra/8.1.0:
    resolution: {integrity: sha512-yhlQgA6mnOJUKOsRUFsgJdQCvkKhcz8tlZG5HBQfReYZy46OwLcY+Zia0mtdHsOo9y/hP+CxMN0TU9QxoOtG4g==}
    engines: {node: '>=6 <7 || >=8'}
    dependencies:
      graceful-fs: 4.2.10
      jsonfile: 4.0.0
      universalify: 0.1.2
    dev: true

  /fs-extra/9.1.0:
    resolution: {integrity: sha512-hcg3ZmepS30/7BSFqRvoo3DOMQu7IjqxO5nCDt+zM9XWjb33Wg7ziNT+Qvqbuc3+gWpzO02JubVyk2G4Zvo1OQ==}
    engines: {node: '>=10'}
    dependencies:
      at-least-node: 1.0.0
      graceful-fs: 4.2.10
      jsonfile: 6.1.0
      universalify: 2.0.0
    dev: true

  /fs-minipass/2.1.0:
    resolution: {integrity: sha512-V/JgOLFCS+R6Vcq0slCuaeWEdNC3ouDlJMNIsacH2VtALiu9mV4LPrHc5cDl8k5aw6J8jwgWWpiTo5RYhmIzvg==}
    engines: {node: '>= 8'}
    dependencies:
      minipass: 3.3.4
    dev: true

  /fs.realpath/1.0.0:
    resolution: {integrity: sha512-OO0pH2lK6a0hZnAdau5ItzHPI6pUlvI7jMVnxUQRtw4owF2wk8lOSabtGDCTP4Ggrg2MbGnWO9X8K1t4+fGMDw==}
    dev: true

  /fsevents/2.3.2:
    resolution: {integrity: sha512-xiqMQR4xAeHTuB9uWm+fFRcIOgKBMiOBP+eXiyT7jsgVCq1bkVygt00oASowB7EdtpOHaaPgKt812P9ab+DDKA==}
    engines: {node: ^8.16.0 || ^10.6.0 || >=11.0.0}
    os: [darwin]
    requiresBuild: true
    dev: true
    optional: true

  /function-bind/1.1.1:
    resolution: {integrity: sha512-yIovAzMX49sF8Yl58fSCWJ5svSLuaibPxXQJFLmBObTuCr0Mf1KiPopGM9NiFjiYBCbfaa2Fh6breQ6ANVTI0A==}
    dev: true

  /gauge/3.0.2:
    resolution: {integrity: sha512-+5J6MS/5XksCuXq++uFRsnUd7Ovu1XenbeuIuNRJxYWjgQbPuFhT14lAvsWfqfAmnwluf1OwMjz39HjfLPci0Q==}
    engines: {node: '>=10'}
    dependencies:
      aproba: 2.0.0
      color-support: 1.1.3
      console-control-strings: 1.1.0
      has-unicode: 2.0.1
      object-assign: 4.1.1
      signal-exit: 3.0.7
      string-width: 4.2.3
      strip-ansi: 6.0.1
      wide-align: 1.1.5
    dev: true

  /gauge/4.0.4:
    resolution: {integrity: sha512-f9m+BEN5jkg6a0fZjleidjN51VE1X+mPFQ2DJ0uv1V39oCLCbsGe6yjbBnp7eK7z/+GAon99a3nHuqbuuthyPg==}
    engines: {node: ^12.13.0 || ^14.15.0 || >=16.0.0}
    dependencies:
      aproba: 2.0.0
      color-support: 1.1.3
      console-control-strings: 1.1.0
      has-unicode: 2.0.1
      signal-exit: 3.0.7
      string-width: 4.2.3
      strip-ansi: 6.0.1
      wide-align: 1.1.5
    dev: true

  /gensync/1.0.0-beta.2:
    resolution: {integrity: sha512-3hN7NaskYvMDLQY55gnW3NQ+mesEAepTqlg+VEbj7zzqEMBVNhzcGYYeqFo/TlYz6eQiFcp1HcsCZO+nGgS8zg==}
    engines: {node: '>=6.9.0'}
    dev: true

  /get-assigned-identifiers/1.2.0:
    resolution: {integrity: sha512-mBBwmeGTrxEMO4pMaaf/uUEFHnYtwr8FTe8Y/mer4rcV/bye0qGm6pw1bGZFGStxC5O76c5ZAVBGnqHmOaJpdQ==}
    dev: true

  /get-caller-file/2.0.5:
    resolution: {integrity: sha512-DyFP3BM/3YHTQOCUL/w0OZHR0lpKeGrxotcHWcqNEdnltqFwXVfhEBQ94eIo34AfQpo0rGki4cyIiftY06h2Fg==}
    engines: {node: 6.* || 8.* || >= 10.*}
    dev: true

  /get-func-name/2.0.0:
    resolution: {integrity: sha512-Hm0ixYtaSZ/V7C8FJrtZIuBBI+iSgL+1Aq82zSu8VQNB4S3Gk8e7Qs3VwBDJAhmRZcFqkl3tQu36g/Foh5I5ig==}
    dev: true

  /get-intrinsic/1.1.3:
    resolution: {integrity: sha512-QJVz1Tj7MS099PevUG5jvnt9tSkXN8K14dxQlikJuPt4uD9hHAHjLyLBiLR5zELelBdD9QNRAXZzsJx0WaDL9A==}
    dependencies:
      function-bind: 1.1.1
      has: 1.0.3
      has-symbols: 1.0.3
    dev: true

  /get-package-type/0.1.0:
    resolution: {integrity: sha512-pjzuKtY64GYfWizNAJ0fr9VqttZkNiK2iS430LtIHzjBEr6bX8Am2zm4sW4Ro5wjWW5cAlRL1qAMTcXbjNAO2Q==}
    engines: {node: '>=8.0.0'}
    dev: true

  /get-stdin/4.0.1:
    resolution: {integrity: sha512-F5aQMywwJ2n85s4hJPTT9RPxGmubonuB10MNYo17/xph174n2MIR33HRguhzVag10O/npM7SPk73LMZNP+FaWw==}
    engines: {node: '>=0.10.0'}
    dev: true

  /get-stream/3.0.0:
    resolution: {integrity: sha512-GlhdIUuVakc8SJ6kK0zAFbiGzRFzNnY4jUuEbV9UROo4Y+0Ny4fjvcZFVTeDA4odpFyOQzaw6hXukJSq/f28sQ==}
    engines: {node: '>=4'}
    dev: true

  /get-stream/5.2.0:
    resolution: {integrity: sha512-nBF+F1rAZVCu/p7rjzgA+Yb4lfYXrpl7a6VmJrU8wF9I1CKvP/QwPNZHnOlwbTkY6dvtFIzFMSyQXbLoTQPRpA==}
    engines: {node: '>=8'}
    dependencies:
      pump: 3.0.0
    dev: true

  /get-stream/6.0.1:
    resolution: {integrity: sha512-ts6Wi+2j3jQjqi70w5AlN8DFnkSwC+MqmxEzdEALB2qXZYV3X/b1CTfgPLGJNMeAWxdPfU8FO1ms3NUfaHCPYg==}
    engines: {node: '>=10'}
    dev: true

  /github-slugger/1.5.0:
    resolution: {integrity: sha512-wIh+gKBI9Nshz2o46B0B3f5k/W+WI9ZAv6y5Dn5WJ5SK1t0TnDimB4WE5rmTD05ZAIn8HALCZVmCsvj0w0v0lw==}
    dev: true

  /github-username/6.0.0:
    resolution: {integrity: sha512-7TTrRjxblSI5l6adk9zd+cV5d6i1OrJSo3Vr9xdGqFLBQo0mz5P9eIfKCDJ7eekVGGFLbce0qbPSnktXV2BjDQ==}
    engines: {node: '>=10'}
    dependencies:
      '@octokit/rest': 18.12.0
    transitivePeerDependencies:
      - encoding
    dev: true

  /glob-parent/5.1.2:
    resolution: {integrity: sha512-AOIgSQCepiJYwP3ARnGx+5VnTu2HBYdzbGP45eLw1vr3zB3vZLeyed1sC9hnbcOc9/SrMyM5RPQrkGz4aS9Zow==}
    engines: {node: '>= 6'}
    dependencies:
      is-glob: 4.0.3
    dev: true

  /glob-parent/6.0.2:
    resolution: {integrity: sha512-XxwI8EOhVQgWp6iDL+3b0r86f4d6AX6zSU55HfB4ydCEuXLXc5FcYeOu+nnGftS4TEju/11rt4KJPTMgbfmv4A==}
    engines: {node: '>=10.13.0'}
    dependencies:
      is-glob: 4.0.3
    dev: true

  /glob-to-regexp/0.4.1:
    resolution: {integrity: sha512-lkX1HJXwyMcprw/5YUZc2s7DrpAiHB21/V+E1rHUrVNokkvB6bqMzT0VfV6/86ZNabt1k14YOIaT7nDvOX3Iiw==}
    dev: true

  /glob/7.2.0:
    resolution: {integrity: sha512-lmLf6gtyrPq8tTjSmrO94wBeQbFR3HbLHbuyD69wuyQkImp2hWqMGB47OX65FBkPffO641IP9jWa1z4ivqG26Q==}
    dependencies:
      fs.realpath: 1.0.0
      inflight: 1.0.6
      inherits: 2.0.4
      minimatch: 3.1.2
      once: 1.4.0
      path-is-absolute: 1.0.1
    dev: true

  /glob/7.2.3:
    resolution: {integrity: sha512-nFR0zLpU2YCaRxwoCJvL6UvCH2JFyFVIvwTLsIf21AuHlMskA1hhTdk+LlYJtOlYt9v6dvszD2BGRqBL+iQK9Q==}
    dependencies:
      fs.realpath: 1.0.0
      inflight: 1.0.6
      inherits: 2.0.4
      minimatch: 3.1.2
      once: 1.4.0
      path-is-absolute: 1.0.1
    dev: true

  /glob/8.0.3:
    resolution: {integrity: sha512-ull455NHSHI/Y1FqGaaYFaLGkNMMJbavMrEGFXG/PGrg6y7sutWHUHrz6gy6WEBH6akM1M414dWKCNs+IhKdiQ==}
    engines: {node: '>=12'}
    dependencies:
      fs.realpath: 1.0.0
      inflight: 1.0.6
      inherits: 2.0.4
      minimatch: 5.1.0
      once: 1.4.0
    dev: true

  /globals/11.12.0:
    resolution: {integrity: sha512-WOBp/EEGUiIsJSp7wcv/y6MO+lV9UoncWqxuFfm8eBwzWNgyfBd6Gz+IeKQ9jCmyhoH99g15M3T+QaVHFjizVA==}
    engines: {node: '>=4'}
    dev: true

  /globals/13.18.0:
    resolution: {integrity: sha512-/mR4KI8Ps2spmoc0Ulu9L7agOF0du1CZNQ3dke8yItYlyKNmGrkONemBbd6V8UTc1Wgcqn21t3WYB7dbRmh6/A==}
    engines: {node: '>=8'}
    dependencies:
      type-fest: 0.20.2
    dev: true

  /globby/10.0.2:
    resolution: {integrity: sha512-7dUi7RvCoT/xast/o/dLN53oqND4yk0nsHkhRgn9w65C4PofCLOoJ39iSOg+qVDdWQPIEj+eszMHQ+aLVwwQSg==}
    engines: {node: '>=8'}
    dependencies:
      '@types/glob': 7.2.0
      array-union: 2.1.0
      dir-glob: 3.0.1
      fast-glob: 3.2.12
      glob: 7.2.3
      ignore: 5.2.0
      merge2: 1.4.1
      slash: 3.0.0
    dev: true

  /globby/11.1.0:
    resolution: {integrity: sha512-jhIXaOzy1sb8IyocaruWSn1TjmnBVs8Ayhcy83rmxNJ8q2uWKCAj3CnJY+KpGSXCueAPc0i05kVvVKtP1t9S3g==}
    engines: {node: '>=10'}
    dependencies:
      array-union: 2.1.0
      dir-glob: 3.0.1
      fast-glob: 3.2.12
      ignore: 5.2.0
      merge2: 1.4.1
      slash: 3.0.0
    dev: true

  /gopd/1.0.1:
    resolution: {integrity: sha512-d65bNlIadxvpb/A2abVdlqKqV563juRnZ1Wtk6s1sIR8uNsXR70xqIzVqxVf1eTqDunwT2MkczEeaezCKTZhwA==}
    dependencies:
      get-intrinsic: 1.1.3
    dev: true

  /graceful-fs/4.2.10:
    resolution: {integrity: sha512-9ByhssR2fPVsNZj478qUUbKfmL0+t5BDVyjShtyZZLiK7ZDAArFFfopyOTj0M05wE2tJPisA4iTnnXl2YoPvOA==}
    dev: true

  /grapheme-splitter/1.0.4:
    resolution: {integrity: sha512-bzh50DW9kTPM00T8y4o8vQg89Di9oLJVLW/KaOGIXJWP/iqCN6WKYkbNOF04vFLJhwcpYUh9ydh/+5vpOqV4YQ==}
    dev: true

  /grouped-queue/2.0.0:
    resolution: {integrity: sha512-/PiFUa7WIsl48dUeCvhIHnwNmAAzlI/eHoJl0vu3nsFA366JleY7Ff8EVTplZu5kO0MIdZjKTTnzItL61ahbnw==}
    engines: {node: '>=8.0.0'}
    dev: true

  /has-ansi/2.0.0:
    resolution: {integrity: sha512-C8vBJ8DwUCx19vhm7urhTuUsr4/IyP6l4VzNQDv+ryHQObW3TTTp9yB68WpYgRe2bbaGuZ/se74IqFeVnMnLZg==}
    engines: {node: '>=0.10.0'}
    dependencies:
      ansi-regex: 2.1.1
    dev: true

  /has-flag/3.0.0:
    resolution: {integrity: sha512-sKJf1+ceQBr4SMkvQnBDNDtf4TXpVhVGateu0t918bl30FnbE2m4vNLX+VWe/dpjlb+HugGYzW7uQXH98HPEYw==}
    engines: {node: '>=4'}
    dev: true

  /has-flag/4.0.0:
    resolution: {integrity: sha512-EykJT/Q1KjTWctppgIAgfSO0tKVuZUjhgMr17kqTumMl6Afv3EISleU7qZUzoXDFTAHTDC4NOoG/ZxU3EvlMPQ==}
    engines: {node: '>=8'}
    dev: true

  /has-symbols/1.0.3:
    resolution: {integrity: sha512-l3LCuF6MgDNwTDKkdYGEihYjt5pRPbEg46rtlmnSPlUbgmB8LOIrKJbYYFBSbnPaJexMKtiPO8hmeRjRz2Td+A==}
    engines: {node: '>= 0.4'}
    dev: true

  /has-tostringtag/1.0.0:
    resolution: {integrity: sha512-kFjcSNhnlGV1kyoGk7OXKSawH5JOb/LzUc5w9B02hOTO0dfFRjbHQKvg1d6cf3HbeUmtU9VbbV3qzZ2Teh97WQ==}
    engines: {node: '>= 0.4'}
    dependencies:
      has-symbols: 1.0.3
    dev: true

  /has-unicode/2.0.1:
    resolution: {integrity: sha512-8Rf9Y83NBReMnx0gFzA8JImQACstCYWUplepDa9xprwwtmgEZUF0h/i5xSA625zB/I37EtrswSST6OXxwaaIJQ==}
    dev: true

  /has/1.0.3:
    resolution: {integrity: sha512-f2dvO0VU6Oej7RkWJGrehjbzMAjFp5/VKPp5tTpWIV4JHHZK1/BxbFRtf/siA2SWTe09caDmVtYYzWEIbBS4zw==}
    engines: {node: '>= 0.4.0'}
    dependencies:
      function-bind: 1.1.1
    dev: true

  /hash-base/3.1.0:
    resolution: {integrity: sha512-1nmYp/rhMDiE7AYkDw+lLwlAzz0AntGIe51F3RfFfEqyQ3feY2eI/NcwC6umIQVOASPMsWJLJScWKSSvzL9IVA==}
    engines: {node: '>=4'}
    dependencies:
      inherits: 2.0.4
      readable-stream: 3.6.0
      safe-buffer: 5.2.1
    dev: true

  /hash.js/1.1.7:
    resolution: {integrity: sha512-taOaskGt4z4SOANNseOviYDvjEJinIkRgmp7LbKP2YTTmVxWBl87s/uzK9r+44BclBSp2X7K1hqeNfz9JbBeXA==}
    dependencies:
      inherits: 2.0.4
      minimalistic-assert: 1.0.1
    dev: true

  /hasha/5.2.2:
    resolution: {integrity: sha512-Hrp5vIK/xr5SkeN2onO32H0MgNZ0f17HRNH39WfL0SYUNOTZ5Lz1TJ8Pajo/87dYGEFlLMm7mIc/k/s6Bvz9HQ==}
    engines: {node: '>=8'}
    dependencies:
      is-stream: 2.0.1
      type-fest: 0.8.1
    dev: true

  /he/1.2.0:
    resolution: {integrity: sha512-F/1DnUGPopORZi0ni+CvrCgHQ5FyEAHRLSApuYWMmrbSwoN2Mn/7k+Gl38gJnR7yyDZk6WLXwiGod1JOWNDKGw==}
    hasBin: true
    dev: true

  /hmac-drbg/1.0.1:
    resolution: {integrity: sha512-Tti3gMqLdZfhOQY1Mzf/AanLiqh1WTiJgEj26ZuYQ9fbkLomzGchCws4FyrSd4VkpBfiNhaE1On+lOz894jvXg==}
    dependencies:
      hash.js: 1.1.7
      minimalistic-assert: 1.0.1
      minimalistic-crypto-utils: 1.0.1
    dev: true

  /hosted-git-info/2.8.9:
    resolution: {integrity: sha512-mxIDAb9Lsm6DoOJ7xH+5+X4y1LU/4Hi50L9C5sIswK3JzULS4bwk1FvjdBgvYR4bzT4tuUQiC15FE2f5HbLvYw==}
    dev: true

  /hosted-git-info/4.1.0:
    resolution: {integrity: sha512-kyCuEOWjJqZuDbRHzL8V93NzQhwIB71oFWSyzVo+KPZI+pnQPPxucdkrOZvkLRnrf5URsQM+IJ09Dw29cRALIA==}
    engines: {node: '>=10'}
    dependencies:
      lru-cache: 6.0.0
    dev: true

  /html-escaper/2.0.2:
    resolution: {integrity: sha512-H2iMtd0I4Mt5eYiapRdIDjp+XzelXQ0tFE4JS7YFwFevXXMmOp9myNrUvCg0D6ws8iqkRPBfKHgbwig1SmlLfg==}
    dev: true

  /htmlescape/1.1.1:
    resolution: {integrity: sha512-eVcrzgbR4tim7c7soKQKtxa/kQM4TzjnlU83rcZ9bHU6t31ehfV7SktN6McWgwPWg+JYMA/O3qpGxBvFq1z2Jg==}
    engines: {node: '>=0.10'}
    dev: true

  /http-cache-semantics/4.1.0:
    resolution: {integrity: sha512-carPklcUh7ROWRK7Cv27RPtdhYhUsela/ue5/jKzjegVvXDqM2ILE9Q2BGn9JZJh1g87cp56su/FgQSzcWS8cQ==}
    dev: true

  /http-call/5.3.0:
    resolution: {integrity: sha512-ahwimsC23ICE4kPl9xTBjKB4inbRaeLyZeRunC/1Jy/Z6X8tv22MEAjK+KBOMSVLaqXPTTmd8638waVIKLGx2w==}
    engines: {node: '>=8.0.0'}
    dependencies:
      content-type: 1.0.4
      debug: 4.3.4
      is-retry-allowed: 1.2.0
      is-stream: 2.0.1
      parse-json: 4.0.0
      tunnel-agent: 0.6.0
    transitivePeerDependencies:
      - supports-color
    dev: true

  /http-proxy-agent/4.0.1:
    resolution: {integrity: sha512-k0zdNgqWTGA6aeIRVpvfVob4fL52dTfaehylg0Y4UvSySvOq/Y+BOyPrgpUrA7HylqvU8vIZGsRuXmspskV0Tg==}
    engines: {node: '>= 6'}
    dependencies:
      '@tootallnate/once': 1.1.2
      agent-base: 6.0.2
      debug: 4.3.4
    transitivePeerDependencies:
      - supports-color
    dev: true

  /http-proxy-agent/5.0.0:
    resolution: {integrity: sha512-n2hY8YdoRE1i7r6M0w9DIw5GgZN0G25P8zLCRQ8rjXtTU3vsNFBI/vWK/UIeE6g5MUUz6avwAPXmL6Fy9D/90w==}
    engines: {node: '>= 6'}
    dependencies:
      '@tootallnate/once': 2.0.0
      agent-base: 6.0.2
      debug: 4.3.4
    transitivePeerDependencies:
      - supports-color
    dev: true

  /https-browserify/1.0.0:
    resolution: {integrity: sha512-J+FkSdyD+0mA0N+81tMotaRMfSL9SGi+xpD3T6YApKsc3bGSXJlfXri3VyFOeYkfLRQisDk1W+jIFFKBeUBbBg==}
    dev: true

  /https-proxy-agent/5.0.1:
    resolution: {integrity: sha512-dFcAjpTQFgoLMzC2VwU+C/CbS7uRL0lWmxDITmqm7C+7F0Odmj6s9l6alZc6AELXhrnggM2CeWSXHGOdX2YtwA==}
    engines: {node: '>= 6'}
    dependencies:
      agent-base: 6.0.2
      debug: 4.3.4
    transitivePeerDependencies:
      - supports-color
    dev: true

  /human-signals/2.1.0:
    resolution: {integrity: sha512-B4FFZ6q/T2jhhksgkbEW3HBvWIfDW85snkQgawt07S7J5QXTk6BkNV+0yAeZrM5QpMAdYlocGoljn0sJ/WQkFw==}
    engines: {node: '>=10.17.0'}
    dev: true

  /humanize-ms/1.2.1:
    resolution: {integrity: sha512-Fl70vYtsAFb/C06PTS9dZBo7ihau+Tu/DNCk/OyHhea07S+aeMWpFFkUaXRa8fI+ScZbEI8dfSxwY7gxZ9SAVQ==}
    dependencies:
      ms: 2.1.3
    dev: true

  /hyperlinker/1.0.0:
    resolution: {integrity: sha512-Ty8UblRWFEcfSuIaajM34LdPXIhbs1ajEX/BBPv24J+enSVaEVY63xQ6lTO9VRYS5LAoghIG0IDJ+p+IPzKUQQ==}
    engines: {node: '>=4'}
    dev: true

  /iconv-lite/0.4.24:
    resolution: {integrity: sha512-v3MXnZAcvnywkTUEZomIActle7RXXeedOR31wwl7VlyoXO4Qi9arvSenNQWne1TcRwhCL1HwLI21bEqdpj8/rA==}
    engines: {node: '>=0.10.0'}
    dependencies:
      safer-buffer: 2.1.2
    dev: true

  /iconv-lite/0.6.3:
    resolution: {integrity: sha512-4fCk79wshMdzMp2rH06qWrJE4iolqLhCUH+OiuIgU++RB0+94NlDL81atO7GX55uUKueo0txHNtvEyI6D7WdMw==}
    engines: {node: '>=0.10.0'}
    dependencies:
      safer-buffer: 2.1.2
    dev: true
    optional: true

  /ieee754/1.1.13:
    resolution: {integrity: sha512-4vf7I2LYV/HaWerSo3XmlMkp5eZ83i+/CDluXi/IGTs/O1sejBNhTtnxzmRZfvOUqj7lZjqHkeTvpgSFDlWZTg==}
    dev: true

  /ieee754/1.2.1:
    resolution: {integrity: sha512-dcyqhDvX1C46lXZcVqCpK+FtMRQVdIMN6/Df5js2zouUsqG7I6sFxitIC+7KYK29KdXOLHdu9zL4sFnoVQnqaA==}
    dev: true

  /ignore-walk/4.0.1:
    resolution: {integrity: sha512-rzDQLaW4jQbh2YrOFlJdCtX8qgJTehFRYiUB2r1osqTeDzV/3+Jh8fz1oAPzUThf3iku8Ds4IDqawI5d8mUiQw==}
    engines: {node: '>=10'}
    dependencies:
      minimatch: 3.1.2
    dev: true

  /ignore/5.2.0:
    resolution: {integrity: sha512-CmxgYGiEPCLhfLnpPp1MoRmifwEIOgjcHXxOBjv7mY96c+eWScsOP9c112ZyLdWHi0FxHjI+4uVhKYp/gcdRmQ==}
    engines: {node: '>= 4'}
    dev: true

  /import-fresh/3.3.0:
    resolution: {integrity: sha512-veYYhQa+D1QBKznvhUHxb8faxlrwUnxseDAbAp457E0wLNio2bOSKnjYDhMj+YiAq61xrMGhQk9iXVk5FzgQMw==}
    engines: {node: '>=6'}
    dependencies:
      parent-module: 1.0.1
      resolve-from: 4.0.0
    dev: true

  /imurmurhash/0.1.4:
    resolution: {integrity: sha512-JmXMZ6wuvDmLiHEml9ykzqO6lwFbof0GG4IkcGaENdCRDDmMVnny7s5HsIgHCbaq0w2MyPhDqkhTUgS2LU2PHA==}
    engines: {node: '>=0.8.19'}
    dev: true

  /indent-string/4.0.0:
    resolution: {integrity: sha512-EdDDZu4A2OyIK7Lr/2zG+w5jmbuk1DVBnEwREQvBzspBJkCEbRa8GxU1lghYcaGJCnRWibjDXlq779X1/y5xwg==}
    engines: {node: '>=8'}
    dev: true

  /infer-owner/1.0.4:
    resolution: {integrity: sha512-IClj+Xz94+d7irH5qRyfJonOdfTzuDaifE6ZPWfx0N0+/ATZCbuTPq2prFl526urkQd90WyUKIh1DfBQ2hMz9A==}
    dev: true

  /inflight/1.0.6:
    resolution: {integrity: sha512-k92I/b08q4wvFscXCLvqfsHCrjrF7yiXsQuIVvVE7N82W3+aqpzuUdBbfhWcy/FZR3/4IgflMgKLOsvPDrGCJA==}
    dependencies:
      once: 1.4.0
      wrappy: 1.0.2
    dev: true

  /inherits/2.0.1:
    resolution: {integrity: sha512-8nWq2nLTAwd02jTqJExUYFSD/fKq6VH9Y/oG2accc/kdI0V98Bag8d5a4gi3XHz73rDWa2PvTtvcWYquKqSENA==}
    dev: true

  /inherits/2.0.4:
    resolution: {integrity: sha512-k/vGaX4/Yla3WzyMCvTQOXYeIHvqOKtnqBduzTHpzpQZzAskKMhZ2K+EnBiSM9zGSoIFeMpXKxa4dYeZIQqewQ==}
    dev: true

  /inline-source-map/0.6.2:
    resolution: {integrity: sha512-0mVWSSbNDvedDWIN4wxLsdPM4a7cIPcpyMxj3QZ406QRwQ6ePGB1YIHxVPjqpcUGbWQ5C+nHTwGNWAGvt7ggVA==}
    dependencies:
      source-map: 0.5.7
    dev: true

  /inquirer/8.2.5:
    resolution: {integrity: sha512-QAgPDQMEgrDssk1XiwwHoOGYF9BAbUcc1+j+FhEvaOt8/cKRqyLn0U5qA6F74fGhTMGxf92pOvPBeh29jQJDTQ==}
    engines: {node: '>=12.0.0'}
    dependencies:
      ansi-escapes: 4.3.2
      chalk: 4.1.2
      cli-cursor: 3.1.0
      cli-width: 3.0.0
      external-editor: 3.1.0
      figures: 3.2.0
      lodash: 4.17.21
      mute-stream: 0.0.8
      ora: 5.4.1
      run-async: 2.4.1
      rxjs: 7.5.7
      string-width: 4.2.3
      strip-ansi: 6.0.1
      through: 2.3.8
      wrap-ansi: 7.0.0
    dev: true

  /insert-module-globals/7.2.1:
    resolution: {integrity: sha512-ufS5Qq9RZN+Bu899eA9QCAYThY+gGW7oRkmb0vC93Vlyu/CFGcH0OYPEjVkDXA5FEbTt1+VWzdoOD3Ny9N+8tg==}
    hasBin: true
    dependencies:
      acorn-node: 1.8.2
      combine-source-map: 0.8.0
      concat-stream: 1.6.2
      is-buffer: 1.1.6
      JSONStream: 1.3.5
      path-is-absolute: 1.0.1
      process: 0.11.10
      through2: 2.0.5
      undeclared-identifiers: 1.1.3
      xtend: 4.0.2
    dev: true

  /interpret/1.4.0:
    resolution: {integrity: sha512-agE4QfB2Lkp9uICn7BAqoscw4SZP9kTE2hxiFI3jBPmXJfdqiahTbUuKGsMoN2GtqL9AxhYioAcVvgsb1HvRbA==}
    engines: {node: '>= 0.10'}
    dev: true

  /ip/2.0.0:
    resolution: {integrity: sha512-WKa+XuLG1A1R0UWhl2+1XQSi+fZWMsYKffMZTTYsiZaUD8k2yDAj5atimTUD2TZkyCkNEeYE5NhFZmupOGtjYQ==}
    dev: true

  /is-arguments/1.1.1:
    resolution: {integrity: sha512-8Q7EARjzEnKpt/PCD7e1cgUS0a6X8u5tdSiMqXhojOdoV9TsMsiO+9VLC5vAmO8N7/GmXn7yjR8qnA6bVAEzfA==}
    engines: {node: '>= 0.4'}
    dependencies:
      call-bind: 1.0.2
      has-tostringtag: 1.0.0
    dev: true

  /is-arrayish/0.2.1:
    resolution: {integrity: sha512-zz06S8t0ozoDXMG+ube26zeCTNXcKIPJZJi8hBrF4idCLms4CG9QtK7qBl1boi5ODzFpjswb5JPmHCbMpjaYzg==}
    dev: true

  /is-binary-path/2.1.0:
    resolution: {integrity: sha512-ZMERYes6pDydyuGidse7OsHxtbI7WVeUEozgR/g7rd0xUimYNlvZRE/K2MgZTjWy725IfelLeVcEM97mmtRGXw==}
    engines: {node: '>=8'}
    dependencies:
      binary-extensions: 2.2.0
    dev: true

  /is-buffer/1.1.6:
    resolution: {integrity: sha512-NcdALwpXkTm5Zvvbk7owOUSvVvBKDgKP5/ewfXEznmQFfs4ZRmanOeKBTjRVjka3QFoN6XJ+9F3USqfHqTaU5w==}
    dev: true

  /is-callable/1.2.7:
    resolution: {integrity: sha512-1BC0BVFhS/p0qtw6enp8e+8OD0UrK0oFLztSjNzhcKA3WDuJxxAPXzPuPtKkjEY9UUoEWlX/8fgKeu2S8i9JTA==}
    engines: {node: '>= 0.4'}
    dev: true

  /is-core-module/2.11.0:
    resolution: {integrity: sha512-RRjxlvLDkD1YJwDbroBHMb+cukurkDWNyHx7D3oNB5x9rb5ogcksMC5wHCadcXoo67gVr/+3GFySh3134zi6rw==}
    dependencies:
      has: 1.0.3
    dev: true

  /is-docker/2.2.1:
    resolution: {integrity: sha512-F+i2BKsFrH66iaUFc0woD8sLy8getkwTwtOBjvs56Cx4CgJDeKQeqfz8wAYiSb8JOprWhHH5p77PbmYCvvUuXQ==}
    engines: {node: '>=8'}
    hasBin: true
    dev: true

  /is-extglob/2.1.1:
    resolution: {integrity: sha512-SbKbANkN603Vi4jEZv49LeVJMn4yGwsbzZworEoyEiutsN3nJYdbO36zfhGJ6QEDpOZIFkDtnq5JRxmvl3jsoQ==}
    engines: {node: '>=0.10.0'}
    dev: true

  /is-fullwidth-code-point/1.0.0:
    resolution: {integrity: sha512-1pqUqRjkhPJ9miNq9SwMfdvi6lBJcd6eFxvfaivQhaH3SgisfiuudvFntdKOmxuee/77l+FPjKrQjWvmPjWrRw==}
    engines: {node: '>=0.10.0'}
    dependencies:
      number-is-nan: 1.0.1
    dev: true

  /is-fullwidth-code-point/2.0.0:
    resolution: {integrity: sha512-VHskAKYM8RfSFXwee5t5cbN5PZeq1Wrh6qd5bkyiXIf6UQcN6w/A0eXM9r6t8d+GYOh+o6ZhiEnb88LN/Y8m2w==}
    engines: {node: '>=4'}
    dev: true

  /is-fullwidth-code-point/3.0.0:
    resolution: {integrity: sha512-zymm5+u+sCsSWyD9qNaejV3DFvhCKclKdizYaJUuHA83RLjb7nSuGnddCHGv0hk+KY7BMAlsWeK4Ueg6EV6XQg==}
    engines: {node: '>=8'}
    dev: true

  /is-generator-function/1.0.10:
    resolution: {integrity: sha512-jsEjy9l3yiXEQ+PsXdmBwEPcOxaXWLspKdplFUVI9vq1iZgIekeC0L167qeu86czQaxed3q/Uzuw0swL0irL8A==}
    engines: {node: '>= 0.4'}
    dependencies:
      has-tostringtag: 1.0.0
    dev: true

  /is-glob/4.0.3:
    resolution: {integrity: sha512-xelSayHH36ZgE7ZWhli7pW34hNbNl8Ojv5KVmkJD4hBdD3th8Tfk9vYasLM+mXWOZhFkgZfxhLSnrwRr4elSSg==}
    engines: {node: '>=0.10.0'}
    dependencies:
      is-extglob: 2.1.1
    dev: true

  /is-interactive/1.0.0:
    resolution: {integrity: sha512-2HvIEKRoqS62guEC+qBjpvRubdX910WCMuJTZ+I9yvqKU2/12eSL549HMwtabb4oupdj2sMP50k+XJfB/8JE6w==}
    engines: {node: '>=8'}
    dev: true

  /is-lambda/1.0.1:
    resolution: {integrity: sha512-z7CMFGNrENq5iFB9Bqo64Xk6Y9sg+epq1myIcdHaGnbMTYOxvzsEtdYqQUylB7LxfkvgrrjP32T6Ywciio9UIQ==}
    dev: true

  /is-number/7.0.0:
    resolution: {integrity: sha512-41Cifkg6e8TylSpdtTpeLVMqvSBEVzTttHvERD741+pnZ8ANv0004MRL43QKPDlK9cGvNp6NZWZUBlbGXYxxng==}
    engines: {node: '>=0.12.0'}
    dev: true

  /is-path-inside/3.0.3:
    resolution: {integrity: sha512-Fd4gABb+ycGAmKou8eMftCupSir5lRxqf4aD/vd0cD2qc4HL07OjCeuHMr8Ro4CoMaeCKDB0/ECBOVWjTwUvPQ==}
    engines: {node: '>=8'}
    dev: true

  /is-plain-obj/2.1.0:
    resolution: {integrity: sha512-YWnfyRwxL/+SsrWYfOpUtz5b3YD+nyfkHvjbcanzk8zgyO4ASD67uVMRt8k5bM4lLMDnXfriRhOpemw+NfT1eA==}
    engines: {node: '>=8'}
    dev: true

  /is-plain-object/5.0.0:
    resolution: {integrity: sha512-VRSzKkbMm5jMDoKLbltAkFQ5Qr7VDiTFGXxYFXXowVj387GeGNOCsOH6Msy00SGZ3Fp84b1Naa1psqgcCIEP5Q==}
    engines: {node: '>=0.10.0'}
    dev: true

  /is-retry-allowed/1.2.0:
    resolution: {integrity: sha512-RUbUeKwvm3XG2VYamhJL1xFktgjvPzL0Hq8C+6yrWIswDy3BIXGqCxhxkc30N9jqK311gVU137K8Ei55/zVJRg==}
    engines: {node: '>=0.10.0'}
    dev: true

  /is-scoped/2.1.0:
    resolution: {integrity: sha512-Cv4OpPTHAK9kHYzkzCrof3VJh7H/PrG2MBUMvvJebaaUMbqhm0YAtXnvh0I3Hnj2tMZWwrRROWLSgfJrKqWmlQ==}
    engines: {node: '>=8'}
    dependencies:
      scoped-regex: 2.1.0
    dev: true

  /is-stream/1.1.0:
    resolution: {integrity: sha512-uQPm8kcs47jx38atAcWTVxyltQYoPT68y9aWYdV6yWXSyW8mzSat0TL6CiWdZeCdF3KrAvpVtnHbTv4RN+rqdQ==}
    engines: {node: '>=0.10.0'}
    dev: true

  /is-stream/2.0.1:
    resolution: {integrity: sha512-hFoiJiTl63nn+kstHGBtewWSKnQLpyb155KHheA1l39uvtO9nWIop1p3udqPcUd/xbF1VLMO4n7OI6p7RbngDg==}
    engines: {node: '>=8'}
    dev: true

  /is-typed-array/1.1.10:
    resolution: {integrity: sha512-PJqgEHiWZvMpaFZ3uTc8kHPM4+4ADTlDniuQL7cU/UDA0Ql7F70yGfHph3cLNe+c9toaigv+DFzTJKhc2CtO6A==}
    engines: {node: '>= 0.4'}
    dependencies:
      available-typed-arrays: 1.0.5
      call-bind: 1.0.2
      for-each: 0.3.3
      gopd: 1.0.1
      has-tostringtag: 1.0.0
    dev: true

  /is-typedarray/1.0.0:
    resolution: {integrity: sha512-cyA56iCMHAh5CdzjJIa4aohJyeO1YbwLi3Jc35MmRU6poroFjIGZzUzupGiRPOjgHg9TLu43xbpwXk523fMxKA==}
    dev: true

  /is-unicode-supported/0.1.0:
    resolution: {integrity: sha512-knxG2q4UC3u8stRGyAVJCOdxFmv5DZiRcdlIaAQXAbSfJya+OhopNotLQrstBhququ4ZpuKbDc/8S6mgXgPFPw==}
    engines: {node: '>=10'}
    dev: true

  /is-utf8/0.2.1:
    resolution: {integrity: sha512-rMYPYvCzsXywIsldgLaSoPlw5PfoB/ssr7hY4pLfcodrA5M/eArza1a9VmTiNIBNMjOGr1Ow9mTyU2o69U6U9Q==}
    dev: true

  /is-windows/1.0.2:
    resolution: {integrity: sha512-eXK1UInq2bPmjyX6e3VHIzMLobc4J94i4AWn+Hpq3OU5KkrRC96OAcR3PRJ/pGu6m8TRnBHP9dkXQVsT/COVIA==}
    engines: {node: '>=0.10.0'}
    dev: true

  /is-wsl/2.2.0:
    resolution: {integrity: sha512-fKzAra0rGJUUBwGBgNkHZuToZcn+TtXHpeCgmkMJMMYx1sQDYaCSyjJBSCa2nH1DGm7s3n1oBnohoVTBaN7Lww==}
    engines: {node: '>=8'}
    dependencies:
      is-docker: 2.2.1
    dev: true

  /isarray/1.0.0:
    resolution: {integrity: sha512-VLghIWNM6ELQzo7zwmcg0NmTVyWKYjvIeM83yjp0wRDTmUnrM678fQbcKBo6n2CJEF0szoG//ytg+TKla89ALQ==}
    dev: true

  /isbinaryfile/4.0.10:
    resolution: {integrity: sha512-iHrqe5shvBUcFbmZq9zOQHBoeOhZJu6RQGrDpBgenUm/Am+F3JM2MgQj+rK3Z601fzrL5gLZWtAPH2OBaSVcyw==}
    engines: {node: '>= 8.0.0'}
    dev: true

  /isexe/2.0.0:
    resolution: {integrity: sha512-RHxMLp9lnKHGHRng9QFhRCMbYAcVpn69smSGcq3f36xjgVVWThj4qqLbTLlq7Ssj8B+fIQ1EuCEGI2lKsyQeIw==}
    dev: true

  /istanbul-lib-coverage/3.2.0:
    resolution: {integrity: sha512-eOeJ5BHCmHYvQK7xt9GkdHuzuCGS1Y6g9Gvnx3Ym33fz/HpLRYxiS0wHNr+m/MBC8B647Xt608vCDEvhl9c6Mw==}
    engines: {node: '>=8'}
    dev: true

  /istanbul-lib-hook/3.0.0:
    resolution: {integrity: sha512-Pt/uge1Q9s+5VAZ+pCo16TYMWPBIl+oaNIjgLQxcX0itS6ueeaA+pEfThZpH8WxhFgCiEb8sAJY6MdUKgiIWaQ==}
    engines: {node: '>=8'}
    dependencies:
      append-transform: 2.0.0
    dev: true

  /istanbul-lib-instrument/4.0.3:
    resolution: {integrity: sha512-BXgQl9kf4WTCPCCpmFGoJkz/+uhvm7h7PFKUYxh7qarQd3ER33vHG//qaE8eN25l07YqZPpHXU9I09l/RD5aGQ==}
    engines: {node: '>=8'}
    dependencies:
      '@babel/core': 7.20.2
      '@istanbuljs/schema': 0.1.3
      istanbul-lib-coverage: 3.2.0
      semver: 6.3.0
    transitivePeerDependencies:
      - supports-color
    dev: true

  /istanbul-lib-processinfo/2.0.3:
    resolution: {integrity: sha512-NkwHbo3E00oybX6NGJi6ar0B29vxyvNwoC7eJ4G4Yq28UfY758Hgn/heV8VRFhevPED4LXfFz0DQ8z/0kw9zMg==}
    engines: {node: '>=8'}
    dependencies:
      archy: 1.0.0
      cross-spawn: 7.0.3
      istanbul-lib-coverage: 3.2.0
      p-map: 3.0.0
      rimraf: 3.0.2
      uuid: 8.3.2
    dev: true

  /istanbul-lib-report/3.0.0:
    resolution: {integrity: sha512-wcdi+uAKzfiGT2abPpKZ0hSU1rGQjUQnLvtY5MpQ7QCTahD3VODhcu4wcfY1YtkGaDD5yuydOLINXsfbus9ROw==}
    engines: {node: '>=8'}
    dependencies:
      istanbul-lib-coverage: 3.2.0
      make-dir: 3.1.0
      supports-color: 7.2.0
    dev: true

  /istanbul-lib-source-maps/4.0.1:
    resolution: {integrity: sha512-n3s8EwkdFIJCG3BPKBYvskgXGoy88ARzvegkitk60NxRdwltLOTaH7CUiMRXvwYorl0Q712iEjcWB+fK/MrWVw==}
    engines: {node: '>=10'}
    dependencies:
      debug: 4.3.4
      istanbul-lib-coverage: 3.2.0
      source-map: 0.6.1
    transitivePeerDependencies:
      - supports-color
    dev: true

  /istanbul-reports/3.1.5:
    resolution: {integrity: sha512-nUsEMa9pBt/NOHqbcbeJEgqIlY/K7rVWUX6Lql2orY5e9roQOthbR3vtY4zzf2orPELg80fnxxk9zUyPlgwD1w==}
    engines: {node: '>=8'}
    dependencies:
      html-escaper: 2.0.2
      istanbul-lib-report: 3.0.0
    dev: true

  /jake/10.8.5:
    resolution: {integrity: sha512-sVpxYeuAhWt0OTWITwT98oyV0GsXyMlXCF+3L1SuafBVUIr/uILGRB+NqwkzhgXKvoJpDIpQvqkUALgdmQsQxw==}
    engines: {node: '>=10'}
    hasBin: true
    dependencies:
      async: 3.2.4
      chalk: 4.1.2
      filelist: 1.0.4
      minimatch: 3.1.2
    dev: true

  /jest-worker/27.5.1:
    resolution: {integrity: sha512-7vuh85V5cdDofPyxn58nrPjBktZo0u9x1g8WtjQol+jZDaE+fhN+cIvTj11GndBnMnyfrUOG1sZQxCdjKh+DKg==}
    engines: {node: '>= 10.13.0'}
    dependencies:
      '@types/node': 18.11.9
      merge-stream: 2.0.0
      supports-color: 8.1.1
    dev: true

  /jmespath/0.16.0:
    resolution: {integrity: sha512-9FzQjJ7MATs1tSpnco1K6ayiYE3figslrXA72G2HQ/n76RzvYlofyi5QM+iX4YRs/pu3yzxlVQSST23+dMDknw==}
    engines: {node: '>= 0.6.0'}
    dev: true

  /js-sdsl/4.2.0:
    resolution: {integrity: sha512-dyBIzQBDkCqCu+0upx25Y2jGdbTGxE9fshMsCdK0ViOongpV+n5tXRcZY9v7CaVQ79AGS9KA1KHtojxiM7aXSQ==}
    dev: true

  /js-tokens/4.0.0:
    resolution: {integrity: sha512-RdJUflcE3cUzKiMqQgsCu06FPu9UdIJO0beYbPhHN4k6apgJtifcoCtT9bcxOpYBtpD2kCM6Sbzg4CausW/PKQ==}
    dev: true

  /js-yaml/3.14.1:
    resolution: {integrity: sha512-okMH7OXXJ7YrN9Ok3/SXrnu4iX9yOk+25nqX4imS2npuvTYDmo/QEZoqwZkYaIDk3jVvBOTOIEgEhaLOynBS9g==}
    hasBin: true
    dependencies:
      argparse: 1.0.10
      esprima: 4.0.1
    dev: true

  /js-yaml/4.1.0:
    resolution: {integrity: sha512-wpxZs9NoxZaJESJGIZTyDEaYpl0FKSA+FB9aJiyemKhMwkxQg63h4T1KJgUGHpTqPDNRcmmYLugrRjJlBtWvRA==}
    hasBin: true
    dependencies:
      argparse: 2.0.1
    dev: true

  /jsesc/2.5.2:
    resolution: {integrity: sha512-OYu7XEzjkCQ3C5Ps3QIZsQfNpqoJyZZA99wd9aWd05NCtC5pWOkShK2mkL6HXQR6/Cy2lbNdPlZBpuQHXE63gA==}
    engines: {node: '>=4'}
    hasBin: true
    dev: true

  /json-parse-better-errors/1.0.2:
    resolution: {integrity: sha512-mrqyZKfX5EhL7hvqcV6WG1yYjnjeuYDzDhhcAAUrq8Po85NBQBJP+ZDUT75qZQ98IkUoBqdkExkukOU7Ts2wrw==}
    dev: true

  /json-parse-even-better-errors/2.3.1:
    resolution: {integrity: sha512-xyFwyhro/JEof6Ghe2iz2NcXoj2sloNsWr/XsERDK/oiPCfaNhl5ONfp+jQdAZRQQ0IJWNzH9zIZF7li91kh2w==}
    dev: true

  /json-parse-even-better-errors/3.0.0:
    resolution: {integrity: sha512-iZbGHafX/59r39gPwVPRBGw0QQKnA7tte5pSMrhWOW7swGsVvVTjmfyAV9pNqk8YGT7tRCdxRu8uzcgZwoDooA==}
    engines: {node: ^14.17.0 || ^16.13.0 || >=18.0.0}
    dev: true

  /json-schema-traverse/0.4.1:
    resolution: {integrity: sha512-xbbCH5dCYU5T8LcEhhuh7HJ88HXuW3qsI3Y0zOZFKfZEHcpWiHU/Jxzk629Brsab/mMiHQti9wMP+845RPe3Vg==}
    dev: true

  /json-stable-stringify-without-jsonify/1.0.1:
    resolution: {integrity: sha512-Bdboy+l7tA3OGW6FjyFHWkP5LuByj1Tk33Ljyq0axyzdk9//JSi2u3fP1QSmd1KNwq6VOKYGlAu87CisVir6Pw==}
    dev: true

  /json-stringify-nice/1.1.4:
    resolution: {integrity: sha512-5Z5RFW63yxReJ7vANgW6eZFGWaQvnPE3WNmZoOJrSkGju2etKA2L5rrOa1sm877TVTFt57A80BH1bArcmlLfPw==}
    dev: true

  /json-stringify-safe/5.0.1:
    resolution: {integrity: sha512-ZClg6AaYvamvYEE82d3Iyd3vSSIjQ+odgjaTzRuO3s7toCdFKczob2i0zCh7JE8kWn17yvAWhUVxvqGwUalsRA==}
    dev: true

  /json5/1.0.1:
    resolution: {integrity: sha512-aKS4WQjPenRxiQsC93MNfjx+nbF4PAdYzmd/1JIj8HYzqfbu86beTuNgXDzPknWk0n0uARlyewZo4s++ES36Ow==}
    hasBin: true
    dependencies:
      minimist: 1.2.7
    dev: true
    optional: true

  /json5/2.2.1:
    resolution: {integrity: sha512-1hqLFMSrGHRHxav9q9gNjJ5EXznIxGVO09xQRrwplcS8qs28pZ8s8hupZAmqDwZUmVZ2Qb2jnyPOWcDH8m8dlA==}
    engines: {node: '>=6'}
    hasBin: true
    dev: true

  /jsonfile/4.0.0:
    resolution: {integrity: sha512-m6F1R3z8jjlf2imQHS2Qez5sjKWQzbuuhuJ/FKYFRZvPE3PuHcSMVZzfsLhGVOkfd20obL5SWEBew5ShlquNxg==}
    optionalDependencies:
      graceful-fs: 4.2.10
    dev: true

  /jsonfile/6.1.0:
    resolution: {integrity: sha512-5dgndWOriYSm5cnYaJNhalLNDKOqFwyDB/rr1E9ZsGciGvKPs8R2xYGCacuf3z6K1YKDz182fd+fY3cn3pMqXQ==}
    dependencies:
      universalify: 2.0.0
    optionalDependencies:
      graceful-fs: 4.2.10
    dev: true

  /jsonparse/1.3.1:
    resolution: {integrity: sha512-POQXvpdL69+CluYsillJ7SUhKvytYjW9vG/GKpnf+xP8UWgYEM/RaMzHHofbALDiKbbP1W8UEYmgGl39WkPZsg==}
    engines: {'0': node >= 0.2.0}
    dev: true

  /just-diff-apply/5.4.1:
    resolution: {integrity: sha512-AAV5Jw7tsniWwih8Ly3fXxEZ06y+6p5TwQMsw0dzZ/wPKilzyDgdAnL0Ug4NNIquPUOh1vfFWEHbmXUqM5+o8g==}
    dev: true

  /just-diff/5.1.1:
    resolution: {integrity: sha512-u8HXJ3HlNrTzY7zrYYKjNEfBlyjqhdBkoyTVdjtn7p02RJD5NvR8rIClzeGA7t+UYP1/7eAkWNLU0+P3QrEqKQ==}
    dev: true

  /labeled-stream-splicer/2.0.2:
    resolution: {integrity: sha512-Ca4LSXFFZUjPScRaqOcFxneA0VpKZr4MMYCljyQr4LIewTLb3Y0IUTIsnBBsVubIeEfxeSZpSjSsRM8APEQaAw==}
    dependencies:
      inherits: 2.0.4
      stream-splicer: 2.0.1
    dev: true

  /levn/0.4.1:
    resolution: {integrity: sha512-+bT2uH4E5LGE7h/n3evcS/sQlJXCpIp6ym8OWJ5eV6+67Dsql/LaaT7qJBAt2rzfoa/5QBGBhxDix1dMt2kQKQ==}
    engines: {node: '>= 0.8.0'}
    dependencies:
      prelude-ls: 1.2.1
      type-check: 0.4.0
    dev: true

  /lilconfig/2.0.6:
    resolution: {integrity: sha512-9JROoBW7pobfsx+Sq2JsASvCo6Pfo6WWoUW79HuB1BCoBXD4PLWJPqDF6fNj67pqBYTbAHkE57M1kS/+L1neOg==}
    engines: {node: '>=10'}
    dev: true

  /lines-and-columns/1.2.4:
    resolution: {integrity: sha512-7ylylesZQ/PV29jhEDl3Ufjo6ZX7gCqJr5F7PKrqc93v7fzSymt1BpwEU8nAUXs8qzzvqhbjhK5QZg6Mt/HkBg==}
    dev: true

  /load-json-file/6.2.0:
    resolution: {integrity: sha512-gUD/epcRms75Cw8RT1pUdHugZYM5ce64ucs2GEISABwkRsOQr0q2wm/MV2TKThycIe5e0ytRweW2RZxclogCdQ==}
    engines: {node: '>=8'}
    dependencies:
      graceful-fs: 4.2.10
      parse-json: 5.2.0
      strip-bom: 4.0.0
      type-fest: 0.6.0
    dev: true

  /load-yaml-file/0.2.0:
    resolution: {integrity: sha512-OfCBkGEw4nN6JLtgRidPX6QxjBQGQf72q3si2uvqyFEMbycSFFHwAZeXx6cJgFM9wmLrf9zBwCP3Ivqa+LLZPw==}
    engines: {node: '>=6'}
    dependencies:
      graceful-fs: 4.2.10
      js-yaml: 3.14.1
      pify: 4.0.1
      strip-bom: 3.0.0
    dev: true

  /loader-runner/4.3.0:
    resolution: {integrity: sha512-3R/1M+yS3j5ou80Me59j7F9IMs4PXs3VqRrm0TU3AbKPxlmpoY1TNscJV/oGJXo8qCatFGTfDbY6W6ipGOYXfg==}
    engines: {node: '>=6.11.5'}
    dev: true

  /locate-path/5.0.0:
    resolution: {integrity: sha512-t7hw9pI+WvuwNJXwk5zVHpyhIqzg2qTlklJOf0mVxGSbe3Fp2VieZcduNYjaLDoy6p9uGpQEGWG87WpMKlNq8g==}
    engines: {node: '>=8'}
    dependencies:
      p-locate: 4.1.0
    dev: true

  /locate-path/6.0.0:
    resolution: {integrity: sha512-iPZK6eYjbxRu3uB4/WZ3EsEIMJFMqAoopl3R+zuq0UjcAm/MO6KCweDgPfP3elTztoKP3KtnVHxTn2NHBSDVUw==}
    engines: {node: '>=10'}
    dependencies:
      p-locate: 5.0.0
    dev: true

  /lodash.flattendeep/4.4.0:
    resolution: {integrity: sha512-uHaJFihxmJcEX3kT4I23ABqKKalJ/zDrDg0lsFtc1h+3uw49SIJ5beyhx5ExVRti3AvKoOJngIj7xz3oylPdWQ==}
    dev: true

  /lodash.memoize/3.0.4:
    resolution: {integrity: sha512-eDn9kqrAmVUC1wmZvlQ6Uhde44n+tXpqPrN8olQJbttgh0oKclk+SF54P47VEGE9CEiMeRwAP8BaM7UHvBkz2A==}
    dev: true

  /lodash.merge/4.6.2:
    resolution: {integrity: sha512-0KpjqXRVvrYyCsX1swR/XTK0va6VQkQM6MNo7PqW77ByjAhoARA8EfrP1N4+KlKj8YS0ZUCtRT/YUuhyYDujIQ==}
    dev: true

  /lodash/4.17.21:
    resolution: {integrity: sha512-v2kDEe57lecTulaDIuNTPy3Ry4gLGJ6Z1O3vE1krgXZNrsQ+LFTGHVxVjcXPs17LhbZVGedAJv8XZ1tvj5FvSg==}
    dev: true

  /log-symbols/4.1.0:
    resolution: {integrity: sha512-8XPvpAA8uyhfteu8pIvQxpJZ7SYYdpUivZpGy6sFsBuKRY/7rQGavedeB8aK+Zkyq6upMFVL/9AW6vOYzfRyLg==}
    engines: {node: '>=10'}
    dependencies:
      chalk: 4.1.2
      is-unicode-supported: 0.1.0
    dev: true

  /loose-envify/1.4.0:
    resolution: {integrity: sha512-lyuxPGr/Wfhrlem2CL/UcnUc1zcqKAImBDzukY7Y5F/yQiNdko6+fRLevlw1HgMySw7f611UIY408EtxRSoK3Q==}
    hasBin: true
    dependencies:
      js-tokens: 4.0.0
    dev: true

  /loupe/2.3.6:
    resolution: {integrity: sha512-RaPMZKiMy8/JruncMU5Bt6na1eftNoo++R4Y+N2FrxkDVTrGvcyzFTsaGif4QTeKESheMGegbhw6iUAq+5A8zA==}
    dependencies:
      get-func-name: 2.0.0
    dev: true

  /lru-cache/6.0.0:
    resolution: {integrity: sha512-Jo6dJ04CmSjuznwJSS3pUeWmd/H0ffTlkXXgwZi+eq1UCmqQwCh+eLsYOYCwY991i2Fah4h1BEMCx4qThGbsiA==}
    engines: {node: '>=10'}
    dependencies:
      yallist: 4.0.0
    dev: true

  /lru-cache/7.14.1:
    resolution: {integrity: sha512-ysxwsnTKdAx96aTRdhDOCQfDgbHnt8SK0KY8SEjO0wHinhWOFTESbjVCMPbU1uGXg/ch4lifqx0wfjOawU2+WA==}
    engines: {node: '>=12'}
    dev: true

  /make-dir/3.1.0:
    resolution: {integrity: sha512-g3FeP20LNwhALb/6Cz6Dd4F2ngze0jz7tbzrD2wAV+o9FeNHe4rL+yK2md0J/fiSf1sa1ADhXqi5+oVwOM/eGw==}
    engines: {node: '>=8'}
    dependencies:
      semver: 6.3.0
    dev: true

  /make-error/1.3.6:
    resolution: {integrity: sha512-s8UhlNe7vPKomQhC1qFelMokr/Sc3AgNbso3n74mVPA5LTZwkB9NlXf4XPamLxJE8h0gh73rM94xvwRT2CVInw==}
    dev: true

  /make-fetch-happen/10.2.1:
    resolution: {integrity: sha512-NgOPbRiaQM10DYXvN3/hhGVI2M5MtITFryzBGxHM5p4wnFxsVCbxkrBrDsk+EZ5OB4jEOT7AjDxtdF+KVEFT7w==}
    engines: {node: ^12.13.0 || ^14.15.0 || >=16.0.0}
    dependencies:
      agentkeepalive: 4.2.1
      cacache: 16.1.3
      http-cache-semantics: 4.1.0
      http-proxy-agent: 5.0.0
      https-proxy-agent: 5.0.1
      is-lambda: 1.0.1
      lru-cache: 7.14.1
      minipass: 3.3.4
      minipass-collect: 1.0.2
      minipass-fetch: 2.1.2
      minipass-flush: 1.0.5
      minipass-pipeline: 1.2.4
      negotiator: 0.6.3
      promise-retry: 2.0.1
      socks-proxy-agent: 7.0.0
      ssri: 9.0.1
    transitivePeerDependencies:
      - supports-color
    dev: true

  /make-fetch-happen/9.1.0:
    resolution: {integrity: sha512-+zopwDy7DNknmwPQplem5lAZX/eCOzSvSNNcSKm5eVwTkOBzoktEfXsa9L23J/GIRhxRsaxzkPEhrJEpE2F4Gg==}
    engines: {node: '>= 10'}
    dependencies:
      agentkeepalive: 4.2.1
      cacache: 15.3.0
      http-cache-semantics: 4.1.0
      http-proxy-agent: 4.0.1
      https-proxy-agent: 5.0.1
      is-lambda: 1.0.1
      lru-cache: 6.0.0
      minipass: 3.3.4
      minipass-collect: 1.0.2
      minipass-fetch: 1.4.1
      minipass-flush: 1.0.5
      minipass-pipeline: 1.2.4
      negotiator: 0.6.3
      promise-retry: 2.0.1
      socks-proxy-agent: 6.2.1
      ssri: 8.0.1
    transitivePeerDependencies:
      - supports-color
    dev: true

  /md5.js/1.3.5:
    resolution: {integrity: sha512-xitP+WxNPcTTOgnTJcrhM0xvdPepipPSf3I8EIpGKeFLjt3PlJLIDG3u8EX53ZIubkb+5U2+3rELYpEhHhzdkg==}
    dependencies:
      hash-base: 3.1.0
      inherits: 2.0.4
      safe-buffer: 5.2.1
    dev: true

  /mem-fs-editor/9.5.0_mem-fs@2.2.1:
    resolution: {integrity: sha512-7p+bBDqsSisO20YIZf2ntYvST27fFJINn7CKE21XdPUQDcLV62b/yB5sTOooQeEoiZ3rldZQ+4RfONgL/gbRoA==}
    engines: {node: '>=12.10.0'}
    peerDependencies:
      mem-fs: ^2.1.0
    peerDependenciesMeta:
      mem-fs:
        optional: true
    dependencies:
      binaryextensions: 4.18.0
      commondir: 1.0.1
      deep-extend: 0.6.0
      ejs: 3.1.8
      globby: 11.1.0
      isbinaryfile: 4.0.10
      mem-fs: 2.2.1
      minimatch: 3.1.2
      multimatch: 5.0.0
      normalize-path: 3.0.0
      textextensions: 5.15.0
    dev: true

  /mem-fs/2.2.1:
    resolution: {integrity: sha512-yiAivd4xFOH/WXlUi6v/nKopBh1QLzwjFi36NK88cGt/PRXI8WeBASqY+YSjIVWvQTx3hR8zHKDBMV6hWmglNA==}
    engines: {node: '>=12'}
    dependencies:
      '@types/node': 15.14.9
      '@types/vinyl': 2.0.7
      vinyl: 2.2.1
      vinyl-file: 3.0.0
    dev: true

  /merge-stream/2.0.0:
    resolution: {integrity: sha512-abv/qOcuPfk3URPfDzmZU1LKmuw8kT+0nIHvKrKgFrwifol/doWcdA4ZqsWQ8ENrFKkd67Mfpo/LovbIUsbt3w==}
    dev: true

  /merge2/1.4.1:
    resolution: {integrity: sha512-8q7VEgMJW4J8tcfVPy8g09NcQwZdbwFEqhe/WZkoIzjn/3TGDwtOCYtXGxA3O8tPzpczCCDgv+P2P5y00ZJOOg==}
    engines: {node: '>= 8'}
    dev: true

  /micromatch/4.0.5:
    resolution: {integrity: sha512-DMy+ERcEW2q8Z2Po+WNXuw3c5YaUSFjAO5GsJqfEl7UjvtIuFKO6ZrKvcItdy98dwFI2N1tg3zNIdKaQT+aNdA==}
    engines: {node: '>=8.6'}
    dependencies:
      braces: 3.0.2
      picomatch: 2.3.1
    dev: true

  /miller-rabin/4.0.1:
    resolution: {integrity: sha512-115fLhvZVqWwHPbClyntxEVfVDfl9DLLTuJvq3g2O/Oxi8AiNouAHvDSzHS0viUJc+V5vm3eq91Xwqn9dp4jRA==}
    hasBin: true
    dependencies:
      bn.js: 4.12.0
      brorand: 1.1.0
    dev: true

  /mime-db/1.52.0:
    resolution: {integrity: sha512-sPU4uV7dYlvtWJxwwxHD0PuihVNiE7TyAbQ5SWxDCB9mUYvOgroQOwYQQOKPJ8CIbE+1ETVlOoK1UC2nU3gYvg==}
    engines: {node: '>= 0.6'}
    dev: true

  /mime-types/2.1.35:
    resolution: {integrity: sha512-ZDY+bPm5zTTF+YpCrAU9nK0UgICYPT0QtT1NZWFv4s++TNkcgVaT0g6+4R2uI4MjQjzysHB1zxuWL50hzaeXiw==}
    engines: {node: '>= 0.6'}
    dependencies:
      mime-db: 1.52.0
    dev: true

  /mimic-fn/2.1.0:
    resolution: {integrity: sha512-OqbOk5oEQeAZ8WXWydlu9HJjz9WVdEIvamMCcXmuqUYjTknH/sqsWvhQ3vgwKFRR1HpjvNBKQ37nbJgYzGqGcg==}
    engines: {node: '>=6'}
    dev: true

  /minimalistic-assert/1.0.1:
    resolution: {integrity: sha512-UtJcAD4yEaGtjPezWuO9wC4nwUnVH/8/Im3yEHQP4b67cXlD/Qr9hdITCU1xDbSEXg2XKNaP8jsReV7vQd00/A==}
    dev: true

  /minimalistic-crypto-utils/1.0.1:
    resolution: {integrity: sha512-JIYlbt6g8i5jKfJ3xz7rF0LXmv2TkDxBLUkiBeZ7bAx4GnnNMr8xFpGnOxn6GhTEHx3SjRrZEoU+j04prX1ktg==}
    dev: true

  /minimatch/3.1.2:
    resolution: {integrity: sha512-J7p63hRiAjw1NDEww1W7i37+ByIrOWO5XQQAzZ3VOcL0PNybwpfmV/N05zFAzwQ9USyEcX6t3UO+K5aqBQOIHw==}
    dependencies:
      brace-expansion: 1.1.11
    dev: true

  /minimatch/5.0.1:
    resolution: {integrity: sha512-nLDxIFRyhDblz3qMuq+SoRZED4+miJ/G+tdDrjkkkRnjAsBexeGpgjLEQ0blJy7rHhR2b93rhQY4SvyWu9v03g==}
    engines: {node: '>=10'}
    dependencies:
      brace-expansion: 2.0.1
    dev: true

  /minimatch/5.1.0:
    resolution: {integrity: sha512-9TPBGGak4nHfGZsPBohm9AWg6NoT7QTCehS3BIJABslyZbzxfV78QM2Y6+i741OPZIafFAaiiEMh5OyIrJPgtg==}
    engines: {node: '>=10'}
    dependencies:
      brace-expansion: 2.0.1
    dev: true

  /minimist/1.2.7:
    resolution: {integrity: sha512-bzfL1YUZsP41gmu/qjrEk0Q6i2ix/cVeAhbCbqH9u3zYutS1cLg00qhrD0M2MVdCcx4Sc0UpP2eBWo9rotpq6g==}
    dev: true

  /minipass-collect/1.0.2:
    resolution: {integrity: sha512-6T6lH0H8OG9kITm/Jm6tdooIbogG9e0tLgpY6mphXSm/A9u8Nq1ryBG+Qspiub9LjWlBPsPS3tWQ/Botq4FdxA==}
    engines: {node: '>= 8'}
    dependencies:
      minipass: 3.3.4
    dev: true

  /minipass-fetch/1.4.1:
    resolution: {integrity: sha512-CGH1eblLq26Y15+Azk7ey4xh0J/XfJfrCox5LDJiKqI2Q2iwOLOKrlmIaODiSQS8d18jalF6y2K2ePUm0CmShw==}
    engines: {node: '>=8'}
    dependencies:
      minipass: 3.3.4
      minipass-sized: 1.0.3
      minizlib: 2.1.2
    optionalDependencies:
      encoding: 0.1.13
    dev: true

  /minipass-fetch/2.1.2:
    resolution: {integrity: sha512-LT49Zi2/WMROHYoqGgdlQIZh8mLPZmOrN2NdJjMXxYe4nkN6FUyuPuOAOedNJDrx0IRGg9+4guZewtp8hE6TxA==}
    engines: {node: ^12.13.0 || ^14.15.0 || >=16.0.0}
    dependencies:
      minipass: 3.3.4
      minipass-sized: 1.0.3
      minizlib: 2.1.2
    optionalDependencies:
      encoding: 0.1.13
    dev: true

  /minipass-flush/1.0.5:
    resolution: {integrity: sha512-JmQSYYpPUqX5Jyn1mXaRwOda1uQ8HP5KAT/oDSLCzt1BYRhQU0/hDtsB1ufZfEEzMZ9aAVmsBw8+FWsIXlClWw==}
    engines: {node: '>= 8'}
    dependencies:
      minipass: 3.3.4
    dev: true

  /minipass-json-stream/1.0.1:
    resolution: {integrity: sha512-ODqY18UZt/I8k+b7rl2AENgbWE8IDYam+undIJONvigAz8KR5GWblsFTEfQs0WODsjbSXWlm+JHEv8Gr6Tfdbg==}
    dependencies:
      jsonparse: 1.3.1
      minipass: 3.3.4
    dev: true

  /minipass-pipeline/1.2.4:
    resolution: {integrity: sha512-xuIq7cIOt09RPRJ19gdi4b+RiNvDFYe5JH+ggNvBqGqpQXcru3PcRmOZuHBKWK1Txf9+cQ+HMVN4d6z46LZP7A==}
    engines: {node: '>=8'}
    dependencies:
      minipass: 3.3.4
    dev: true

  /minipass-sized/1.0.3:
    resolution: {integrity: sha512-MbkQQ2CTiBMlA2Dm/5cY+9SWFEN8pzzOXi6rlM5Xxq0Yqbda5ZQy9sU75a673FE9ZK0Zsbr6Y5iP6u9nktfg2g==}
    engines: {node: '>=8'}
    dependencies:
      minipass: 3.3.4
    dev: true

  /minipass/3.3.4:
    resolution: {integrity: sha512-I9WPbWHCGu8W+6k1ZiGpPu0GkoKBeorkfKNuAFBNS1HNFJvke82sxvI5bzcCNpWPorkOO5QQ+zomzzwRxejXiw==}
    engines: {node: '>=8'}
    dependencies:
      yallist: 4.0.0
    dev: true

  /minizlib/2.1.2:
    resolution: {integrity: sha512-bAxsR8BVfj60DWXHE3u30oHzfl4G7khkSuPW+qvpd7jFRHm7dLxOjUk1EHACJ/hxLY8phGJ0YhYHZo7jil7Qdg==}
    engines: {node: '>= 8'}
    dependencies:
      minipass: 3.3.4
      yallist: 4.0.0
    dev: true

  /mkdirp-classic/0.5.3:
    resolution: {integrity: sha512-gKLcREMhtuZRwRAfqP3RFW+TK4JqApVBtOIftVgjuABpAtpxhPGaDcfvbhNvD0B8iD1oUr/txX35NjcaY6Ns/A==}
    dev: true

  /mkdirp-infer-owner/2.0.0:
    resolution: {integrity: sha512-sdqtiFt3lkOaYvTXSRIUjkIdPTcxgv5+fgqYE/5qgwdw12cOrAuzzgzvVExIkH/ul1oeHN3bCLOWSG3XOqbKKw==}
    engines: {node: '>=10'}
    dependencies:
      chownr: 2.0.0
      infer-owner: 1.0.4
      mkdirp: 1.0.4
    dev: true

  /mkdirp/0.5.6:
    resolution: {integrity: sha512-FP+p8RB8OWpF3YZBCrP5gtADmtXApB5AMLn+vdyA+PyxCjrCs00mjyUozssO33cwDeT3wNGdLxJ5M//YqtHAJw==}
    hasBin: true
    dependencies:
      minimist: 1.2.7
    dev: true

  /mkdirp/1.0.4:
    resolution: {integrity: sha512-vVqVZQyf3WLx2Shd0qJ9xuvqgAyKPLAiqITEtqW0oIUjzo3PePDd6fW9iFz30ef7Ysp/oiWqbhszeGWW2T6Gzw==}
    engines: {node: '>=10'}
    hasBin: true
    dev: true

  /mocha/10.1.0:
    resolution: {integrity: sha512-vUF7IYxEoN7XhQpFLxQAEMtE4W91acW4B6En9l97MwE9stL1A9gusXfoHZCLVHDUJ/7V5+lbCM6yMqzo5vNymg==}
    engines: {node: '>= 14.0.0'}
    hasBin: true
    dependencies:
      ansi-colors: 4.1.1
      browser-stdout: 1.3.1
      chokidar: 3.5.3
      debug: 4.3.4_supports-color@8.1.1
      diff: 5.0.0
      escape-string-regexp: 4.0.0
      find-up: 5.0.0
      glob: 7.2.0
      he: 1.2.0
      js-yaml: 4.1.0
      log-symbols: 4.1.0
      minimatch: 5.0.1
      ms: 2.1.3
      nanoid: 3.3.3
      serialize-javascript: 6.0.0
      strip-json-comments: 3.1.1
      supports-color: 8.1.1
      workerpool: 6.2.1
      yargs: 16.2.0
      yargs-parser: 20.2.4
      yargs-unparser: 2.0.0
    dev: true

  /mock-stdin/1.0.0:
    resolution: {integrity: sha512-tukRdb9Beu27t6dN+XztSRHq9J0B/CoAOySGzHfn8UTfmqipA5yNT/sDUEyYdAV3Hpka6Wx6kOMxuObdOex60Q==}
    dev: true

  /module-deps/6.2.3:
    resolution: {integrity: sha512-fg7OZaQBcL4/L+AK5f4iVqf9OMbCclXfy/znXRxTVhJSeW5AIlS9AwheYwDaXM3lVW7OBeaeUEY3gbaC6cLlSA==}
    engines: {node: '>= 0.8.0'}
    hasBin: true
    dependencies:
      browser-resolve: 2.0.0
      cached-path-relative: 1.1.0
      concat-stream: 1.6.2
      defined: 1.0.1
      detective: 5.2.1
      duplexer2: 0.1.4
      inherits: 2.0.4
      JSONStream: 1.3.5
      parents: 1.0.1
      readable-stream: 2.3.7
      resolve: 1.22.1
      stream-combiner2: 1.1.1
      subarg: 1.0.0
      through2: 2.0.5
      xtend: 4.0.2
    dev: true

  /ms/2.1.2:
    resolution: {integrity: sha512-sGkPx+VjMtmA6MX27oA4FBFELFCZZ4S4XqeGOXCv68tT+jb3vk/RyaKWP0PTKyWtmLSM0b+adUTEvbs1PEaH2w==}
    dev: true

  /ms/2.1.3:
    resolution: {integrity: sha512-6FlzubTLZG3J2a/NVCAleEhjzq5oxgHyaCU9yYXvcLsvoVaHJq/s5xXI6/XXP6tz7R9xAOtHnSO/tXtF3WRTlA==}
    dev: true

  /multimatch/5.0.0:
    resolution: {integrity: sha512-ypMKuglUrZUD99Tk2bUQ+xNQj43lPEfAeX2o9cTteAmShXy2VHDJpuwu1o0xqoKCt9jLVAvwyFKdLTPXKAfJyA==}
    engines: {node: '>=10'}
    dependencies:
      '@types/minimatch': 3.0.5
      array-differ: 3.0.0
      array-union: 2.1.0
      arrify: 2.0.1
      minimatch: 3.1.2
    dev: true

  /mute-stream/0.0.8:
    resolution: {integrity: sha512-nnbWWOkoWyUsTjKrhgD0dcz22mdkSnpYqbEjIm2nhwhuxlSkpywJmBo8h0ZqJdkp73mb90SssHkN4rsRaBAfAA==}
    dev: true

  /nanoid/3.3.3:
    resolution: {integrity: sha512-p1sjXuopFs0xg+fPASzQ28agW1oHD7xDsd9Xkf3T15H3c/cifrFHVwrh74PdoklAPi+i7MdRsE47vm2r6JoB+w==}
    engines: {node: ^10 || ^12 || ^13.7 || ^14 || >=15.0.1}
    hasBin: true
    dev: true

  /nanoid/3.3.4:
    resolution: {integrity: sha512-MqBkQh/OHTS2egovRtLk45wEyNXwF+cokD+1YPf9u5VfJiRdAiRwB2froX5Co9Rh20xs4siNPm8naNotSD6RBw==}
    engines: {node: ^10 || ^12 || ^13.7 || ^14 || >=15.0.1}
    hasBin: true
    dev: true

  /nanospinner/1.1.0:
    resolution: {integrity: sha512-yFvNYMig4AthKYfHFl1sLj7B2nkHL4lzdig4osvl9/LdGbXwrdFRoqBS98gsEsOakr0yH+r5NZ/1Y9gdVB8trA==}
    dependencies:
      picocolors: 1.0.0
    dev: true

  /natural-compare-lite/1.4.0:
    resolution: {integrity: sha512-Tj+HTDSJJKaZnfiuw+iaF9skdPpTo2GtEly5JHnWV/hfv2Qj/9RKsGISQtLh2ox3l5EAGw487hnBee0sIJ6v2g==}
    dev: true

  /natural-compare/1.4.0:
    resolution: {integrity: sha512-OWND8ei3VtNC9h7V60qff3SVobHr996CTwgxubgyQYEpg290h9J0buyECNNJexkFm5sOajh5G116RYA1c8ZMSw==}
    dev: true

  /natural-orderby/2.0.3:
    resolution: {integrity: sha512-p7KTHxU0CUrcOXe62Zfrb5Z13nLvPhSWR/so3kFulUQU0sgUll2Z0LwpsLN351eOOD+hRGu/F1g+6xDfPeD++Q==}
    dev: true

  /negotiator/0.6.3:
    resolution: {integrity: sha512-+EUsqGPLsM+j/zdChZjsnX51g4XrHFOIXwfnCVPGlQk/k5giakcKsuxCObBRu6DSm9opw/O6slWbJdghQM4bBg==}
    engines: {node: '>= 0.6'}
    dev: true

  /neo-async/2.6.2:
    resolution: {integrity: sha512-Yd3UES5mWCSqR+qNT93S3UoYUkqAZ9lLg8a7g9rimsWmYGK8cVToA4/sF3RrshdyV3sAGMXVUmpMYOw+dLpOuw==}
    dev: true

  /nice-try/1.0.5:
    resolution: {integrity: sha512-1nh45deeb5olNY7eX82BkPO7SSxR5SSYJiPTrTdFUVYwAl8CKMA5N9PjTYkHiRjisVcxcQ1HXdLhx2qxxJzLNQ==}
    dev: true

  /nock/13.2.9:
    resolution: {integrity: sha512-1+XfJNYF1cjGB+TKMWi29eZ0b82QOvQs2YoLNzbpWGqFMtRQHTa57osqdGj4FrFPgkO4D4AZinzUJR9VvW3QUA==}
    engines: {node: '>= 10.13'}
    dependencies:
      debug: 4.3.4
      json-stringify-safe: 5.0.1
      lodash: 4.17.21
      propagate: 2.0.1
    transitivePeerDependencies:
      - supports-color
    dev: true

  /node-fetch/2.6.7:
    resolution: {integrity: sha512-ZjMPFEfVx5j+y2yF35Kzx5sF7kDzxuDj6ziH4FFbOp87zKDZNx8yExJIb05OGF4Nlt9IHFIMBkRl41VdvcNdbQ==}
    engines: {node: 4.x || >=6.0.0}
    peerDependencies:
      encoding: ^0.1.0
    peerDependenciesMeta:
      encoding:
        optional: true
    dependencies:
      whatwg-url: 5.0.0
    dev: true

  /node-gyp/8.4.1:
    resolution: {integrity: sha512-olTJRgUtAb/hOXG0E93wZDs5YiJlgbXxTwQAFHyNlRsXQnYzUaF2aGgujZbw+hR8aF4ZG/rST57bWMWD16jr9w==}
    engines: {node: '>= 10.12.0'}
    hasBin: true
    dependencies:
      env-paths: 2.2.1
      glob: 7.2.3
      graceful-fs: 4.2.10
      make-fetch-happen: 9.1.0
      nopt: 5.0.0
      npmlog: 6.0.2
      rimraf: 3.0.2
      semver: 7.3.8
      tar: 6.1.12
      which: 2.0.2
    transitivePeerDependencies:
      - supports-color
    dev: true

  /node-preload/0.2.1:
    resolution: {integrity: sha512-RM5oyBy45cLEoHqCeh+MNuFAxO0vTFBLskvQbOKnEE7YTTSN4tbN8QWDIPQ6L+WvKsB/qLEGpYe2ZZ9d4W9OIQ==}
    engines: {node: '>=8'}
    dependencies:
      process-on-spawn: 1.0.0
    dev: true

  /node-releases/2.0.6:
    resolution: {integrity: sha512-PiVXnNuFm5+iYkLBNeq5211hvO38y63T0i2KKh2KnUs3RpzJ+JtODFjkD8yjLwnDkTYF1eKXheUwdssR+NRZdg==}
    dev: true

  /nopt/5.0.0:
    resolution: {integrity: sha512-Tbj67rffqceeLpcRXrT7vKAN8CwfPeIBgM7E6iBkmKLV7bEMwpGgYLGv0jACUsECaa/vuxP0IjEont6umdMgtQ==}
    engines: {node: '>=6'}
    hasBin: true
    dependencies:
      abbrev: 1.1.1
    dev: true

  /normalize-package-data/2.5.0:
    resolution: {integrity: sha512-/5CMN3T0R4XTj4DcGaexo+roZSdSFW/0AOOTROrjxzCG1wrWXEsGbRKevjlIL+ZDE4sZlJr5ED4YW0yqmkK+eA==}
    dependencies:
      hosted-git-info: 2.8.9
      resolve: 1.22.1
      semver: 5.7.1
      validate-npm-package-license: 3.0.4
    dev: true

  /normalize-package-data/3.0.3:
    resolution: {integrity: sha512-p2W1sgqij3zMMyRC067Dg16bfzVH+w7hyegmpIvZ4JNjqtGOVAIvLmjBx3yP7YTe9vKJgkoNOPjwQGogDoMXFA==}
    engines: {node: '>=10'}
    dependencies:
      hosted-git-info: 4.1.0
      is-core-module: 2.11.0
      semver: 7.3.8
      validate-npm-package-license: 3.0.4
    dev: true

  /normalize-path/3.0.0:
    resolution: {integrity: sha512-6eZs5Ls3WtCisHWp9S2GUy8dqkpGi4BVSz3GaqiE6ezub0512ESztXUwUB6C6IKbQkY2Pnb/mD4WYojCRwcwLA==}
    engines: {node: '>=0.10.0'}
    dev: true

  /npm-bundled/1.1.2:
    resolution: {integrity: sha512-x5DHup0SuyQcmL3s7Rx/YQ8sbw/Hzg0rj48eN0dV7hf5cmQq5PXIeioroH3raV1QC1yh3uTYuMThvEQF3iKgGQ==}
    dependencies:
      npm-normalize-package-bin: 1.0.1
    dev: true

  /npm-install-checks/4.0.0:
    resolution: {integrity: sha512-09OmyDkNLYwqKPOnbI8exiOZU2GVVmQp7tgez2BPi5OZC8M82elDAps7sxC4l//uSUtotWqoEIDwjRvWH4qz8w==}
    engines: {node: '>=10'}
    dependencies:
      semver: 7.3.8
    dev: true

  /npm-normalize-package-bin/1.0.1:
    resolution: {integrity: sha512-EPfafl6JL5/rU+ot6P3gRSCpPDW5VmIzX959Ob1+ySFUuuYHWHekXpwdUZcKP5C+DS4GEtdJluwBjnsNDl+fSA==}
    dev: true

  /npm-normalize-package-bin/2.0.0:
    resolution: {integrity: sha512-awzfKUO7v0FscrSpRoogyNm0sajikhBWpU0QMrW09AMi9n1PoKU6WaIqUzuJSQnpciZZmJ/jMZ2Egfmb/9LiWQ==}
    engines: {node: ^12.13.0 || ^14.15.0 || >=16.0.0}
    dev: true

  /npm-package-arg/8.1.5:
    resolution: {integrity: sha512-LhgZrg0n0VgvzVdSm1oiZworPbTxYHUJCgtsJW8mGvlDpxTM1vSJc3m5QZeUkhAHIzbz3VCHd/R4osi1L1Tg/Q==}
    engines: {node: '>=10'}
    dependencies:
      hosted-git-info: 4.1.0
      semver: 7.3.8
      validate-npm-package-name: 3.0.0
    dev: true

  /npm-packlist/3.0.0:
    resolution: {integrity: sha512-L/cbzmutAwII5glUcf2DBRNY/d0TFd4e/FnaZigJV6JD85RHZXJFGwCndjMWiiViiWSsWt3tiOLpI3ByTnIdFQ==}
    engines: {node: '>=10'}
    hasBin: true
    dependencies:
      glob: 7.2.3
      ignore-walk: 4.0.1
      npm-bundled: 1.1.2
      npm-normalize-package-bin: 1.0.1
    dev: true

  /npm-pick-manifest/6.1.1:
    resolution: {integrity: sha512-dBsdBtORT84S8V8UTad1WlUyKIY9iMsAmqxHbLdeEeBNMLQDlDWWra3wYUx9EBEIiG/YwAy0XyNHDd2goAsfuA==}
    dependencies:
      npm-install-checks: 4.0.0
      npm-normalize-package-bin: 1.0.1
      npm-package-arg: 8.1.5
      semver: 7.3.8
    dev: true

  /npm-registry-fetch/12.0.2:
    resolution: {integrity: sha512-Df5QT3RaJnXYuOwtXBXS9BWs+tHH2olvkCLh6jcR/b/u3DvPMlp3J0TvvYwplPKxHMOwfg287PYih9QqaVFoKA==}
    engines: {node: ^12.13.0 || ^14.15.0 || >=16}
    dependencies:
      make-fetch-happen: 10.2.1
      minipass: 3.3.4
      minipass-fetch: 1.4.1
      minipass-json-stream: 1.0.1
      minizlib: 2.1.2
      npm-package-arg: 8.1.5
    transitivePeerDependencies:
      - supports-color
    dev: true

  /npm-run-path/2.0.2:
    resolution: {integrity: sha512-lJxZYlT4DW/bRUtFh1MQIWqmLwQfAxnqWG4HhEdjMlkrJYnJn0Jrr2u3mgxqaWsdiBc76TYkTG/mhrnYTuzfHw==}
    engines: {node: '>=4'}
    dependencies:
      path-key: 2.0.1
    dev: true

  /npm-run-path/4.0.1:
    resolution: {integrity: sha512-S48WzZW777zhNIrn7gxOlISNAqi9ZC/uQFnRdbeIHhZhCA6UqpkOT8T1G7BvfdgP4Er8gF4sUbaS0i7QvIfCWw==}
    engines: {node: '>=8'}
    dependencies:
      path-key: 3.1.1
    dev: true

  /npmlog/5.0.1:
    resolution: {integrity: sha512-AqZtDUWOMKs1G/8lwylVjrdYgqA4d9nu8hc+0gzRxlDb1I10+FHBGMXs6aiQHFdCUUlqH99MUMuLfzWDNDtfxw==}
    dependencies:
      are-we-there-yet: 2.0.0
      console-control-strings: 1.1.0
      gauge: 3.0.2
      set-blocking: 2.0.0
    dev: true

  /npmlog/6.0.2:
    resolution: {integrity: sha512-/vBvz5Jfr9dT/aFWd0FIRf+T/Q2WBsLENygUaFUqstqsycmZAP/t5BvFJTK0viFmSUxiUKTUplWy5vt+rvKIxg==}
    engines: {node: ^12.13.0 || ^14.15.0 || >=16.0.0}
    dependencies:
      are-we-there-yet: 3.0.1
      console-control-strings: 1.1.0
      gauge: 4.0.4
      set-blocking: 2.0.0
    dev: true

  /number-is-nan/1.0.1:
    resolution: {integrity: sha512-4jbtZXNAsfZbAHiiqjLPBiCl16dES1zI4Hpzzxw61Tk+loF+sBDBKx1ICKKKwIqQ7M0mFn1TmkN7euSncWgHiQ==}
    engines: {node: '>=0.10.0'}
    dev: true

  /nyc/15.1.0:
    resolution: {integrity: sha512-jMW04n9SxKdKi1ZMGhvUTHBN0EICCRkHemEoE5jm6mTYcqcdas0ATzgUgejlQUHMvpnOZqGB5Xxsv9KxJW1j8A==}
    engines: {node: '>=8.9'}
    hasBin: true
    dependencies:
      '@istanbuljs/load-nyc-config': 1.1.0
      '@istanbuljs/schema': 0.1.3
      caching-transform: 4.0.0
      convert-source-map: 1.9.0
      decamelize: 1.2.0
      find-cache-dir: 3.3.2
      find-up: 4.1.0
      foreground-child: 2.0.0
      get-package-type: 0.1.0
      glob: 7.2.3
      istanbul-lib-coverage: 3.2.0
      istanbul-lib-hook: 3.0.0
      istanbul-lib-instrument: 4.0.3
      istanbul-lib-processinfo: 2.0.3
      istanbul-lib-report: 3.0.0
      istanbul-lib-source-maps: 4.0.1
      istanbul-reports: 3.1.5
      make-dir: 3.1.0
      node-preload: 0.2.1
      p-map: 3.0.0
      process-on-spawn: 1.0.0
      resolve-from: 5.0.0
      rimraf: 3.0.2
      signal-exit: 3.0.7
      spawn-wrap: 2.0.0
      test-exclude: 6.0.0
      yargs: 15.4.1
    transitivePeerDependencies:
      - supports-color
    dev: true

  /object-assign/4.1.1:
    resolution: {integrity: sha512-rJgTQnkUnH1sFw8yT6VSU3zD3sWmu6sZhIseY8VX+GRu3P6F7Fu+JNDoXfklElbLJSnc3FUQHVe4cU5hj+BcUg==}
    engines: {node: '>=0.10.0'}
    dev: true

  /object-treeify/1.1.33:
    resolution: {integrity: sha512-EFVjAYfzWqWsBMRHPMAXLCDIJnpMhdWAqR7xG6M6a2cs6PMFpl/+Z20w9zDW4vkxOFfddegBKq9Rehd0bxWE7A==}
    engines: {node: '>= 10'}
    dev: true

  /oclif/3.2.27:
    resolution: {integrity: sha512-tMKEitC/fVki5mYx8D41qDuOymf24V/UGdkT04dTwtSkoMa/alGxERS2Oa/G/7Q0pfCGl9I5vi5WFuV2rY1ehQ==}
    engines: {node: '>=12.0.0'}
    hasBin: true
    dependencies:
      '@oclif/core': 1.20.4
      '@oclif/plugin-help': 5.1.19
      '@oclif/plugin-not-found': 2.3.9
      '@oclif/plugin-warn-if-update-available': 2.0.14
      aws-sdk: 2.1260.0
      concurrently: 7.6.0
      debug: 4.3.4
      find-yarn-workspace-root: 2.0.0
      fs-extra: 8.1.0
      github-slugger: 1.5.0
      lodash: 4.17.21
      normalize-package-data: 3.0.3
      qqjs: 0.3.11
      semver: 7.3.8
      tslib: 2.4.1
      yeoman-environment: 3.12.1
      yeoman-generator: 5.7.0_yeoman-environment@3.12.1
      yosay: 2.0.2
    transitivePeerDependencies:
      - encoding
      - supports-color
    dev: true

  /once/1.4.0:
    resolution: {integrity: sha512-lNaJgI+2Q5URQBkccEKHTQOPaXdUxnZZElQTZY0MFUAuaEqe1E+Nyvgdz/aIyNi6Z9MzO5dv1H8n58/GELp3+w==}
    dependencies:
      wrappy: 1.0.2
    dev: true

  /onetime/5.1.2:
    resolution: {integrity: sha512-kbpaSSGJTWdAY5KPVeMOKXSrPtr8C8C7wodJbcsd51jRnmD+GZu8Y0VoU6Dm5Z4vWr0Ig/1NKuWRKf7j5aaYSg==}
    engines: {node: '>=6'}
    dependencies:
      mimic-fn: 2.1.0
    dev: true

  /optionator/0.9.1:
    resolution: {integrity: sha512-74RlY5FCnhq4jRxVUPKDaRwrVNXMqsGsiW6AJw4XK8hmtm10wC0ypZBLw5IIp85NZMr91+qd1RvvENwg7jjRFw==}
    engines: {node: '>= 0.8.0'}
    dependencies:
      deep-is: 0.1.4
      fast-levenshtein: 2.0.6
      levn: 0.4.1
      prelude-ls: 1.2.1
      type-check: 0.4.0
      word-wrap: 1.2.3
    dev: true

  /ora/5.4.1:
    resolution: {integrity: sha512-5b6Y85tPxZZ7QytO+BQzysW31HJku27cRIlkbAXaNx+BdcVi+LlRFmVXzeF6a7JCwJpyw5c4b+YSVImQIrBpuQ==}
    engines: {node: '>=10'}
    dependencies:
      bl: 4.1.0
      chalk: 4.1.2
      cli-cursor: 3.1.0
      cli-spinners: 2.7.0
      is-interactive: 1.0.0
      is-unicode-supported: 0.1.0
      log-symbols: 4.1.0
      strip-ansi: 6.0.1
      wcwidth: 1.0.1
    dev: true

  /os-browserify/0.3.0:
    resolution: {integrity: sha512-gjcpUc3clBf9+210TRaDWbf+rZZZEshZ+DlXMRCeAjp0xhTrnQsKHypIy1J3d5hKdUzj69t708EHtU8P6bUn0A==}
    dev: true

  /os-tmpdir/1.0.2:
    resolution: {integrity: sha512-D2FR03Vir7FIu45XBY20mTb+/ZSWB00sjU9jdQXt83gDrI4Ztz5Fs7/yy74g2N5SVQY4xY1qDr4rNddwYRVX0g==}
    engines: {node: '>=0.10.0'}
    dev: true

  /outpipe/1.1.1:
    resolution: {integrity: sha512-BnNY/RwnDrkmQdUa9U+OfN/Y7AWmKuUPCCd+hbRclZnnANvYpO72zp/a6Q4n829hPbdqEac31XCcsvlEvb+rtA==}
    dependencies:
      shell-quote: 1.7.4
    dev: true

  /p-finally/1.0.0:
    resolution: {integrity: sha512-LICb2p9CB7FS+0eR1oqWnHhp0FljGLZCWBE9aix0Uye9W8LTQPwMTYVGWQWIw9RdQiDg4+epXQODwIYJtSJaow==}
    engines: {node: '>=4'}
    dev: true

  /p-limit/2.3.0:
    resolution: {integrity: sha512-//88mFWSJx8lxCzwdAABTJL2MyWB12+eIY7MDL2SqLmAkeKU9qxRvWuSyTjm3FUmpBEMuFfckAIqEaVGUDxb6w==}
    engines: {node: '>=6'}
    dependencies:
      p-try: 2.2.0
    dev: true

  /p-limit/3.1.0:
    resolution: {integrity: sha512-TYOanM3wGwNGsZN2cVTYPArw454xnXj5qmWF1bEoAc4+cU/ol7GVh7odevjp1FNHduHc3KZMcFduxU5Xc6uJRQ==}
    engines: {node: '>=10'}
    dependencies:
      yocto-queue: 0.1.0
    dev: true

  /p-locate/4.1.0:
    resolution: {integrity: sha512-R79ZZ/0wAxKGu3oYMlz8jy/kbhsNrS7SKZ7PxEHBgJ5+F2mtFW2fK2cOtBh1cHYkQsbzFV7I+EoRKe6Yt0oK7A==}
    engines: {node: '>=8'}
    dependencies:
      p-limit: 2.3.0
    dev: true

  /p-locate/5.0.0:
    resolution: {integrity: sha512-LaNjtRWUBY++zB5nE/NwcaoMylSPk+S+ZHNB1TzdbMJMny6dynpAGt7X/tl/QYq3TIeE6nxHppbo2LGymrG5Pw==}
    engines: {node: '>=10'}
    dependencies:
      p-limit: 3.1.0
    dev: true

  /p-map/3.0.0:
    resolution: {integrity: sha512-d3qXVTF/s+W+CdJ5A29wywV2n8CQQYahlgz2bFiA+4eVNJbHJodPZ+/gXwPGh0bOqA+j8S+6+ckmvLGPk1QpxQ==}
    engines: {node: '>=8'}
    dependencies:
      aggregate-error: 3.1.0
    dev: true

  /p-map/4.0.0:
    resolution: {integrity: sha512-/bjOqmgETBYB5BoEeGVea8dmvHb2m9GLy1E9W43yeyfP6QQCZGFNa+XRceJEuDB6zqr+gKpIAmlLebMpykw/MQ==}
    engines: {node: '>=10'}
    dependencies:
      aggregate-error: 3.1.0
    dev: true

  /p-queue/6.6.2:
    resolution: {integrity: sha512-RwFpb72c/BhQLEXIZ5K2e+AhgNVmIejGlTgiB9MzZ0e93GRvqZ7uSi0dvRF7/XIXDeNkra2fNHBxTyPDGySpjQ==}
    engines: {node: '>=8'}
    dependencies:
      eventemitter3: 4.0.7
      p-timeout: 3.2.0
    dev: true

  /p-timeout/3.2.0:
    resolution: {integrity: sha512-rhIwUycgwwKcP9yTOOFK/AKsAopjjCakVqLHePO3CC6Mir1Z99xT+R63jZxAT5lFZLa2inS5h+ZS2GvR99/FBg==}
    engines: {node: '>=8'}
    dependencies:
      p-finally: 1.0.0
    dev: true

  /p-transform/1.3.0:
    resolution: {integrity: sha512-UJKdSzgd3KOnXXAtqN5+/eeHcvTn1hBkesEmElVgvO/NAYcxAvmjzIGmnNd3Tb/gRAvMBdNRFD4qAWdHxY6QXg==}
    engines: {node: '>=12.10.0'}
    dependencies:
      debug: 4.3.4
      p-queue: 6.6.2
    transitivePeerDependencies:
      - supports-color
    dev: true

  /p-try/2.2.0:
    resolution: {integrity: sha512-R4nPAVTAU0B9D35/Gk3uJf/7XYbQcyohSKdvAxIRSNghFl4e71hVoGnBNQz9cWaXxO2I10KTC+3jMdvvoKw6dQ==}
    engines: {node: '>=6'}
    dev: true

  /package-hash/4.0.0:
    resolution: {integrity: sha512-whdkPIooSu/bASggZ96BWVvZTRMOFxnyUG5PnTSGKoJE2gd5mbVNmR2Nj20QFzxYYgAXpoqC+AiXzl+UMRh7zQ==}
    engines: {node: '>=8'}
    dependencies:
      graceful-fs: 4.2.10
      hasha: 5.2.2
      lodash.flattendeep: 4.4.0
      release-zalgo: 1.0.0
    dev: true

  /pacote/12.0.3:
    resolution: {integrity: sha512-CdYEl03JDrRO3x18uHjBYA9TyoW8gy+ThVcypcDkxPtKlw76e4ejhYB6i9lJ+/cebbjpqPW/CijjqxwDTts8Ow==}
    engines: {node: ^12.13.0 || ^14.15.0 || >=16}
    hasBin: true
    dependencies:
      '@npmcli/git': 2.1.0
      '@npmcli/installed-package-contents': 1.0.7
      '@npmcli/promise-spawn': 1.3.2
      '@npmcli/run-script': 2.0.0
      cacache: 15.3.0
      chownr: 2.0.0
      fs-minipass: 2.1.0
      infer-owner: 1.0.4
      minipass: 3.3.4
      mkdirp: 1.0.4
      npm-package-arg: 8.1.5
      npm-packlist: 3.0.0
      npm-pick-manifest: 6.1.1
      npm-registry-fetch: 12.0.2
      promise-retry: 2.0.1
      read-package-json-fast: 2.0.3
      rimraf: 3.0.2
      ssri: 8.0.1
      tar: 6.1.12
    transitivePeerDependencies:
      - supports-color
    dev: true

  /pad-component/0.0.1:
    resolution: {integrity: sha1-rR8izhvw/cDW3dkIrxfzUaQEuKw=}
    dev: true

  /pako/1.0.11:
    resolution: {integrity: sha512-4hLB8Py4zZce5s4yd9XzopqwVv/yGNhV1Bl8NTmCq1763HeK2+EwVTv+leGeL13Dnh2wfbqowVPXCIO0z4taYw==}
    dev: true

  /parent-module/1.0.1:
    resolution: {integrity: sha512-GQ2EWRpQV8/o+Aw8YqtfZZPfNRWZYkbidE9k5rpl/hC3vtHHBfGm2Ifi6qWV+coDGkrUKZAxE3Lot5kcsRlh+g==}
    engines: {node: '>=6'}
    dependencies:
      callsites: 3.1.0
    dev: true

  /parents/1.0.1:
    resolution: {integrity: sha512-mXKF3xkoUt5td2DoxpLmtOmZvko9VfFpwRwkKDHSNvgmpLAeBo18YDhcPbBzJq+QLCHMbGOfzia2cX4U+0v9Mg==}
    dependencies:
      path-platform: 0.11.15
    dev: true

  /parse-asn1/5.1.6:
    resolution: {integrity: sha512-RnZRo1EPU6JBnra2vGHj0yhp6ebyjBZpmUCLHWiFhxlzvBCCpAuZ7elsBp1PVAbQN0/04VD/19rfzlBSwLstMw==}
    dependencies:
      asn1.js: 5.4.1
      browserify-aes: 1.2.0
      evp_bytestokey: 1.0.3
      pbkdf2: 3.1.2
      safe-buffer: 5.2.1
    dev: true

  /parse-conflict-json/2.0.2:
    resolution: {integrity: sha512-jDbRGb00TAPFsKWCpZZOT93SxVP9nONOSgES3AevqRq/CHvavEBvKAjxX9p5Y5F0RZLxH9Ufd9+RwtCsa+lFDA==}
    engines: {node: ^12.13.0 || ^14.15.0 || >=16.0.0}
    dependencies:
      json-parse-even-better-errors: 2.3.1
      just-diff: 5.1.1
      just-diff-apply: 5.4.1
    dev: true

  /parse-json/2.2.0:
    resolution: {integrity: sha512-QR/GGaKCkhwk1ePQNYDRKYZ3mwU9ypsKhB0XyFnLQdomyEqk3e8wpW3V5Jp88zbxK4n5ST1nqo+g9juTpownhQ==}
    engines: {node: '>=0.10.0'}
    dependencies:
      error-ex: 1.3.2
    dev: true

  /parse-json/4.0.0:
    resolution: {integrity: sha512-aOIos8bujGN93/8Ox/jPLh7RwVnPEysynVFE+fQZyg6jKELEHwzgKdLRFHUgXJL6kylijVSBC4BvN9OmsB48Rw==}
    engines: {node: '>=4'}
    dependencies:
      error-ex: 1.3.2
      json-parse-better-errors: 1.0.2
    dev: true

  /parse-json/5.2.0:
    resolution: {integrity: sha512-ayCKvm/phCGxOkYRSCM82iDwct8/EonSEgCSxWxD7ve6jHggsFl4fZVQBPRNgQoKiuV/odhFrGzQXZwbifC8Rg==}
    engines: {node: '>=8'}
    dependencies:
      '@babel/code-frame': 7.18.6
      error-ex: 1.3.2
      json-parse-even-better-errors: 2.3.1
      lines-and-columns: 1.2.4
    dev: true

  /password-prompt/1.1.2:
    resolution: {integrity: sha512-bpuBhROdrhuN3E7G/koAju0WjVw9/uQOG5Co5mokNj0MiOSBVZS1JTwM4zl55hu0WFmIEFvO9cU9sJQiBIYeIA==}
    dependencies:
      ansi-escapes: 3.2.0
      cross-spawn: 6.0.5
    dev: true

  /path-browserify/1.0.1:
    resolution: {integrity: sha512-b7uo2UCUOYZcnF/3ID0lulOJi/bafxa1xPe7ZPsammBSpjSWQkjNxlt635YGS2MiR9GjvuXCtz2emr3jbsz98g==}
    dev: true

  /path-exists/4.0.0:
    resolution: {integrity: sha512-ak9Qy5Q7jYb2Wwcey5Fpvg2KoAc/ZIhLSLOSBmRmygPsGwkVVt0fZa0qrtMz+m6tJTAHfZQ8FnmB4MG4LWy7/w==}
    engines: {node: '>=8'}
    dev: true

  /path-is-absolute/1.0.1:
    resolution: {integrity: sha512-AVbw3UJ2e9bq64vSaS9Am0fje1Pa8pbGqTTsmXfaIiMpnr5DlDhfJOuLj9Sf95ZPVDAUerDfEk88MPmPe7UCQg==}
    engines: {node: '>=0.10.0'}
    dev: true

  /path-key/2.0.1:
    resolution: {integrity: sha512-fEHGKCSmUSDPv4uoj8AlD+joPlq3peND+HRYyxFz4KPw4z926S/b8rIuFs2FYJg3BwsxJf6A9/3eIdLaYC+9Dw==}
    engines: {node: '>=4'}
    dev: true

  /path-key/3.1.1:
    resolution: {integrity: sha512-ojmeN0qd+y0jszEtoY48r0Peq5dwMEkIlCOu6Q5f41lfkswXuKtYrhgoTpLnyIcHm24Uhqx+5Tqm2InSwLhE6Q==}
    engines: {node: '>=8'}
    dev: true

  /path-parse/1.0.7:
    resolution: {integrity: sha512-LDJzPVEEEPR+y48z93A0Ed0yXb8pAByGWo/k5YYdYgpY2/2EsOsksJrq7lOHxryrVOn1ejG6oAp8ahvOIQD8sw==}
    dev: true

  /path-platform/0.11.15:
    resolution: {integrity: sha512-Y30dB6rab1A/nfEKsZxmr01nUotHX0c/ZiIAsCTatEe1CmS5Pm5He7fZ195bPT7RdquoaL8lLxFCMQi/bS7IJg==}
    engines: {node: '>= 0.8.0'}
    dev: true

  /path-type/4.0.0:
    resolution: {integrity: sha512-gDKb8aZMDeD/tZWs9P6+q0J9Mwkdl6xMV8TjnGP3qJVJ06bdMgkbBlLU8IdfOsIsFz2BW1rNVT3XuNEl8zPAvw==}
    engines: {node: '>=8'}
    dev: true

  /pathval/1.1.1:
    resolution: {integrity: sha512-Dp6zGqpTdETdR63lehJYPeIOqpiNBNtc7BpWSLrOje7UaIsE5aY92r/AunQA7rsXvet3lrJ3JnZX29UPTKXyKQ==}
    dev: true

  /pbkdf2/3.1.2:
    resolution: {integrity: sha512-iuh7L6jA7JEGu2WxDwtQP1ddOpaJNC4KlDEFfdQajSGgGPNi4OyDc2R7QnbY2bR9QjBVGwgvTdNJZoE7RaxUMA==}
    engines: {node: '>=0.12'}
    dependencies:
      create-hash: 1.2.0
      create-hmac: 1.1.7
      ripemd160: 2.0.2
      safe-buffer: 5.2.1
      sha.js: 2.4.11
    dev: true

  /pend/1.2.0:
    resolution: {integrity: sha512-F3asv42UuXchdzt+xXqfW1OGlVBe+mxa2mqI0pg5yAHZPvFmY3Y6drSf/GQ1A86WgWEN9Kzh/WrgKa6iGcHXLg==}
    dev: true

  /picocolors/1.0.0:
    resolution: {integrity: sha512-1fygroTLlHu66zi26VoTDv8yRgm0Fccecssto+MhsZ0D/DGW2sm8E8AjW7NU5VVTRt5GxbeZ5qBuJr+HyLYkjQ==}
    dev: true

  /picomatch/2.3.1:
    resolution: {integrity: sha512-JU3teHTNjmE2VCGFzuY8EXzCDVwEqB2a8fsIvwaStHhAWJEeVd1o1QD80CU6+ZdEXXSLbSsuLwJjkCBWqRQUVA==}
    engines: {node: '>=8.6'}
    dev: true

  /pify/2.3.0:
    resolution: {integrity: sha512-udgsAY+fTnvv7kI7aaxbqwWNb0AHiB0qBO89PZKPkoTmGOgdbrHDKD+0B2X4uTfJ/FT1R09r9gTsjUjNJotuog==}
    engines: {node: '>=0.10.0'}
    dev: true

  /pify/4.0.1:
    resolution: {integrity: sha512-uB80kBFb/tfd68bVleG9T5GGsGPjJrLAUpR5PZIrhBnIaRTQRjqdJSsIKkOP6OAIFbj7GOrcudc5pNjZ+geV2g==}
    engines: {node: '>=6'}
    dev: true

  /pkg-dir/4.2.0:
    resolution: {integrity: sha512-HRDzbaKjC+AOWVXxAU/x54COGeIv9eb+6CkDSQoNTt4XyWoIJvuPsXizxu/Fr23EiekbtZwmh1IcIG/l/a10GQ==}
    engines: {node: '>=8'}
    dependencies:
      find-up: 4.1.0
    dev: true

  /preferred-pm/3.0.3:
    resolution: {integrity: sha512-+wZgbxNES/KlJs9q40F/1sfOd/j7f1O9JaHcW5Dsn3aUUOZg3L2bjpVUcKV2jvtElYfoTuQiNeMfQJ4kwUAhCQ==}
    engines: {node: '>=10'}
    dependencies:
      find-up: 5.0.0
      find-yarn-workspace-root2: 1.2.16
      path-exists: 4.0.0
      which-pm: 2.0.0
    dev: true

  /prelude-ls/1.2.1:
    resolution: {integrity: sha512-vkcDPrRZo1QZLbn5RLGPpg/WmIQ65qoWWhcGKf/b5eplkkarX0m9z8ppCat4mlOqUsWpyNuYgO3VRyrYHSzX5g==}
    engines: {node: '>= 0.8.0'}
    dev: true

  /prettier/2.8.0:
    resolution: {integrity: sha512-9Lmg8hTFZKG0Asr/kW9Bp8tJjRVluO8EJQVfY2T7FMw9T5jy4I/Uvx0Rca/XWf50QQ1/SS48+6IJWnrb+2yemA==}
    engines: {node: '>=10.13.0'}
    hasBin: true
    dev: true

  /pretty-bytes/5.6.0:
    resolution: {integrity: sha512-FFw039TmrBqFK8ma/7OL3sDz/VytdtJr044/QUJtH0wK9lb9jLq9tJyIxUwtQJHwar2BqtiA4iCWSwo9JLkzFg==}
    engines: {node: '>=6'}
    dev: true

  /proc-log/1.0.0:
    resolution: {integrity: sha512-aCk8AO51s+4JyuYGg3Q/a6gnrlDO09NpVWePtjp7xwphcoQ04x5WAfCyugcsbLooWcMJ87CLkD4+604IckEdhg==}
    dev: true

  /process-nextick-args/2.0.1:
    resolution: {integrity: sha512-3ouUOpQhtgrbOa17J7+uxOTpITYWaGP7/AhoR3+A+/1e9skrzelGi/dXzEYyvbxubEF6Wn2ypscTKiKJFFn1ag==}
    dev: true

  /process-on-spawn/1.0.0:
    resolution: {integrity: sha512-1WsPDsUSMmZH5LeMLegqkPDrsGgsWwk1Exipy2hvB0o/F0ASzbpIctSCcZIK1ykJvtTJULEH+20WOFjMvGnCTg==}
    engines: {node: '>=8'}
    dependencies:
      fromentries: 1.3.2
    dev: true

  /process/0.11.10:
    resolution: {integrity: sha512-cdGef/drWFoydD1JsMzuFf8100nZl+GT+yacc2bEced5f9Rjk4z+WtFUTBu9PhOi9j/jfmBPu0mMEY4wIdAF8A==}
    engines: {node: '>= 0.6.0'}
    dev: true

  /progress/2.0.3:
    resolution: {integrity: sha512-7PiHtLll5LdnKIMw100I+8xJXR5gW2QwWYkT6iJva0bXitZKa/XMrSbdmg3r2Xnaidz9Qumd0VPaMrZlF9V9sA==}
    engines: {node: '>=0.4.0'}
    dev: true

  /promise-all-reject-late/1.0.1:
    resolution: {integrity: sha512-vuf0Lf0lOxyQREH7GDIOUMLS7kz+gs8i6B+Yi8dC68a2sychGrHTJYghMBD6k7eUcH0H5P73EckCA48xijWqXw==}
    dev: true

  /promise-call-limit/1.0.1:
    resolution: {integrity: sha512-3+hgaa19jzCGLuSCbieeRsu5C2joKfYn8pY6JAuXFRVfF4IO+L7UPpFWNTeWT9pM7uhskvbPPd/oEOktCn317Q==}
    dev: true

  /promise-inflight/1.0.1:
    resolution: {integrity: sha512-6zWPyEOFaQBJYcGMHBKTKJ3u6TBsnMFOIZSa6ce1e/ZrrsOlnHRHbabMjLiBYKp+n44X9eUI6VUPaukCXHuG4g==}
    dev: true

  /promise-retry/2.0.1:
    resolution: {integrity: sha512-y+WKFlBR8BGXnsNlIHFGPZmyDf3DFMoLhaflAnyZgV6rG6xu+JwesTo2Q9R6XwYmtmwAFCkAk3e35jEdoeh/3g==}
    engines: {node: '>=10'}
    dependencies:
      err-code: 2.0.3
      retry: 0.12.0
    dev: true

  /propagate/2.0.1:
    resolution: {integrity: sha512-vGrhOavPSTz4QVNuBNdcNXePNdNMaO1xj9yBeH1ScQPjk/rhg9sSlCXPhMkFuaNNW/syTvYqsnbIJxMBfRbbag==}
    engines: {node: '>= 8'}
    dev: true

  /proxy-from-env/1.1.0:
    resolution: {integrity: sha512-D+zkORCbA9f1tdWRK0RaCR3GPv50cMxcrz4X8k5LTSUD1Dkw47mKJEZQNunItRTkWwgtaUSo1RVFRIG9ZXiFYg==}
    dev: true

  /public-encrypt/4.0.3:
    resolution: {integrity: sha512-zVpa8oKZSz5bTMTFClc1fQOnyyEzpl5ozpi1B5YcvBrdohMjH2rfsBtyXcuNuwjsDIXmBYlF2N5FlJYhR29t8Q==}
    dependencies:
      bn.js: 4.12.0
      browserify-rsa: 4.1.0
      create-hash: 1.2.0
      parse-asn1: 5.1.6
      randombytes: 2.1.0
      safe-buffer: 5.2.1
    dev: true

  /pump/3.0.0:
    resolution: {integrity: sha512-LwZy+p3SFs1Pytd/jYct4wpv49HiYCqd9Rlc5ZVdk0V+8Yzv6jR5Blk3TRmPL1ft69TxP0IMZGJ+WPFU2BFhww==}
    dependencies:
      end-of-stream: 1.4.4
      once: 1.4.0
    dev: true

  /punycode/1.3.2:
    resolution: {integrity: sha512-RofWgt/7fL5wP1Y7fxE7/EmTLzQVnB0ycyibJ0OOHIlJqTNzglYFxVwETOcIoJqJmpDXJ9xImDv+Fq34F/d4Dw==}
    dev: true

  /punycode/1.4.1:
    resolution: {integrity: sha512-jmYNElW7yvO7TV33CjSmvSiE2yco3bV2czu/OzDKdMNVZQWfxCblURLhf+47syQRBntjfLdd/H0egrzIG+oaFQ==}
    dev: true

  /punycode/2.1.1:
    resolution: {integrity: sha512-XRsRjdf+j5ml+y/6GKHPZbrF/8p2Yga0JPtdqTIY2Xe5ohJPD9saDJJLPvp9+NSBprVvevdXZybnj2cv8OEd0A==}
    engines: {node: '>=6'}
    dev: true

  /puppeteer-core/13.7.0:
    resolution: {integrity: sha512-rXja4vcnAzFAP1OVLq/5dWNfwBGuzcOARJ6qGV7oAZhnLmVRU8G5MsdeQEAOy332ZhkIOnn9jp15R89LKHyp2Q==}
    engines: {node: '>=10.18.1'}
    dependencies:
      cross-fetch: 3.1.5
      debug: 4.3.4
      devtools-protocol: 0.0.981744
      extract-zip: 2.0.1
      https-proxy-agent: 5.0.1
      pkg-dir: 4.2.0
      progress: 2.0.3
      proxy-from-env: 1.1.0
      rimraf: 3.0.2
      tar-fs: 2.1.1
      unbzip2-stream: 1.4.3
      ws: 8.5.0
    transitivePeerDependencies:
      - bufferutil
      - encoding
      - supports-color
      - utf-8-validate
    dev: true

  /qqjs/0.3.11:
    resolution: {integrity: sha512-pB2X5AduTl78J+xRSxQiEmga1jQV0j43jOPs/MTgTLApGFEOn6NgdE2dEjp7nvDtjkIOZbvFIojAiYUx6ep3zg==}
    engines: {node: '>=8.0.0'}
    dependencies:
      chalk: 2.4.2
      debug: 4.3.4
      execa: 0.10.0
      fs-extra: 6.0.1
      get-stream: 5.2.0
      glob: 7.2.3
      globby: 10.0.2
      http-call: 5.3.0
      load-json-file: 6.2.0
      pkg-dir: 4.2.0
      tar-fs: 2.1.1
      tmp: 0.1.0
      write-json-file: 4.3.0
    transitivePeerDependencies:
      - supports-color
    dev: true

  /querystring-es3/0.2.1:
    resolution: {integrity: sha512-773xhDQnZBMFobEiztv8LIl70ch5MSF/jUQVlhwFyBILqq96anmoctVIYz+ZRp0qbCKATTn6ev02M3r7Ga5vqA==}
    engines: {node: '>=0.4.x'}
    dev: true

  /querystring/0.2.0:
    resolution: {integrity: sha1-sgmEkgO7Jd+CDadW50cAWHhSFiA=}
    engines: {node: '>=0.4.x'}
    deprecated: The querystring API is considered Legacy. new code should use the URLSearchParams API instead.
    dev: true

  /queue-microtask/1.2.3:
    resolution: {integrity: sha512-NuaNSa6flKT5JaSYQzJok04JzTL1CA6aGhv5rfLW3PgqA+M2ChpZQnAC8h8i4ZFkBS8X5RqkDBHA7r4hej3K9A==}
    dev: true

  /randombytes/2.1.0:
    resolution: {integrity: sha512-vYl3iOX+4CKUWuxGi9Ukhie6fsqXqS9FE2Zaic4tNFD2N2QQaXOMFbuKK4QmDHC0JO6B1Zp41J0LpT0oR68amQ==}
    dependencies:
      safe-buffer: 5.2.1
    dev: true

  /randomfill/1.0.4:
    resolution: {integrity: sha512-87lcbR8+MhcWcUiQ+9e+Rwx8MyR2P7qnt15ynUlbm3TU/fjbgz4GsvfSUDTemtCCtVCqb4ZcEFlyPNTh9bBTLw==}
    dependencies:
      randombytes: 2.1.0
      safe-buffer: 5.2.1
    dev: true

  /react/17.0.2:
    resolution: {integrity: sha512-gnhPt75i/dq/z3/6q/0asP78D0u592D5L1pd7M8P+dck6Fu/jJeL6iVVK23fptSUZj8Vjf++7wXA8UNclGQcbA==}
    engines: {node: '>=0.10.0'}
    dependencies:
      loose-envify: 1.4.0
      object-assign: 4.1.1
    dev: true

  /read-cmd-shim/3.0.1:
    resolution: {integrity: sha512-kEmDUoYf/CDy8yZbLTmhB1X9kkjf9Q80PCNsDMb7ufrGd6zZSQA1+UyjrO+pZm5K/S4OXCWJeiIt1JA8kAsa6g==}
    engines: {node: ^12.13.0 || ^14.15.0 || >=16.0.0}
    dev: true

  /read-only-stream/2.0.0:
    resolution: {integrity: sha512-3ALe0bjBVZtkdWKIcThYpQCLbBMd/+Tbh2CDSrAIDO3UsZ4Xs+tnyjv2MjCOMMgBG+AsUOeuP1cgtY1INISc8w==}
    dependencies:
      readable-stream: 2.3.7
    dev: true

  /read-package-json-fast/2.0.3:
    resolution: {integrity: sha512-W/BKtbL+dUjTuRL2vziuYhp76s5HZ9qQhd/dKfWIZveD0O40453QNyZhC0e63lqZrAQ4jiOapVoeJ7JrszenQQ==}
    engines: {node: '>=10'}
    dependencies:
      json-parse-even-better-errors: 2.3.1
      npm-normalize-package-bin: 1.0.1
    dev: true

  /read-pkg-up/7.0.1:
    resolution: {integrity: sha512-zK0TB7Xd6JpCLmlLmufqykGE+/TlOePD6qKClNW7hHDKFh/J7/7gCWGR7joEQEW1bKq3a3yUZSObOoWLFQ4ohg==}
    engines: {node: '>=8'}
    dependencies:
      find-up: 4.1.0
      read-pkg: 5.2.0
      type-fest: 0.8.1
    dev: true

  /read-pkg/5.2.0:
    resolution: {integrity: sha512-Ug69mNOpfvKDAc2Q8DRpMjjzdtrnv9HcSMX+4VsZxD1aZ6ZzrIE7rlzXBtWTyhULSMKg076AW6WR5iZpD0JiOg==}
    engines: {node: '>=8'}
    dependencies:
      '@types/normalize-package-data': 2.4.1
      normalize-package-data: 2.5.0
      parse-json: 5.2.0
      type-fest: 0.6.0
    dev: true

  /readable-stream/2.3.7:
    resolution: {integrity: sha512-Ebho8K4jIbHAxnuxi7o42OrZgF/ZTNcsZj6nRKyUmkhLFq8CHItp/fy6hQZuZmP/n3yZ9VBUbp4zz/mX8hmYPw==}
    dependencies:
      core-util-is: 1.0.3
      inherits: 2.0.4
      isarray: 1.0.0
      process-nextick-args: 2.0.1
      safe-buffer: 5.1.2
      string_decoder: 1.1.1
      util-deprecate: 1.0.2
    dev: true

  /readable-stream/3.6.0:
    resolution: {integrity: sha512-BViHy7LKeTz4oNnkcLJ+lVSL6vpiFeX6/d3oSH8zCW7UxP2onchk+vTGB143xuFjHS3deTgkKoXXymXqymiIdA==}
    engines: {node: '>= 6'}
    dependencies:
      inherits: 2.0.4
      string_decoder: 1.3.0
      util-deprecate: 1.0.2
    dev: true

  /readdir-scoped-modules/1.1.0:
    resolution: {integrity: sha512-asaikDeqAQg7JifRsZn1NJZXo9E+VwlyCfbkZhwyISinqk5zNS6266HS5kah6P0SaQKGF6SkNnZVHUzHFYxYDw==}
    deprecated: This functionality has been moved to @npmcli/fs
    dependencies:
      debuglog: 1.0.1
      dezalgo: 1.0.4
      graceful-fs: 4.2.10
      once: 1.4.0
    dev: true

  /readdirp/3.6.0:
    resolution: {integrity: sha512-hOS089on8RduqdbhvQ5Z37A0ESjsqz6qnRcffsMU3495FuTdqSm+7bhJ29JvIOsBDEEnan5DPu9t3To9VRlMzA==}
    engines: {node: '>=8.10.0'}
    dependencies:
      picomatch: 2.3.1
    dev: true

  /rechoir/0.6.2:
    resolution: {integrity: sha512-HFM8rkZ+i3zrV+4LQjwQ0W+ez98pApMGM3HUrN04j3CqzPOzl9nmP15Y8YXNm8QHGv/eacOVEjqhmWpkRV0NAw==}
    engines: {node: '>= 0.10'}
    dependencies:
      resolve: 1.22.1
    dev: true

  /redeyed/2.1.1:
    resolution: {integrity: sha512-FNpGGo1DycYAdnrKFxCMmKYgo/mILAqtRYbkdQD8Ep/Hk2PQ5+aEAEx+IU713RTDmuBaH0c8P5ZozurNu5ObRQ==}
    dependencies:
      esprima: 4.0.1
    dev: true

  /regexpp/3.2.0:
    resolution: {integrity: sha512-pq2bWo9mVD43nbts2wGv17XLiNLya+GklZ8kaDLV2Z08gDCsGpnKn9BFMepvWuHCbyVvY7J5o5+BVvoQbmlJLg==}
    engines: {node: '>=8'}
    dev: true

  /release-zalgo/1.0.0:
    resolution: {integrity: sha512-gUAyHVHPPC5wdqX/LG4LWtRYtgjxyX78oanFNTMMyFEfOqdC54s3eE82imuWKbOeqYht2CrNf64Qb8vgmmtZGA==}
    engines: {node: '>=4'}
    dependencies:
      es6-error: 4.1.1
    dev: true

  /remove-trailing-separator/1.1.0:
    resolution: {integrity: sha512-/hS+Y0u3aOfIETiaiirUFwDBDzmXPvO+jAfKTitUngIPzdKc6Z0LoFjM/CK5PL4C+eKwHohlHAb6H0VFfmmUsw==}
    dev: true

  /replace-ext/1.0.1:
    resolution: {integrity: sha512-yD5BHCe7quCgBph4rMQ+0KkIRKwWCrHDOX1p1Gp6HwjPM5kVoCdKGNhN7ydqqsX6lJEnQDKZ/tFMiEdQ1dvPEw==}
    engines: {node: '>= 0.10'}
    dev: true

  /require-directory/2.1.1:
    resolution: {integrity: sha512-fGxEI7+wsG9xrvdjsrlmL22OMTTiHRwAMroiEeMgq8gzoLC/PQr7RsRDSTLUg/bZAZtF+TVIkHc6/4RIKrui+Q==}
    engines: {node: '>=0.10.0'}
    dev: true

  /require-main-filename/2.0.0:
    resolution: {integrity: sha512-NKN5kMDylKuldxYLSUfrbo5Tuzh4hd+2E8NPPX02mZtn1VuREQToYe/ZdlJy+J3uCpfaiGF05e7B8W0iXbQHmg==}
    dev: true

  /resolve-from/4.0.0:
    resolution: {integrity: sha512-pb/MYmXstAkysRFx8piNI1tGFNQIFA3vkE3Gq4EuA1dF6gHp/+vgZqsCGJapvy8N3Q+4o7FwvquPJcnZ7RYy4g==}
    engines: {node: '>=4'}
    dev: true

  /resolve-from/5.0.0:
    resolution: {integrity: sha512-qYg9KP24dD5qka9J47d0aVky0N+b4fTU89LN9iDnjB5waksiC49rvMB0PrUJQGoTmH50XPiqOvAjDfaijGxYZw==}
    engines: {node: '>=8'}
    dev: true

  /resolve/1.22.1:
    resolution: {integrity: sha512-nBpuuYuY5jFsli/JIs1oldw6fOQCBioohqWZg/2hiaOybXOft4lonv85uDOKXdf8rhyK159cxU5cDcK/NKk8zw==}
    hasBin: true
    dependencies:
      is-core-module: 2.11.0
      path-parse: 1.0.7
      supports-preserve-symlinks-flag: 1.0.0
    dev: true

  /restore-cursor/3.1.0:
    resolution: {integrity: sha512-l+sSefzHpj5qimhFSE5a8nufZYAM3sBSVMAPtYkmC+4EH2anSGaEMXSD0izRQbu9nfyQ9y5JrVmp7E8oZrUjvA==}
    engines: {node: '>=8'}
    dependencies:
      onetime: 5.1.2
      signal-exit: 3.0.7
    dev: true

  /retry/0.12.0:
    resolution: {integrity: sha512-9LkiTwjUh6rT555DtE9rTX+BKByPfrMzEAtnlEtdEwr3Nkffwiihqe2bWADg+OQRjt9gl6ICdmB/ZFDCGAtSow==}
    engines: {node: '>= 4'}
    dev: true

  /reusify/1.0.4:
    resolution: {integrity: sha512-U9nH88a3fc/ekCF1l0/UP1IosiuIjyTh7hBvXVMHYgVcfGvt897Xguj2UOLDeI5BG2m7/uwyaLVT6fbtCwTyzw==}
    engines: {iojs: '>=1.0.0', node: '>=0.10.0'}
    dev: true

  /rimraf/2.7.1:
    resolution: {integrity: sha512-uWjbaKIK3T1OSVptzX7Nl6PvQ3qAGtKEtVRjRuazjfL3Bx5eI409VZSqgND+4UNnmzLVdPj9FqFJNPqBZFve4w==}
    hasBin: true
    dependencies:
      glob: 7.2.3
    dev: true

  /rimraf/3.0.2:
    resolution: {integrity: sha512-JZkJMZkAGFFPP2YqXZXPbMlMBgsxzE8ILs4lMIX/2o0L9UBw9O/Y3o6wFw/i9YLapcUJWwqbi3kdxIPdC62TIA==}
    hasBin: true
    dependencies:
      glob: 7.2.3
    dev: true

  /ripemd160/2.0.2:
    resolution: {integrity: sha512-ii4iagi25WusVoiC4B4lq7pbXfAp3D9v5CwfkY33vffw2+pkDjY1D8GaN7spsxvCSx8dkPqOZCEZyfxcmJG2IA==}
    dependencies:
      hash-base: 3.1.0
      inherits: 2.0.4
    dev: true

  /run-async/2.4.1:
    resolution: {integrity: sha512-tvVnVv01b8c1RrA6Ep7JkStj85Guv/YrMcwqYQnwjsAS2cTmmPGBBjAjpCW7RrSodNSoE2/qg9O4bceNvUuDgQ==}
    engines: {node: '>=0.12.0'}
    dev: true

  /run-parallel/1.2.0:
    resolution: {integrity: sha512-5l4VyZR86LZ/lDxZTR6jqL8AFE2S0IFLMP26AbjsLVADxHdhB/c0GUsH+y39UfCi3dzz8OlQuPmnaJOMoDHQBA==}
    dependencies:
      queue-microtask: 1.2.3
    dev: true

  /run-script-os/1.1.6:
    resolution: {integrity: sha512-ql6P2LzhBTTDfzKts+Qo4H94VUKpxKDFz6QxxwaUZN0mwvi7L3lpOI7BqPCq7lgDh3XLl0dpeXwfcVIitlrYrw==}
    hasBin: true
    dev: true

  /rxjs/7.5.7:
    resolution: {integrity: sha512-z9MzKh/UcOqB3i20H6rtrlaE/CgjLOvheWK/9ILrbhROGTweAi1BaFsTT9FbwZi5Trr1qNRs+MXkhmR06awzQA==}
    dependencies:
      tslib: 2.4.1
    dev: true

  /safe-buffer/5.1.2:
    resolution: {integrity: sha512-Gd2UZBJDkXlY7GbJxfsE8/nvKkUEU1G38c1siN6QP6a9PT9MmHB8GnpscSmMJSoF8LOIrt8ud/wPtojys4G6+g==}
    dev: true

  /safe-buffer/5.2.1:
    resolution: {integrity: sha512-rp3So07KcdmmKbGvgaNxQSJr7bGVSVk5S9Eq1F+ppbRo70+YeaDxkw5Dd8NPN+GD6bjnYm2VuPuCXmpuYvmCXQ==}
    dev: true

  /safer-buffer/2.1.2:
    resolution: {integrity: sha512-YZo3K82SD7Riyi0E1EQPojLz7kpepnSQI9IyPbHHg1XXXevb5dJI7tpyN2ADxGcQbHG7vcyRHk0cbwqcQriUtg==}
    dev: true

  /sax/1.2.1:
    resolution: {integrity: sha1-e45lYZCyKOgaZq6nSEgNgozS03o=}
    dev: true

  /schema-utils/3.1.1:
    resolution: {integrity: sha512-Y5PQxS4ITlC+EahLuXaY86TXfR7Dc5lw294alXOq86JAHCihAIZfqv8nNCWvaEJvaC51uN9hbLGeV0cFBdH+Fw==}
    engines: {node: '>= 10.13.0'}
    dependencies:
      '@types/json-schema': 7.0.11
      ajv: 6.12.6
      ajv-keywords: 3.5.2_ajv@6.12.6
    dev: true

  /scoped-regex/2.1.0:
    resolution: {integrity: sha512-g3WxHrqSWCZHGHlSrF51VXFdjImhwvH8ZO/pryFH56Qi0cDsZfylQa/t0jCzVQFNbNvM00HfHjkDPEuarKDSWQ==}
    engines: {node: '>=8'}
    dev: true

  /semver/5.7.1:
    resolution: {integrity: sha512-sauaDf/PZdVgrLTNYHRtpXa1iRiKcaebiKQ1BJdpQlWH2lCvexQdX55snPFyK7QzpudqbCI0qXFfOasHdyNDGQ==}
    hasBin: true
    dev: true

  /semver/6.3.0:
    resolution: {integrity: sha512-b39TBaTSfV6yBrapU89p5fKekE2m/NwnDocOVruQFS1/veMgdzuPcnOM34M6CwxW8jH/lxEa5rBoDeUwu5HHTw==}
    hasBin: true
    dev: true

  /semver/7.3.7:
    resolution: {integrity: sha512-QlYTucUYOews+WeEujDoEGziz4K6c47V/Bd+LjSSYcA94p+DmINdf7ncaUinThfvZyu13lN9OY1XDxt8C0Tw0g==}
    engines: {node: '>=10'}
    hasBin: true
    dependencies:
      lru-cache: 6.0.0
    dev: true

  /semver/7.3.8:
    resolution: {integrity: sha512-NB1ctGL5rlHrPJtFDVIVzTyQylMLu9N9VICA6HSFJo8MCGVTMW6gfpicwKmmK/dAjTOrqu5l63JJOpDSrAis3A==}
    engines: {node: '>=10'}
    hasBin: true
    dependencies:
      lru-cache: 6.0.0
    dev: true

  /serialize-javascript/6.0.0:
    resolution: {integrity: sha512-Qr3TosvguFt8ePWqsvRfrKyQXIiW+nGbYpy8XK24NQHE83caxWt+mIymTT19DGFbNWNLfEwsrkSmN64lVWB9ag==}
    dependencies:
      randombytes: 2.1.0
    dev: true

  /set-blocking/2.0.0:
    resolution: {integrity: sha512-KiKBS8AnWGEyLzofFfmvKwpdPzqiy16LvQfK3yv/fVH7Bj13/wl3JSR1J+rfgRE9q7xUJK4qvgS8raSOeLUehw==}
    dev: true

  /sha.js/2.4.11:
    resolution: {integrity: sha512-QMEp5B7cftE7APOjk5Y6xgrbWu+WkLVQwk8JNjZ8nKRciZaByEW6MubieAiToS7+dwvrjGhH8jRXz3MVd0AYqQ==}
    hasBin: true
    dependencies:
      inherits: 2.0.4
      safe-buffer: 5.2.1
    dev: true

  /shasum-object/1.0.0:
    resolution: {integrity: sha512-Iqo5rp/3xVi6M4YheapzZhhGPVs0yZwHj7wvwQ1B9z8H6zk+FEnI7y3Teq7qwnekfEhu8WmG2z0z4iWZaxLWVg==}
    dependencies:
      fast-safe-stringify: 2.1.1
    dev: true

  /shebang-command/1.2.0:
    resolution: {integrity: sha512-EV3L1+UQWGor21OmnvojK36mhg+TyIKDh3iFBKBohr5xeXIhNBcx8oWdgkTEEQ+BEFFYdLRuqMfd5L84N1V5Vg==}
    engines: {node: '>=0.10.0'}
    dependencies:
      shebang-regex: 1.0.0
    dev: true

  /shebang-command/2.0.0:
    resolution: {integrity: sha512-kHxr2zZpYtdmrN1qDjrrX/Z1rR1kG8Dx+gkpK1G4eXmvXswmcE1hTWBWYUzlraYw1/yZp6YuDY77YtvbN0dmDA==}
    engines: {node: '>=8'}
    dependencies:
      shebang-regex: 3.0.0
    dev: true

  /shebang-regex/1.0.0:
    resolution: {integrity: sha512-wpoSFAxys6b2a2wHZ1XpDSgD7N9iVjg29Ph9uV/uaP9Ex/KXlkTZTeddxDPSYQpgvzKLGJke2UU0AzoGCjNIvQ==}
    engines: {node: '>=0.10.0'}
    dev: true

  /shebang-regex/3.0.0:
    resolution: {integrity: sha512-7++dFhtcx3353uBaq8DDR4NuxBetBzC7ZQOhmTQInHEd6bSrXdiEyzCvG07Z44UYdLShWUyXt5M/yhz8ekcb1A==}
    engines: {node: '>=8'}
    dev: true

  /shell-quote/1.7.4:
    resolution: {integrity: sha512-8o/QEhSSRb1a5i7TFR0iM4G16Z0vYB2OQVs4G3aAFXjn3T6yEx8AZxy1PgDF7I00LZHYA3WxaSYIf5e5sAX8Rw==}
    dev: true

  /shelljs/0.8.5:
    resolution: {integrity: sha512-TiwcRcrkhHvbrZbnRcFYMLl30Dfov3HKqzp5tO5b4pt6G/SezKcYhmDg15zXVBswHmctSAQKznqNW2LO5tTDow==}
    engines: {node: '>=4'}
    hasBin: true
    dependencies:
      glob: 7.2.3
      interpret: 1.4.0
      rechoir: 0.6.2
    dev: true

  /signal-exit/3.0.7:
    resolution: {integrity: sha512-wnD2ZE+l+SPC/uoS0vXeE9L1+0wuaMqKlfz9AMUo38JsyLSBWSFcHR1Rri62LZc12vLr1gb3jl7iwQhgwpAbGQ==}
    dev: true

  /simple-concat/1.0.1:
    resolution: {integrity: sha512-cSFtAPtRhljv69IK0hTVZQ+OfE9nePi/rtJmw5UjHeVyVroEqJXP1sFztKUy1qU+xvz3u/sfYJLa947b7nAN2Q==}
    dev: true

  /size-limit/8.1.0:
    resolution: {integrity: sha512-bUL+Uyyt/G+a1XzKlI2WKHVDepmXtqMDhF65pdtjccheiQTNjExWW4nFefgbRL2QgNTzRfK6ayFKjO3o4ER4gg==}
    engines: {node: ^14.0.0 || ^16.0.0 || >=18.0.0}
    hasBin: true
    dependencies:
      bytes-iec: 3.1.1
      chokidar: 3.5.3
      ci-job-number: 1.2.2
      globby: 11.1.0
      lilconfig: 2.0.6
      mkdirp: 1.0.4
      nanospinner: 1.1.0
      picocolors: 1.0.0
    dev: true

  /slash/3.0.0:
    resolution: {integrity: sha512-g9Q1haeby36OSStwb4ntCGGGaKsaVSjQ68fBxoQcutl5fS1vuY18H3wSt3jFyFtrkx+Kz0V1G85A4MyAdDMi2Q==}
    engines: {node: '>=8'}
    dev: true

  /smart-buffer/4.2.0:
    resolution: {integrity: sha512-94hK0Hh8rPqQl2xXc3HsaBoOXKV20MToPkcXvwbISWLEs+64sBq5kFgn2kJDHb1Pry9yrP0dxrCI9RRci7RXKg==}
    engines: {node: '>= 6.0.0', npm: '>= 3.0.0'}
    dev: true

  /socks-proxy-agent/6.2.1:
    resolution: {integrity: sha512-a6KW9G+6B3nWZ1yB8G7pJwL3ggLy1uTzKAgCb7ttblwqdz9fMGJUuTy3uFzEP48FAs9FLILlmzDlE2JJhVQaXQ==}
    engines: {node: '>= 10'}
    dependencies:
      agent-base: 6.0.2
      debug: 4.3.4
      socks: 2.7.1
    transitivePeerDependencies:
      - supports-color
    dev: true

  /socks-proxy-agent/7.0.0:
    resolution: {integrity: sha512-Fgl0YPZ902wEsAyiQ+idGd1A7rSFx/ayC1CQVMw5P+EQx2V0SgpGtf6OKFhVjPflPUl9YMmEOnmfjCdMUsygww==}
    engines: {node: '>= 10'}
    dependencies:
      agent-base: 6.0.2
      debug: 4.3.4
      socks: 2.7.1
    transitivePeerDependencies:
      - supports-color
    dev: true

  /socks/2.7.1:
    resolution: {integrity: sha512-7maUZy1N7uo6+WVEX6psASxtNlKaNVMlGQKkG/63nEDdLOWNbiUMoLK7X4uYoLhQstau72mLgfEWcXcwsaHbYQ==}
    engines: {node: '>= 10.13.0', npm: '>= 3.0.0'}
    dependencies:
      ip: 2.0.0
      smart-buffer: 4.2.0
    dev: true

  /sort-keys/4.2.0:
    resolution: {integrity: sha512-aUYIEU/UviqPgc8mHR6IW1EGxkAXpeRETYcrzg8cLAvUPZcpAlleSXHV2mY7G12GphSH6Gzv+4MMVSSkbdteHg==}
    engines: {node: '>=8'}
    dependencies:
      is-plain-obj: 2.1.0
    dev: true

  /source-map-support/0.5.21:
    resolution: {integrity: sha512-uBHU3L3czsIyYXKX88fdrGovxdSCoTGDRZ6SYXtSRxLZUzHg5P/66Ht6uoUlHu9EZod+inXhKo3qQgwXUT/y1w==}
    dependencies:
      buffer-from: 1.1.2
      source-map: 0.6.1
    dev: true

  /source-map/0.5.7:
    resolution: {integrity: sha512-LbrmJOMUSdEVxIKvdcJzQC+nQhe8FUZQTXQy6+I75skNgn3OoQ0DZA8YnFa7gp8tqtL3KPf1kmo0R5DoApeSGQ==}
    engines: {node: '>=0.10.0'}
    dev: true

  /source-map/0.6.1:
    resolution: {integrity: sha512-UjgapumWlbMhkBgzT7Ykc5YXUT46F0iKu8SGXq0bcwP5dz/h0Plj6enJqjz1Zbq2l5WaqYnrVbwWOWMyF3F47g==}
    engines: {node: '>=0.10.0'}
    dev: true

  /spawn-command/0.0.2-1:
    resolution: {integrity: sha512-n98l9E2RMSJ9ON1AKisHzz7V42VDiBQGY6PB1BwRglz99wpVsSuGzQ+jOi6lFXBGVTCrRpltvjm+/XA+tpeJrg==}
    dev: true

  /spawn-wrap/2.0.0:
    resolution: {integrity: sha512-EeajNjfN9zMnULLwhZZQU3GWBoFNkbngTUPfaawT4RkMiviTxcX0qfhVbGey39mfctfDHkWtuecgQ8NJcyQWHg==}
    engines: {node: '>=8'}
    dependencies:
      foreground-child: 2.0.0
      is-windows: 1.0.2
      make-dir: 3.1.0
      rimraf: 3.0.2
      signal-exit: 3.0.7
      which: 2.0.2
    dev: true

  /spdx-correct/3.1.1:
    resolution: {integrity: sha512-cOYcUWwhCuHCXi49RhFRCyJEK3iPj1Ziz9DpViV3tbZOwXD49QzIN3MpOLJNxh2qwq2lJJZaKMVw9qNi4jTC0w==}
    dependencies:
      spdx-expression-parse: 3.0.1
      spdx-license-ids: 3.0.12
    dev: true

  /spdx-exceptions/2.3.0:
    resolution: {integrity: sha512-/tTrYOC7PPI1nUAgx34hUpqXuyJG+DTHJTnIULG4rDygi4xu/tfgmq1e1cIRwRzwZgo4NLySi+ricLkZkw4i5A==}
    dev: true

  /spdx-expression-parse/3.0.1:
    resolution: {integrity: sha512-cbqHunsQWnJNE6KhVSMsMeH5H/L9EpymbzqTQ3uLwNCLZ1Q481oWaofqH7nO6V07xlXwY6PhQdQ2IedWx/ZK4Q==}
    dependencies:
      spdx-exceptions: 2.3.0
      spdx-license-ids: 3.0.12
    dev: true

  /spdx-license-ids/3.0.12:
    resolution: {integrity: sha512-rr+VVSXtRhO4OHbXUiAF7xW3Bo9DuuF6C5jH+q/x15j2jniycgKbxU09Hr0WqlSLUs4i4ltHGXqTe7VHclYWyA==}
    dev: true

  /sprintf-js/1.0.3:
    resolution: {integrity: sha512-D9cPgkvLlV3t3IzL0D0YLvGA9Ahk4PcvVwUbN0dSGr1aP0Nrt4AEnTUbuGvquEC0mA64Gqt1fzirlRs5ibXx8g==}
    dev: true

  /ssri/8.0.1:
    resolution: {integrity: sha512-97qShzy1AiyxvPNIkLWoGua7xoQzzPjQ0HAH4B0rWKo7SZ6USuPcrUiAFrws0UH8RrbWmgq3LMTObhPIHbbBeQ==}
    engines: {node: '>= 8'}
    dependencies:
      minipass: 3.3.4
    dev: true

  /ssri/9.0.1:
    resolution: {integrity: sha512-o57Wcn66jMQvfHG1FlYbWeZWW/dHZhJXjpIcTfXldXEk5nz5lStPo3mK0OJQfGR3RbZUlbISexbljkJzuEj/8Q==}
    engines: {node: ^12.13.0 || ^14.15.0 || >=16.0.0}
    dependencies:
      minipass: 3.3.4
    dev: true

  /stdout-stderr/0.1.13:
    resolution: {integrity: sha512-Xnt9/HHHYfjZ7NeQLvuQDyL1LnbsbddgMFKCuaQKwGCdJm8LnstZIXop+uOY36UR1UXXoHXfMbC1KlVdVd2JLA==}
    engines: {node: '>=8.0.0'}
    dependencies:
      debug: 4.3.4
      strip-ansi: 6.0.1
    transitivePeerDependencies:
      - supports-color
    dev: true

  /stream-browserify/3.0.0:
    resolution: {integrity: sha512-H73RAHsVBapbim0tU2JwwOiXUj+fikfiaoYAKHF3VJfA0pe2BCzkhAHBlLG6REzE+2WNZcxOXjK7lkso+9euLA==}
    dependencies:
      inherits: 2.0.4
      readable-stream: 3.6.0
    dev: true

  /stream-combiner2/1.1.1:
    resolution: {integrity: sha512-3PnJbYgS56AeWgtKF5jtJRT6uFJe56Z0Hc5Ngg/6sI6rIt8iiMBTa9cvdyFfpMQjaVHr8dusbNeFGIIonxOvKw==}
    dependencies:
      duplexer2: 0.1.4
      readable-stream: 2.3.7
    dev: true

  /stream-http/3.2.0:
    resolution: {integrity: sha512-Oq1bLqisTyK3TSCXpPbT4sdeYNdmyZJv1LxpEm2vu1ZhK89kSE5YXwZc3cWk0MagGaKriBh9mCFbVGtO+vY29A==}
    dependencies:
      builtin-status-codes: 3.0.0
      inherits: 2.0.4
      readable-stream: 3.6.0
      xtend: 4.0.2
    dev: true

  /stream-splicer/2.0.1:
    resolution: {integrity: sha512-Xizh4/NPuYSyAXyT7g8IvdJ9HJpxIGL9PjyhtywCZvvP0OPIdqyrr4dMikeuvY8xahpdKEBlBTySe583totajg==}
    dependencies:
      inherits: 2.0.4
      readable-stream: 2.3.7
    dev: true

  /string-width/1.0.2:
    resolution: {integrity: sha512-0XsVpQLnVCXHJfyEs8tC0zpTVIr5PKKsQtkT29IwupnPTjtPmQ3xT/4yCREF9hYkV/3M3kzcUTSAZT6a6h81tw==}
    engines: {node: '>=0.10.0'}
    dependencies:
      code-point-at: 1.1.0
      is-fullwidth-code-point: 1.0.0
      strip-ansi: 3.0.1
    dev: true

  /string-width/2.1.1:
    resolution: {integrity: sha512-nOqH59deCq9SRHlxq1Aw85Jnt4w6KvLKqWVik6oA9ZklXLNIOlqg4F2yrT1MVaTjAqvVwdfeZ7w7aCvJD7ugkw==}
    engines: {node: '>=4'}
    dependencies:
      is-fullwidth-code-point: 2.0.0
      strip-ansi: 4.0.0
    dev: true

  /string-width/4.2.3:
    resolution: {integrity: sha512-wKyQRQpjJ0sIp62ErSZdGsjMJWsap5oRNihHhu6G7JVO/9jIB6UyevL+tXuOqrng8j/cxKTWyWUwvSTriiZz/g==}
    engines: {node: '>=8'}
    dependencies:
      emoji-regex: 8.0.0
      is-fullwidth-code-point: 3.0.0
      strip-ansi: 6.0.1
    dev: true

  /string_decoder/1.1.1:
    resolution: {integrity: sha512-n/ShnvDi6FHbbVfviro+WojiFzv+s8MPMHBczVePfUpDJLwoLT0ht1l4YwBCbi8pJAveEEdnkHyPyTP/mzRfwg==}
    dependencies:
      safe-buffer: 5.1.2
    dev: true

  /string_decoder/1.3.0:
    resolution: {integrity: sha512-hkRX8U1WjJFd8LsDJ2yQ/wWWxaopEsABU1XfkM8A+j0+85JAGppt16cr1Whg6KIbb4okU6Mql6BOj+uup/wKeA==}
    dependencies:
      safe-buffer: 5.2.1
    dev: true

  /strip-ansi/3.0.1:
    resolution: {integrity: sha512-VhumSSbBqDTP8p2ZLKj40UjBCV4+v8bUSEpUb4KjRgWk9pbqGF4REFj6KEagidb2f/M6AzC0EmFyDNGaw9OCzg==}
    engines: {node: '>=0.10.0'}
    dependencies:
      ansi-regex: 2.1.1
    dev: true

  /strip-ansi/4.0.0:
    resolution: {integrity: sha512-4XaJ2zQdCzROZDivEVIDPkcQn8LMFSa8kj8Gxb/Lnwzv9A8VctNZ+lfivC/sV3ivW8ElJTERXZoPBRrZKkNKow==}
    engines: {node: '>=4'}
    dependencies:
      ansi-regex: 3.0.1
    dev: true

  /strip-ansi/6.0.1:
    resolution: {integrity: sha512-Y38VPSHcqkFrCpFnQ9vuSXmquuv5oXOKpGeT6aGrr3o3Gc9AlVa6JBfUSOCnbxGGZF+/0ooI7KrPuUSztUdU5A==}
    engines: {node: '>=8'}
    dependencies:
      ansi-regex: 5.0.1
    dev: true

  /strip-bom-buf/1.0.0:
    resolution: {integrity: sha512-1sUIL1jck0T1mhOLP2c696BIznzT525Lkub+n4jjMHjhjhoAQA6Ye659DxdlZBr0aLDMQoTxKIpnlqxgtwjsuQ==}
    engines: {node: '>=4'}
    dependencies:
      is-utf8: 0.2.1
    dev: true

  /strip-bom-stream/2.0.0:
    resolution: {integrity: sha512-yH0+mD8oahBZWnY43vxs4pSinn8SMKAdml/EOGBewoe1Y0Eitd0h2Mg3ZRiXruUW6L4P+lvZiEgbh0NgUGia1w==}
    engines: {node: '>=0.10.0'}
    dependencies:
      first-chunk-stream: 2.0.0
      strip-bom: 2.0.0
    dev: true

  /strip-bom/2.0.0:
    resolution: {integrity: sha512-kwrX1y7czp1E69n2ajbG65mIo9dqvJ+8aBQXOGVxqwvNbsXdFM6Lq37dLAY3mknUwru8CfcCbfOLL/gMo+fi3g==}
    engines: {node: '>=0.10.0'}
    dependencies:
      is-utf8: 0.2.1
    dev: true

  /strip-bom/3.0.0:
    resolution: {integrity: sha512-vavAMRXOgBVNF6nyEEmL3DBK19iRpDcoIwW+swQ+CbGiu7lju6t+JklA1MHweoWtadgt4ISVUsXLyDq34ddcwA==, tarball: strip-bom/-/strip-bom-3.0.0.tgz}
    engines: {node: '>=0.10.0'}
    dependencies:
      is-utf8: 0.2.1
    dev: true

  /strip-bom/4.0.0:
    resolution: {integrity: sha512-3xurFv5tEgii33Zi8Jtp55wEIILR9eh34FAW00PZf+JnSsTmV/ioewSgQl97JHvgjoRGwPShsWm+IdrxB35d0w==}
    engines: {node: '>=8'}
    dev: true

  /strip-eof/1.0.0:
    resolution: {integrity: sha512-7FCwGGmx8mD5xQd3RPUvnSpUXHM3BWuzjtpD4TXsfcZ9EL4azvVVUscFYwD9nx8Kh+uCBC00XBtAykoMHwTh8Q==}
    engines: {node: '>=0.10.0'}
    dev: true

  /strip-final-newline/2.0.0:
    resolution: {integrity: sha512-BrpvfNAE3dcvq7ll3xVumzjKjZQ5tI1sEUIKr3Uoks0XUl45St3FlatVqef9prk4jRDzhW6WZg+3bk93y6pLjA==}
    engines: {node: '>=6'}
    dev: true

  /strip-json-comments/2.0.1:
    resolution: {integrity: sha512-4gB8na07fecVVkOI6Rs4e7T6NOTki5EmL7TUduTs6bu3EdnSycntVJ4re8kgZA+wx9IueI2Y11bfbgwtzuE0KQ==}
    engines: {node: '>=0.10.0'}
    dev: true

  /strip-json-comments/3.1.1:
    resolution: {integrity: sha512-6fPc+R4ihwqP6N/aIv2f1gMH8lOVtWQHoqC4yK6oSDVVocumAsfCqjkXnqiYMhmMwS/mEHLp7Vehlt3ql6lEig==}
    engines: {node: '>=8'}
    dev: true

  /subarg/1.0.0:
    resolution: {integrity: sha512-RIrIdRY0X1xojthNcVtgT9sjpOGagEUKpZdgBUi054OEPFo282yg+zE+t1Rj3+RqKq2xStL7uUHhY+AjbC4BXg==}
    dependencies:
      minimist: 1.2.7
    dev: true

  /supports-color/2.0.0:
    resolution: {integrity: sha512-KKNVtd6pCYgPIKU4cp2733HWYCpplQhddZLBUryaAHou723x+FRzQ5Df824Fj+IyyuiQTRoub4SnIFfIcrp70g==}
    engines: {node: '>=0.8.0'}
    dev: true

  /supports-color/5.5.0:
    resolution: {integrity: sha512-QjVjwdXIt408MIiAqCX4oUKsgU2EqAGzs2Ppkm4aQYbjm+ZEWEcW4SfFNTr4uMNZma0ey4f5lgLrkB0aX0QMow==}
    engines: {node: '>=4'}
    dependencies:
      has-flag: 3.0.0
    dev: true

  /supports-color/7.2.0:
    resolution: {integrity: sha512-qpCAvRl9stuOHveKsn7HncJRvv501qIacKzQlO/+Lwxc9+0q2wLyv4Dfvt80/DPn2pqOBsJdDiogXGR9+OvwRw==}
    engines: {node: '>=8'}
    dependencies:
      has-flag: 4.0.0
    dev: true

  /supports-color/8.1.1:
    resolution: {integrity: sha512-MpUEN2OodtUzxvKQl72cUF7RQ5EiHsGvSsVG0ia9c5RbWGL2CI4C7EpPS8UTBIplnlzZiNuV56w+FuNxy3ty2Q==}
    engines: {node: '>=10'}
    dependencies:
      has-flag: 4.0.0
    dev: true

  /supports-hyperlinks/2.3.0:
    resolution: {integrity: sha512-RpsAZlpWcDwOPQA22aCH4J0t7L8JmAvsCxfOSEwm7cQs3LshN36QaTkwd70DnBOXDWGssw2eUoc8CaRWT0XunA==}
    engines: {node: '>=8'}
    dependencies:
      has-flag: 4.0.0
      supports-color: 7.2.0
    dev: true

  /supports-preserve-symlinks-flag/1.0.0:
    resolution: {integrity: sha512-ot0WnXS9fgdkgIcePe6RHNk1WA8+muPa6cSjeR3V8K27q9BB1rTE3R1p7Hv0z1ZyAc8s6Vvv8DIyWf681MAt0w==}
    engines: {node: '>= 0.4'}
    dev: true

  /syntax-error/1.4.0:
    resolution: {integrity: sha512-YPPlu67mdnHGTup2A8ff7BC2Pjq0e0Yp/IyTFN03zWO0RcK07uLcbi7C2KpGR2FvWbaB0+bfE27a+sBKebSo7w==}
    dependencies:
      acorn-node: 1.8.2
    dev: true

  /taketalk/1.0.0:
    resolution: {integrity: sha512-kS7E53It6HA8S1FVFBWP7HDwgTiJtkmYk7TsowGlizzVrivR1Mf9mgjXHY1k7rOfozRVMZSfwjB3bevO4QEqpg==}
    dependencies:
      get-stdin: 4.0.1
      minimist: 1.2.7
    dev: true

  /tapable/2.2.1:
    resolution: {integrity: sha512-GNzQvQTOIP6RyTfE2Qxb8ZVlNmw0n88vp1szwWRimP02mnTsx3Wtn5qRdqY9w2XduFNUgvOwhNnQsjwCp+kqaQ==}
    engines: {node: '>=6'}
    dev: true

  /tar-fs/2.1.1:
    resolution: {integrity: sha512-V0r2Y9scmbDRLCNex/+hYzvp/zyYjvFbHPNgVTKfQvVrb6guiE/fxP+XblDNR011utopbkex2nM4dHNV6GDsng==}
    dependencies:
      chownr: 1.1.4
      mkdirp-classic: 0.5.3
      pump: 3.0.0
      tar-stream: 2.2.0
    dev: true

  /tar-stream/2.2.0:
    resolution: {integrity: sha512-ujeqbceABgwMZxEJnk2HDY2DlnUZ+9oEcb1KzTVfYHio0UE6dG71n60d8D2I4qNvleWrrXpmjpt7vZeF1LnMZQ==}
    engines: {node: '>=6'}
    dependencies:
      bl: 4.1.0
      end-of-stream: 1.4.4
      fs-constants: 1.0.0
      inherits: 2.0.4
      readable-stream: 3.6.0
    dev: true

  /tar/6.1.12:
    resolution: {integrity: sha512-jU4TdemS31uABHd+Lt5WEYJuzn+TJTCBLljvIAHZOz6M9Os5pJ4dD+vRFLxPa/n3T0iEFzpi+0x1UfuDZYbRMw==}
    engines: {node: '>=10'}
    dependencies:
      chownr: 2.0.0
      fs-minipass: 2.1.0
      minipass: 3.3.4
      minizlib: 2.1.2
      mkdirp: 1.0.4
      yallist: 4.0.0
    dev: true

  /terser-webpack-plugin/5.3.6_qhjalvwy6qa52ff3tsbji3uinu:
    resolution: {integrity: sha512-kfLFk+PoLUQIbLmB1+PZDMRSZS99Mp+/MHqDNmMA6tOItzRt+Npe3E+fsMs5mfcM0wCtrrdU387UnV+vnSffXQ==}
    engines: {node: '>= 10.13.0'}
    peerDependencies:
      '@swc/core': '*'
      esbuild: '*'
      uglify-js: '*'
      webpack: ^5.1.0
    peerDependenciesMeta:
      '@swc/core':
        optional: true
      esbuild:
        optional: true
      uglify-js:
        optional: true
    dependencies:
      '@jridgewell/trace-mapping': 0.3.17
      jest-worker: 27.5.1
      schema-utils: 3.1.1
      serialize-javascript: 6.0.0
      terser: 5.15.1
      uglify-js: 3.17.4
      webpack: 5.75.0_uglify-js@3.17.4
    dev: true

  /terser/5.15.1:
    resolution: {integrity: sha512-K1faMUvpm/FBxjBXud0LWVAGxmvoPbZbfTCYbSgaaYQaIXI3/TdI7a7ZGA73Zrou6Q8Zmz3oeUTsp/dj+ag2Xw==}
    engines: {node: '>=10'}
    hasBin: true
    dependencies:
      '@jridgewell/source-map': 0.3.2
      acorn: 8.8.1
      commander: 2.20.3
      source-map-support: 0.5.21
    dev: true

  /test-exclude/6.0.0:
    resolution: {integrity: sha512-cAGWPIyOHU6zlmg88jwm7VRyXnMN7iV68OGAbYDk/Mh/xC/pzVPlQtY6ngoIH/5/tciuhGfvESU8GrHrcxD56w==}
    engines: {node: '>=8'}
    dependencies:
      '@istanbuljs/schema': 0.1.3
      glob: 7.2.3
      minimatch: 3.1.2
    dev: true

  /text-table/0.2.0:
    resolution: {integrity: sha512-N+8UisAXDGk8PFXP4HAzVR9nbfmVJ3zYLAWiTIoqC5v5isinhr+r5uaO8+7r3BMfuNIufIsA7RdpVgacC2cSpw==}
    dev: true

  /textextensions/5.15.0:
    resolution: {integrity: sha512-MeqZRHLuaGamUXGuVn2ivtU3LA3mLCCIO5kUGoohTCoGmCBg/+8yPhWVX9WSl9telvVd8erftjFk9Fwb2dD6rw==}
    engines: {node: '>=0.8'}
    dev: true

  /through/2.3.8:
    resolution: {integrity: sha512-w89qg7PI8wAdvX60bMDP+bFoD5Dvhm9oLheFp5O4a2QF0cSBGsBX4qZmadPMvVqlLJBBci+WqGGOAPvcDeNSVg==}
    dev: true

  /through2/2.0.5:
    resolution: {integrity: sha512-/mrRod8xqpA+IHSLyGCQ2s8SPHiCDEeQJSep1jqLYeEUClOFG2Qsh+4FU6G9VeqpZnGW/Su8LQGc4YKni5rYSQ==}
    dependencies:
      readable-stream: 2.3.7
      xtend: 4.0.2
    dev: true

  /through2/4.0.2:
    resolution: {integrity: sha512-iOqSav00cVxEEICeD7TjLB1sueEL+81Wpzp2bY17uZjZN0pWZPuo4suZ/61VujxmqSGFfgOcNuTZ85QJwNZQpw==}
    dependencies:
      readable-stream: 3.6.0
    dev: true

  /timers-browserify/1.4.2:
    resolution: {integrity: sha512-PIxwAupJZiYU4JmVZYwXp9FKsHMXb5h0ZEFyuXTAn8WLHOlcij+FEcbrvDsom1o5dr1YggEtFbECvGCW2sT53Q==}
    engines: {node: '>=0.6.0'}
    dependencies:
      process: 0.11.10
    dev: true

  /tmp/0.0.33:
    resolution: {integrity: sha512-jRCJlojKnZ3addtTOjdIqoRuPEKBvNXcGYqzO6zWZX8KfKEpnGY5jfggJQ3EjKuu8D4bJRr0y+cYJFmYbImXGw==}
    engines: {node: '>=0.6.0'}
    dependencies:
      os-tmpdir: 1.0.2
    dev: true

  /tmp/0.1.0:
    resolution: {integrity: sha512-J7Z2K08jbGcdA1kkQpJSqLF6T0tdQqpR2pnSUXsIchbPdTI9v3e85cLW0d6WDhwuAleOV71j2xWs8qMPfK7nKw==}
    engines: {node: '>=6'}
    dependencies:
      rimraf: 2.7.1
    dev: true

  /to-fast-properties/2.0.0:
    resolution: {integrity: sha512-/OaKK0xYrs3DmxRYqL/yDc+FxFUVYhDlXMhRmv3z915w2HF1tnN1omB354j8VUGO/hbRzyD6Y3sA7v7GS/ceog==}
    engines: {node: '>=4'}
    dev: true

  /to-regex-range/5.0.1:
    resolution: {integrity: sha512-65P7iz6X5yEr1cwcgvQxbbIw7Uk3gOy5dIdtZ4rDveLqhrdJP+Li/Hx6tyK0NEb+2GCyneCMJiGqrADCSNk8sQ==}
    engines: {node: '>=8.0'}
    dependencies:
      is-number: 7.0.0
    dev: true

  /tr46/0.0.3:
    resolution: {integrity: sha512-N3WMsuqV66lT30CrXNbEjx4GEwlow3v6rr4mCcv6prnfwhS01rkgyFdjPNBYd9br7LpXV1+Emh01fHnq2Gdgrw==}
    dev: true

  /tree-kill/1.2.2:
    resolution: {integrity: sha512-L0Orpi8qGpRG//Nd+H90vFB+3iHnue1zSSGmNOOCh1GLJ7rUKVwV2HvijphGQS2UmhUZewS9VgvxYIdgr+fG1A==}
    hasBin: true
    dev: true

  /treeverse/1.0.4:
    resolution: {integrity: sha512-whw60l7r+8ZU8Tu/Uc2yxtc4ZTZbR/PF3u1IPNKGQ6p8EICLb3Z2lAgoqw9bqYd8IkgnsaOcLzYHFckjqNsf0g==}
    dev: true

  /ts-mocha/10.0.0_mocha@10.1.0:
    resolution: {integrity: sha512-VRfgDO+iiuJFlNB18tzOfypJ21xn2xbuZyDvJvqpTbWgkAgD17ONGr8t+Tl8rcBtOBdjXp5e/Rk+d39f7XBHRw==}
    engines: {node: '>= 6.X.X'}
    hasBin: true
    peerDependencies:
      mocha: ^3.X.X || ^4.X.X || ^5.X.X || ^6.X.X || ^7.X.X || ^8.X.X || ^9.X.X || ^10.X.X
    dependencies:
      mocha: 10.1.0
      ts-node: 7.0.1
    optionalDependencies:
      tsconfig-paths: 3.14.1
    dev: true

  /ts-node/10.9.1_vq46kxj6zfka4f6ijsosnft3hy:
    resolution: {integrity: sha512-NtVysVPkxxrwFGUUxGYhfux8k78pQB3JqYBXlLRZgdGUqTO5wU/UyHop5p70iEbGhB7q5KmiZiU0Y3KlJrScEw==}
    hasBin: true
    peerDependencies:
      '@swc/core': '>=1.2.50'
      '@swc/wasm': '>=1.2.50'
      '@types/node': '*'
      typescript: '>=2.7'
    peerDependenciesMeta:
      '@swc/core':
        optional: true
      '@swc/wasm':
        optional: true
    dependencies:
      '@cspotcode/source-map-support': 0.8.1
      '@tsconfig/node10': 1.0.9
      '@tsconfig/node12': 1.0.11
      '@tsconfig/node14': 1.0.3
      '@tsconfig/node16': 1.0.3
      '@types/node': 18.11.9
      acorn: 8.8.1
      acorn-walk: 8.2.0
      arg: 4.1.3
      create-require: 1.1.1
      diff: 4.0.2
      make-error: 1.3.6
      typescript: 4.7.4
      v8-compile-cache-lib: 3.0.1
      yn: 3.1.1
    dev: true

  /ts-node/7.0.1:
    resolution: {integrity: sha512-BVwVbPJRspzNh2yfslyT1PSbl5uIk03EZlb493RKHN4qej/D06n1cEhjlOJG69oFsE7OT8XjpTUcYf6pKTLMhw==}
    engines: {node: '>=4.2.0'}
    hasBin: true
    dependencies:
      arrify: 1.0.1
      buffer-from: 1.1.2
      diff: 3.5.0
      make-error: 1.3.6
      minimist: 1.2.7
      mkdirp: 0.5.6
      source-map-support: 0.5.21
      yn: 2.0.0
    dev: true

  /tsconfig-paths/3.14.1:
    resolution: {integrity: sha512-fxDhWnFSLt3VuTwtvJt5fpwxBHg5AdKWMsgcPOOIilyjymcYVZoCQF8fvFRezCNfblEXmi+PcM1eYHeOAgXCOQ==}
    requiresBuild: true
    dependencies:
      '@types/json5': 0.0.29
      json5: 1.0.1
      minimist: 1.2.7
      strip-bom: 3.0.0
    dev: true
    optional: true

  /tsconfig/5.0.3:
    resolution: {integrity: sha512-Cq65A3kVp6BbsUgg9DRHafaGmbMb9EhAc7fjWvudNWKjkbWrt43FnrtZt6awshH1R0ocfF2Z0uxock3lVqEgOg==}
    dependencies:
      any-promise: 1.3.0
      parse-json: 2.2.0
      strip-bom: 2.0.0
      strip-json-comments: 2.0.1
    dev: true

  /tsify/5.0.4_brov7mothvcejnwzylwtltjfwe:
    resolution: {integrity: sha512-XAZtQ5OMPsJFclkZ9xMZWkSNyMhMxEPsz3D2zu79yoKorH9j/DT4xCloJeXk5+cDhosEibu4bseMVjyPOAyLJA==}
    engines: {node: '>=0.12'}
    peerDependencies:
      browserify: '>= 10.x'
      typescript: '>= 2.8'
    dependencies:
      browserify: 17.0.0
      convert-source-map: 1.9.0
      fs.realpath: 1.0.0
      object-assign: 4.1.1
      semver: 6.3.0
      through2: 2.0.5
      tsconfig: 5.0.3
      typescript: 4.7.4
    dev: true

  /tslib/1.14.1:
    resolution: {integrity: sha512-Xni35NKzjgMrwevysHTCArtLDpPvye8zV/0E4EyYn43P7/7qvQwPh9BGkHewbMulVntbigmcT7rdX3BNo9wRJg==}
    dev: true

  /tslib/2.4.1:
    resolution: {integrity: sha512-tGyy4dAjRIEwI7BzsB0lynWgOpfqjUdq91XXAlIWD2OwKBH7oCl/GZG/HT4BOHrTlPMOASlMQ7veyTqpmRcrNA==}

  /tsutils/3.21.0_typescript@4.7.4:
    resolution: {integrity: sha512-mHKK3iUXL+3UF6xL5k0PEhKRUBKPBCv/+RkEOpjRWxxx27KKRBmmA60A9pgOUvMi8GKhRMPEmjBRPzs2W7O1OA==}
    engines: {node: '>= 6'}
    peerDependencies:
      typescript: '>=2.8.0 || >= 3.2.0-dev || >= 3.3.0-dev || >= 3.4.0-dev || >= 3.5.0-dev || >= 3.6.0-dev || >= 3.6.0-beta || >= 3.7.0-dev || >= 3.7.0-beta'
    dependencies:
      tslib: 1.14.1
      typescript: 4.7.4
    dev: true

  /tty-browserify/0.0.1:
    resolution: {integrity: sha512-C3TaO7K81YvjCgQH9Q1S3R3P3BtN3RIM8n+OvX4il1K1zgE8ZhI0op7kClgkxtutIE8hQrcrHBXvIheqKUUCxw==}
    dev: true

  /tunnel-agent/0.6.0:
    resolution: {integrity: sha512-McnNiV1l8RYeY8tBgEpuodCC1mLUdbSN+CYBL7kJsJNInOP8UjDDEwdk6Mw60vdLLrr5NHKZhMAOSrR2NZuQ+w==}
    dependencies:
      safe-buffer: 5.2.1
    dev: true

  /type-check/0.4.0:
    resolution: {integrity: sha512-XleUoc9uwGXqjWwXaUTZAmzMcFZ5858QA2vvx1Ur5xIcixXIP+8LnFDgRplU30us6teqdlskFfu+ae4K79Ooew==}
    engines: {node: '>= 0.8.0'}
    dependencies:
      prelude-ls: 1.2.1
    dev: true

  /type-detect/4.0.8:
    resolution: {integrity: sha512-0fr/mIH1dlO+x7TlcMy+bIDqKPsw/70tVyeHW787goQjhmqaZe10uwLujubK9q9Lg6Fiho1KUKDYz0Z7k7g5/g==}
    engines: {node: '>=4'}
    dev: true

  /type-fest/0.20.2:
    resolution: {integrity: sha512-Ne+eE4r0/iWnpAxD852z3A+N0Bt5RN//NjJwRd2VFHEmrywxf5vsZlh4R6lixl6B+wz/8d+maTSAkN1FIkI3LQ==}
    engines: {node: '>=10'}
    dev: true

  /type-fest/0.21.3:
    resolution: {integrity: sha512-t0rzBq87m3fVcduHDUFhKmyyX+9eo6WQjZvf51Ea/M0Q7+T374Jp1aUiyUl0GKxp8M/OETVHSDvmkyPgvX+X2w==}
    engines: {node: '>=10'}
    dev: true

  /type-fest/0.6.0:
    resolution: {integrity: sha512-q+MB8nYR1KDLrgr4G5yemftpMC7/QLqVndBmEEdqzmNj5dcFOO4Oo8qlwZE3ULT3+Zim1F8Kq4cBnikNhlCMlg==}
    engines: {node: '>=8'}
    dev: true

  /type-fest/0.8.1:
    resolution: {integrity: sha512-4dbzIzqvjtgiM5rw1k5rEHtBANKmdudhGyBEajN01fEyhaAIhsoKNy6y7+IN93IfpFtwY9iqi7kD+xwKhQsNJA==}
    engines: {node: '>=8'}
    dev: true

  /typedarray-to-buffer/3.1.5:
    resolution: {integrity: sha512-zdu8XMNEDepKKR+XYOXAVPtWui0ly0NtohUscw+UmaHiAWT8hrV1rr//H6V+0DvJ3OQ19S979M0laLfX8rm82Q==}
    dependencies:
      is-typedarray: 1.0.0
    dev: true

  /typedarray/0.0.6:
    resolution: {integrity: sha512-/aCDEGatGvZ2BIk+HmLf4ifCJFwvKFNb9/JeZPMulfgFracn9QFcAf5GO8B/mweUjSoblS5In0cWhqpfs/5PQA==}
    dev: true

  /typescript/4.7.4:
    resolution: {integrity: sha512-C0WQT0gezHuw6AdY1M2jxUO83Rjf0HP7Sk1DtXj6j1EwkQNZrHAg2XPWlq62oqEhYvONq5pkC2Y9oPljWToLmQ==}
    engines: {node: '>=4.2.0'}
    hasBin: true
    dev: false

  /uglify-js/3.17.4:
    resolution: {integrity: sha512-T9q82TJI9e/C1TAxYvfb16xO120tMVFZrGA3f9/P4424DNu6ypK103y0GPFVa17yotwSyZW5iYXgjYHkGrJW/g==}
    engines: {node: '>=0.8.0'}
    hasBin: true
    dev: true

  /umd/3.0.3:
    resolution: {integrity: sha512-4IcGSufhFshvLNcMCV80UnQVlZ5pMOC8mvNPForqwA4+lzYQuetTESLDQkeLmihq8bRcnpbQa48Wb8Lh16/xow==}
    hasBin: true
    dev: true

  /unbzip2-stream/1.4.3:
    resolution: {integrity: sha512-mlExGW4w71ebDJviH16lQLtZS32VKqsSfk80GCfUlwT/4/hNRFsoscrF/c++9xinkMzECL1uL9DDwXqFWkruPg==}
    dependencies:
      buffer: 5.7.1
      through: 2.3.8
    dev: true

  /undeclared-identifiers/1.1.3:
    resolution: {integrity: sha512-pJOW4nxjlmfwKApE4zvxLScM/njmwj/DiUBv7EabwE4O8kRUy+HIwxQtZLBPll/jx1LJyBcqNfB3/cpv9EZwOw==}
    hasBin: true
    dependencies:
      acorn-node: 1.8.2
      dash-ast: 1.0.0
      get-assigned-identifiers: 1.2.0
      simple-concat: 1.0.1
      xtend: 4.0.2
    dev: true

  /unique-filename/1.1.1:
    resolution: {integrity: sha512-Vmp0jIp2ln35UTXuryvjzkjGdRyf9b2lTXuSYUiPmzRcl3FDtYqAwOnTJkAngD9SWhnoJzDbTKwaOrZ+STtxNQ==}
    dependencies:
      unique-slug: 2.0.2
    dev: true

  /unique-filename/2.0.1:
    resolution: {integrity: sha512-ODWHtkkdx3IAR+veKxFV+VBkUMcN+FaqzUUd7IZzt+0zhDZFPFxhlqwPF3YQvMHx1TD0tdgYl+kuPnJ8E6ql7A==}
    engines: {node: ^12.13.0 || ^14.15.0 || >=16.0.0}
    dependencies:
      unique-slug: 3.0.0
    dev: true

  /unique-slug/2.0.2:
    resolution: {integrity: sha512-zoWr9ObaxALD3DOPfjPSqxt4fnZiWblxHIgeWqW8x7UqDzEtHEQLzji2cuJYQFCU6KmoJikOYAZlrTHHebjx2w==}
    dependencies:
      imurmurhash: 0.1.4
    dev: true

  /unique-slug/3.0.0:
    resolution: {integrity: sha512-8EyMynh679x/0gqE9fT9oilG+qEt+ibFyqjuVTsZn1+CMxH+XLlpvr2UZx4nVcCwTpx81nICr2JQFkM+HPLq4w==}
    engines: {node: ^12.13.0 || ^14.15.0 || >=16.0.0}
    dependencies:
      imurmurhash: 0.1.4
    dev: true

  /universal-user-agent/6.0.0:
    resolution: {integrity: sha512-isyNax3wXoKaulPDZWHQqbmIx1k2tb9fb3GGDBRxCscfYV2Ch7WxPArBsFEG8s/safwXTT7H4QGhaIkTp9447w==}
    dev: true

  /universalify/0.1.2:
    resolution: {integrity: sha512-rBJeI5CXAlmy1pV+617WB9J63U6XcazHHF2f2dbJix4XzpUF0RS3Zbj0FGIOCAva5P/d/GBOYaACQ1w+0azUkg==}
    engines: {node: '>= 4.0.0'}
    dev: true

  /universalify/2.0.0:
    resolution: {integrity: sha512-hAZsKq7Yy11Zu1DE0OzWjw7nnLZmJZYTDZZyEFHZdUhV8FkH5MCfoU1XMaxXovpyW5nq5scPqq0ZDP9Zyl04oQ==}
    engines: {node: '>= 10.0.0'}
    dev: true

  /untildify/4.0.0:
    resolution: {integrity: sha512-KK8xQ1mkzZeg9inewmFVDNkg3l5LUhoq9kN6iWYB/CC9YMG8HA+c1Q8HwDe6dEX7kErrEVNVBO3fWsVq5iDgtw==}
    engines: {node: '>=8'}
    dev: true

  /update-browserslist-db/1.0.10_browserslist@4.21.4:
    resolution: {integrity: sha512-OztqDenkfFkbSG+tRxBeAnCVPckDBcvibKd35yDONx6OU8N7sqgwc7rCbkJ/WcYtVRZ4ba68d6byhC21GFh7sQ==}
    hasBin: true
    peerDependencies:
      browserslist: '>= 4.21.0'
    dependencies:
      browserslist: 4.21.4
      escalade: 3.1.1
      picocolors: 1.0.0
    dev: true

  /uri-js/4.4.1:
    resolution: {integrity: sha512-7rKUyy33Q1yc98pQ1DAmLtwX109F7TIfWlW1Ydo8Wl1ii1SeHieeh0HHfPeL2fMXK6z0s8ecKs9frCuLJvndBg==}
    dependencies:
      punycode: 2.1.1
    dev: true

  /url/0.10.3:
    resolution: {integrity: sha512-hzSUW2q06EqL1gKM/a+obYHLIO6ct2hwPuviqTTOcfFVc61UbfJ2Q32+uGL/HCPxKqrdGB5QUwIe7UqlDgwsOQ==}
    dependencies:
      punycode: 1.3.2
      querystring: 0.2.0
    dev: true

  /url/0.11.0:
    resolution: {integrity: sha512-kbailJa29QrtXnxgq+DdCEGlbTeYM2eJUxsz6vjZavrCYPMIFHMKQmSKYAIuUK2i7hgPm28a8piX5NTUtM/LKQ==}
    dependencies:
      punycode: 1.3.2
      querystring: 0.2.0
    dev: true

  /util-deprecate/1.0.2:
    resolution: {integrity: sha512-EPD5q1uXyFxJpCrLnCc1nHnq3gOa6DZBocAIiI2TaSCA7VCJ1UJDMagCzIkXNsUYfD1daK//LTEQ8xiIbrHtcw==}
    dev: true

  /util/0.10.3:
    resolution: {integrity: sha512-5KiHfsmkqacuKjkRkdV7SsfDJ2EGiPsK92s2MhNSY0craxjTdKTtqKsJaCWp4LW33ZZ0OPUv1WO/TFvNQRiQxQ==}
    dependencies:
      inherits: 2.0.1
    dev: true

  /util/0.12.5:
    resolution: {integrity: sha512-kZf/K6hEIrWHI6XqOFUiiMa+79wE/D8Q+NCNAWclkyg3b4d2k7s0QGepNjiABc+aR3N1PAyHL7p6UcLY6LmrnA==}
    dependencies:
      inherits: 2.0.4
      is-arguments: 1.1.1
      is-generator-function: 1.0.10
      is-typed-array: 1.1.10
      which-typed-array: 1.1.9
    dev: true

  /uuid/8.0.0:
    resolution: {integrity: sha512-jOXGuXZAWdsTH7eZLtyXMqUb9EcWMGZNbL9YcGBJl4MH4nrxHmZJhEHvyLFrkxo+28uLb/NYRcStH48fnD0Vzw==}
    hasBin: true
    dev: true

  /uuid/8.3.2:
    resolution: {integrity: sha512-+NYs2QeMWy+GWFOEm9xnn6HCDp0l7QBD7ml8zLUmJ+93Q5NF0NocErnwkTkXVFNiX3/fpC6afS8Dhb/gz7R7eg==}
    hasBin: true
    dev: true

  /uuid/9.0.0:
    resolution: {integrity: sha512-MXcSTerfPa4uqyzStbRoTgt5XIe3x5+42+q1sDuy3R5MDk66URdLMOZe5aPX/SQd+kuYAh0FdP/pO28IkQyTeg==}
    hasBin: true
    dev: true

  /v8-compile-cache-lib/3.0.1:
    resolution: {integrity: sha512-wa7YjyUGfNZngI/vtK0UHAN+lgDCxBPCylVXGp0zu59Fz5aiGtNXaq3DhIov063MorB+VfufLh3JlF2KdTK3xg==}
    dev: true

  /validate-npm-package-license/3.0.4:
    resolution: {integrity: sha512-DpKm2Ui/xN7/HQKCtpZxoRWBhZ9Z0kqtygG8XCgNQ8ZlDnxuQmWhj566j8fN4Cu3/JmbhsDo7fcAJq4s9h27Ew==}
    dependencies:
      spdx-correct: 3.1.1
      spdx-expression-parse: 3.0.1
    dev: true

  /validate-npm-package-name/3.0.0:
    resolution: {integrity: sha512-M6w37eVCMMouJ9V/sdPGnC5H4uDr73/+xdq0FBLO3TFFX1+7wiUY6Es328NN+y43tmY+doUdN9g9J21vqB7iLw==}
    dependencies:
      builtins: 1.0.3
    dev: true

  /vinyl-file/3.0.0:
    resolution: {integrity: sha512-BoJDj+ca3D9xOuPEM6RWVtWQtvEPQiQYn82LvdxhLWplfQsBzBqtgK0yhCP0s1BNTi6dH9BO+dzybvyQIacifg==}
    engines: {node: '>=4'}
    dependencies:
      graceful-fs: 4.2.10
      pify: 2.3.0
      strip-bom-buf: 1.0.0
      strip-bom-stream: 2.0.0
      vinyl: 2.2.1
    dev: true

  /vinyl/2.2.1:
    resolution: {integrity: sha512-LII3bXRFBZLlezoG5FfZVcXflZgWP/4dCwKtxd5ky9+LOtM4CS3bIRQsmR1KMnMW07jpE8fqR2lcxPZ+8sJIcw==}
    engines: {node: '>= 0.10'}
    dependencies:
      clone: 2.1.2
      clone-buffer: 1.0.0
      clone-stats: 1.0.0
      cloneable-readable: 1.1.3
      remove-trailing-separator: 1.1.0
      replace-ext: 1.0.1
    dev: true

  /vm-browserify/1.1.2:
    resolution: {integrity: sha512-2ham8XPWTONajOR0ohOKOHXkm3+gaBmGut3SRuu75xLd/RRaY6vqgh8NBYYk7+RW3u5AtzPQZG8F10LHkl0lAQ==}
    dev: true

  /walk-up-path/1.0.0:
    resolution: {integrity: sha512-hwj/qMDUEjCU5h0xr90KGCf0tg0/LgJbmOWgrWKYlcJZM7XvquvUJZ0G/HMGr7F7OQMOUuPHWP9JpriinkAlkg==}
    dev: true

  /watchify/4.0.0:
    resolution: {integrity: sha512-2Z04dxwoOeNxa11qzWumBTgSAohTC0+ScuY7XMenPnH+W2lhTcpEOJP4g2EIG/SWeLadPk47x++Yh+8BqPM/lA==}
    engines: {node: '>= 8.10.0'}
    hasBin: true
    dependencies:
      anymatch: 3.1.3
      browserify: 17.0.0
      chokidar: 3.5.3
      defined: 1.0.1
      outpipe: 1.1.1
      through2: 4.0.2
      xtend: 4.0.2
    dev: true

  /watchpack/2.4.0:
    resolution: {integrity: sha512-Lcvm7MGST/4fup+ifyKi2hjyIAwcdI4HRgtvTpIUxBRhB+RFtUh8XtDOxUfctVCnhVi+QQj49i91OyvzkJl6cg==}
    engines: {node: '>=10.13.0'}
    dependencies:
      glob-to-regexp: 0.4.1
      graceful-fs: 4.2.10
    dev: true

  /wcwidth/1.0.1:
    resolution: {integrity: sha512-XHPEwS0q6TaxcvG85+8EYkbiCux2XtWG2mkc47Ng2A77BQu9+DqIOJldST4HgPkuea7dvKSj5VgX3P1d4rW8Tg==}
    dependencies:
      defaults: 1.0.4
    dev: true

  /webidl-conversions/3.0.1:
    resolution: {integrity: sha512-2JAn3z8AR6rjK8Sm8orRC0h/bcl/DqL7tRPdGZ4I1CjdF+EaMLmYxBHyXuKL849eucPFhvBoxMsflfOb8kxaeQ==}
    dev: true

  /webpack-sources/3.2.3:
    resolution: {integrity: sha512-/DyMEOrDgLKKIG0fmvtz+4dUX/3Ghozwgm6iPp8KRhvn+eQf9+Q7GWxVNMk3+uCPWfdXYC4ExGBckIXdFEfH1w==}
    engines: {node: '>=10.13.0'}
    dev: true

  /webpack/5.75.0_uglify-js@3.17.4:
    resolution: {integrity: sha512-piaIaoVJlqMsPtX/+3KTTO6jfvrSYgauFVdt8cr9LTHKmcq/AMd4mhzsiP7ZF/PGRNPGA8336jldh9l2Kt2ogQ==}
    engines: {node: '>=10.13.0'}
    hasBin: true
    peerDependencies:
      webpack-cli: '*'
    peerDependenciesMeta:
      webpack-cli:
        optional: true
    dependencies:
      '@types/eslint-scope': 3.7.4
      '@types/estree': 0.0.51
      '@webassemblyjs/ast': 1.11.1
      '@webassemblyjs/wasm-edit': 1.11.1
      '@webassemblyjs/wasm-parser': 1.11.1
      acorn: 8.8.1
      acorn-import-assertions: 1.8.0_acorn@8.8.1
      browserslist: 4.21.4
      chrome-trace-event: 1.0.3
      enhanced-resolve: 5.11.0
      es-module-lexer: 0.9.3
      eslint-scope: 5.1.1
      events: 3.3.0
      glob-to-regexp: 0.4.1
      graceful-fs: 4.2.10
      json-parse-even-better-errors: 2.3.1
      loader-runner: 4.3.0
      mime-types: 2.1.35
      neo-async: 2.6.2
      schema-utils: 3.1.1
      tapable: 2.2.1
      terser-webpack-plugin: 5.3.6_qhjalvwy6qa52ff3tsbji3uinu
      watchpack: 2.4.0
      webpack-sources: 3.2.3
    transitivePeerDependencies:
      - '@swc/core'
      - esbuild
      - uglify-js
    dev: true

  /whatwg-url/5.0.0:
    resolution: {integrity: sha512-saE57nupxk6v3HY35+jzBwYa0rKSy0XR8JSxZPwgLr7ys0IBzhGviA1/TUGJLmSVqs8pb9AnvICXEuOHLprYTw==}
    dependencies:
      tr46: 0.0.3
      webidl-conversions: 3.0.1
    dev: true

  /which-module/2.0.0:
    resolution: {integrity: sha512-B+enWhmw6cjfVC7kS8Pj9pCrKSc5txArRyaYGe088shv/FGWH+0Rjx/xPgtsWfsUtS27FkP697E4DDhgrgoc0Q==}
    dev: true

  /which-pm/2.0.0:
    resolution: {integrity: sha512-Lhs9Pmyph0p5n5Z3mVnN0yWcbQYUAD7rbQUiMsQxOJ3T57k7RFe35SUwWMf7dsbDZks1uOmw4AecB/JMDj3v/w==}
    engines: {node: '>=8.15'}
    dependencies:
      load-yaml-file: 0.2.0
      path-exists: 4.0.0
    dev: true

  /which-typed-array/1.1.9:
    resolution: {integrity: sha512-w9c4xkx6mPidwp7180ckYWfMmvxpjlZuIudNtDf4N/tTAUB8VJbX25qZoAsrtGuYNnGw3pa0AXgbGKRB8/EceA==}
    engines: {node: '>= 0.4'}
    dependencies:
      available-typed-arrays: 1.0.5
      call-bind: 1.0.2
      for-each: 0.3.3
      gopd: 1.0.1
      has-tostringtag: 1.0.0
      is-typed-array: 1.1.10
    dev: true

  /which/1.3.1:
    resolution: {integrity: sha512-HxJdYWq1MTIQbJ3nw0cqssHoTNU267KlrDuGZ1WYlxDStUtKUhOaJmh112/TZmHxxUfuJqPXSOm7tDyas0OSIQ==}
    hasBin: true
    dependencies:
      isexe: 2.0.0
    dev: true

  /which/2.0.2:
    resolution: {integrity: sha512-BLI3Tl1TW3Pvl70l3yq3Y64i+awpwXqsGBYWkkqMtnbXgrMD+yj7rhW0kuEDxzJaYXGjEW5ogapKNMEKNMjibA==}
    engines: {node: '>= 8'}
    hasBin: true
    dependencies:
      isexe: 2.0.0
    dev: true

  /wide-align/1.1.5:
    resolution: {integrity: sha512-eDMORYaPNZ4sQIuuYPDHdQvf4gyCF9rEEV/yPxGfwPkRodwEgiMUUXTx/dex+Me0wxx53S+NgUHaP7y3MGlDmg==}
    dependencies:
      string-width: 4.2.3
    dev: true

  /widest-line/3.1.0:
    resolution: {integrity: sha512-NsmoXalsWVDMGupxZ5R08ka9flZjjiLvHVAWYOKtiKM8ujtZWr9cRffak+uSE48+Ob8ObalXpwyeUiyDD6QFgg==}
    engines: {node: '>=8'}
    dependencies:
      string-width: 4.2.3
    dev: true

  /word-wrap/1.2.3:
    resolution: {integrity: sha512-Hz/mrNwitNRh/HUAtM/VT/5VH+ygD6DV7mYKZAtHOrbs8U7lvPS6xf7EJKMF0uW1KJCl0H701g3ZGus+muE5vQ==}
    engines: {node: '>=0.10.0'}
    dev: true

  /workerpool/6.2.1:
    resolution: {integrity: sha512-ILEIE97kDZvF9Wb9f6h5aXK4swSlKGUcOEGiIYb2OOu/IrDU9iwj0fD//SsA6E5ibwJxpEvhullJY4Sl4GcpAw==}
    dev: true

  /wrap-ansi/2.1.0:
    resolution: {integrity: sha512-vAaEaDM946gbNpH5pLVNR+vX2ht6n0Bt3GXwVB1AuAqZosOvHNF3P7wDnh8KLkSqgUh0uh77le7Owgoz+Z9XBw==}
    engines: {node: '>=0.10.0'}
    dependencies:
      string-width: 1.0.2
      strip-ansi: 3.0.1
    dev: true

  /wrap-ansi/6.2.0:
    resolution: {integrity: sha512-r6lPcBGxZXlIcymEu7InxDMhdW0KDxpLgoFLcguasxCaJ/SOIZwINatK9KY/tf+ZrlywOKU0UDj3ATXUBfxJXA==}
    engines: {node: '>=8'}
    dependencies:
      ansi-styles: 4.3.0
      string-width: 4.2.3
      strip-ansi: 6.0.1
    dev: true

  /wrap-ansi/7.0.0:
    resolution: {integrity: sha512-YVGIj2kamLSTxw6NsZjoBxfSwsn0ycdesmc4p+Q21c5zPuZ1pl+NfxVdxPtdHvmNVOQ6XSYG4AUtyt/Fi7D16Q==}
    engines: {node: '>=10'}
    dependencies:
      ansi-styles: 4.3.0
      string-width: 4.2.3
      strip-ansi: 6.0.1
    dev: true

  /wrappy/1.0.2:
    resolution: {integrity: sha512-l4Sp/DRseor9wL6EvV2+TuQn63dMkPjZ/sp9XkghTEbV9KlPS1xUsZ3u7/IQO4wxtcFB4bgpQPRcR3QCvezPcQ==}
    dev: true

  /write-file-atomic/3.0.3:
    resolution: {integrity: sha512-AvHcyZ5JnSfq3ioSyjrBkH9yW4m7Ayk8/9My/DD9onKeu/94fwrMocemO2QAJFAlnnDN+ZDS+ZjAR5ua1/PV/Q==}
    dependencies:
      imurmurhash: 0.1.4
      is-typedarray: 1.0.0
      signal-exit: 3.0.7
      typedarray-to-buffer: 3.1.5
    dev: true

  /write-file-atomic/4.0.2:
    resolution: {integrity: sha512-7KxauUdBmSdWnmpaGFg+ppNjKF8uNLry8LyzjauQDOVONfFLNKrKvQOxZ/VuTIcS/gge/YNahf5RIIQWTSarlg==}
    engines: {node: ^12.13.0 || ^14.15.0 || >=16.0.0}
    dependencies:
      imurmurhash: 0.1.4
      signal-exit: 3.0.7
    dev: true

  /write-json-file/4.3.0:
    resolution: {integrity: sha512-PxiShnxf0IlnQuMYOPPhPkhExoCQuTUNPOa/2JWCYTmBquU9njyyDuwRKN26IZBlp4yn1nt+Agh2HOOBl+55HQ==}
    engines: {node: '>=8.3'}
    dependencies:
      detect-indent: 6.1.0
      graceful-fs: 4.2.10
      is-plain-obj: 2.1.0
      make-dir: 3.1.0
      sort-keys: 4.2.0
      write-file-atomic: 3.0.3
    dev: true

  /ws/8.5.0:
    resolution: {integrity: sha512-BWX0SWVgLPzYwF8lTzEy1egjhS4S4OEAHfsO8o65WOVsrnSRGaSiUaa9e0ggGlkMTtBlmOpEXiie9RUcBO86qg==}
    engines: {node: '>=10.0.0'}
    peerDependencies:
      bufferutil: ^4.0.1
      utf-8-validate: ^5.0.2
    peerDependenciesMeta:
      bufferutil:
        optional: true
      utf-8-validate:
        optional: true
    dev: true

  /xml2js/0.4.19:
    resolution: {integrity: sha512-esZnJZJOiJR9wWKMyuvSE1y6Dq5LCuJanqhxslH2bxM6duahNZ+HMpCLhBQGZkbX6xRf8x1Y2eJlgt2q3qo49Q==}
    dependencies:
      sax: 1.2.1
      xmlbuilder: 9.0.7
    dev: true

  /xmlbuilder/9.0.7:
    resolution: {integrity: sha512-7YXTQc3P2l9+0rjaUbLwMKRhtmwg1M1eDf6nag7urC7pIPYLD9W/jmzQ4ptRSUbodw5S0jfoGTflLemQibSpeQ==}
    engines: {node: '>=4.0'}
    dev: true

  /xtend/4.0.2:
    resolution: {integrity: sha512-LKYU1iAXJXUgAXn9URjiu+MWhyUXHsvfp7mcuYm9dSUKK0/CjtrUwFAxD82/mCWbtLsGjFIad0wIsod4zrTAEQ==}
    engines: {node: '>=0.4'}
    dev: true

  /y18n/4.0.3:
    resolution: {integrity: sha512-JKhqTOwSrqNA1NY5lSztJ1GrBiUodLMmIZuLiDaMRJ+itFd+ABVE8XBjOvIWL+rSqNDC74LCSFmlb/U4UZ4hJQ==}
    dev: true

  /y18n/5.0.8:
    resolution: {integrity: sha512-0pfFzegeDWJHJIAmTLRP2DwHjdF5s7jo9tuztdQxAhINCdvS+3nGINqPd00AphqJR/0LhANUS6/+7SCb98YOfA==}
    engines: {node: '>=10'}
    dev: true

  /yallist/4.0.0:
    resolution: {integrity: sha512-3wdGidZyq5PB084XLES5TpOSRA3wjXAlIWMhum2kRcv/41Sn2emQ0dycQW4uZXLejwKvg6EsvbdlVL+FYEct7A==}
    dev: true

  /yargs-parser/18.1.3:
    resolution: {integrity: sha512-o50j0JeToy/4K6OZcaQmW6lyXXKhq7csREXcDwk2omFPJEwUNOVtJKvmDr9EI1fAJZUyZcRF7kxGBWmRXudrCQ==}
    engines: {node: '>=6'}
    dependencies:
      camelcase: 5.3.1
      decamelize: 1.2.0
    dev: true

  /yargs-parser/20.2.4:
    resolution: {integrity: sha512-WOkpgNhPTlE73h4VFAFsOnomJVaovO8VqLDzy5saChRBFQFBoMYirowyW+Q9HB4HFF4Z7VZTiG3iSzJJA29yRA==}
    engines: {node: '>=10'}
    dev: true

  /yargs-parser/21.1.1:
    resolution: {integrity: sha512-tVpsJW7DdjecAiFpbIB1e3qxIQsE6NoPc5/eTdrbbIC4h0LVsWhnoa3g+m2HclBIujHzsxZ4VJVA+GUuc2/LBw==}
    engines: {node: '>=12'}
    dev: true

  /yargs-unparser/2.0.0:
    resolution: {integrity: sha512-7pRTIA9Qc1caZ0bZ6RYRGbHJthJWuakf+WmHK0rVeLkNrrGhfoabBNdue6kdINI6r4if7ocq9aD/n7xwKOdzOA==}
    engines: {node: '>=10'}
    dependencies:
      camelcase: 6.3.0
      decamelize: 4.0.0
      flat: 5.0.2
      is-plain-obj: 2.1.0
    dev: true

  /yargs/15.4.1:
    resolution: {integrity: sha512-aePbxDmcYW++PaqBsJ+HYUFwCdv4LVvdnhBy78E57PIor8/OVvhMrADFFEDh8DHDFRv/O9i3lPhsENjO7QX0+A==}
    engines: {node: '>=8'}
    dependencies:
      cliui: 6.0.0
      decamelize: 1.2.0
      find-up: 4.1.0
      get-caller-file: 2.0.5
      require-directory: 2.1.1
      require-main-filename: 2.0.0
      set-blocking: 2.0.0
      string-width: 4.2.3
      which-module: 2.0.0
      y18n: 4.0.3
      yargs-parser: 18.1.3
    dev: true

  /yargs/16.2.0:
    resolution: {integrity: sha512-D1mvvtDG0L5ft/jGWkLpG1+m0eQxOfaBvTNELraWj22wSVUMWxZUvYgJYcKh6jGGIkJFhH4IZPQhR4TKpc8mBw==}
    engines: {node: '>=10'}
    dependencies:
      cliui: 7.0.4
      escalade: 3.1.1
      get-caller-file: 2.0.5
      require-directory: 2.1.1
      string-width: 4.2.3
      y18n: 5.0.8
      yargs-parser: 20.2.4
    dev: true

  /yargs/17.6.2:
    resolution: {integrity: sha512-1/9UrdHjDZc0eOU0HxOHoS78C69UD3JRMvzlJ7S79S2nTaWRA/whGCTV8o9e/N/1Va9YIV7Q4sOxD8VV4pCWOw==}
    engines: {node: '>=12'}
    dependencies:
      cliui: 8.0.1
      escalade: 3.1.1
      get-caller-file: 2.0.5
      require-directory: 2.1.1
      string-width: 4.2.3
      y18n: 5.0.8
      yargs-parser: 21.1.1
    dev: true

  /yauzl/2.10.0:
    resolution: {integrity: sha512-p4a9I6X6nu6IhoGmBqAcbJy1mlC4j27vEPZX9F4L4/vZT3Lyq1VkFHw/V/PUcB9Buo+DG3iHkT0x3Qya58zc3g==}
    dependencies:
      buffer-crc32: 0.2.13
      fd-slicer: 1.1.0
    dev: true

  /yeoman-environment/3.12.1:
    resolution: {integrity: sha512-q5nC954SE4BEkWFXOwkifbelEZrza6z7vnXCC9bTWvfHjRiaG45eqzv/M6/u4l6PvB/KMmBPgMrACV2mBHE+PQ==}
    engines: {node: '>=12.10.0'}
    hasBin: true
    dependencies:
      '@npmcli/arborist': 4.3.1
      are-we-there-yet: 2.0.0
      arrify: 2.0.1
      binaryextensions: 4.18.0
      chalk: 4.1.2
      cli-table: 0.3.11
      commander: 7.1.0
      dateformat: 4.6.3
      debug: 4.3.4
      diff: 5.1.0
      error: 10.4.0
      escape-string-regexp: 4.0.0
      execa: 5.1.1
      find-up: 5.0.0
      globby: 11.1.0
      grouped-queue: 2.0.0
      inquirer: 8.2.5
      is-scoped: 2.1.0
      isbinaryfile: 4.0.10
      lodash: 4.17.21
      log-symbols: 4.1.0
      mem-fs: 2.2.1
      mem-fs-editor: 9.5.0_mem-fs@2.2.1
      minimatch: 3.1.2
      npmlog: 5.0.1
      p-queue: 6.6.2
      p-transform: 1.3.0
      pacote: 12.0.3
      preferred-pm: 3.0.3
      pretty-bytes: 5.6.0
      semver: 7.3.8
      slash: 3.0.0
      strip-ansi: 6.0.1
      text-table: 0.2.0
      textextensions: 5.15.0
      untildify: 4.0.0
    transitivePeerDependencies:
      - supports-color
    dev: true

  /yeoman-generator/5.7.0_yeoman-environment@3.12.1:
    resolution: {integrity: sha512-z9ZwgKoDOd+llPDCwn8Ax2l4In5FMhlslxdeByW4AMxhT+HbTExXKEAahsClHSbwZz1i5OzRwLwRIUdOJBr5Bw==}
    engines: {node: '>=12.10.0'}
    peerDependencies:
      yeoman-environment: ^3.2.0
    peerDependenciesMeta:
      yeoman-environment:
        optional: true
    dependencies:
      chalk: 4.1.2
      dargs: 7.0.0
      debug: 4.3.4
      execa: 5.1.1
      github-username: 6.0.0
      lodash: 4.17.21
      minimist: 1.2.7
      read-pkg-up: 7.0.1
      run-async: 2.4.1
      semver: 7.3.8
      shelljs: 0.8.5
      sort-keys: 4.2.0
      text-table: 0.2.0
      yeoman-environment: 3.12.1
    transitivePeerDependencies:
      - encoding
      - supports-color
    dev: true

  /yn/2.0.0:
    resolution: {integrity: sha512-uTv8J/wiWTgUTg+9vLTi//leUl5vDQS6uii/emeTb2ssY7vl6QWf2fFbIIGjnhjvbdKlU0ed7QPgY1htTC86jQ==}
    engines: {node: '>=4'}
    dev: true

  /yn/3.1.1:
    resolution: {integrity: sha512-Ux4ygGWsu2c7isFWe8Yu1YluJmqVhxqK2cLXNQA5AcC3QfbGNpM7fu0Y8b/z16pXLnFxZYvWhd3fhBY9DLmC6Q==}
    engines: {node: '>=6'}
    dev: true

  /yocto-queue/0.1.0:
    resolution: {integrity: sha512-rVksvsnNCdJ/ohGc6xgPwyN8eheCxsiLM8mxuE/t/mOVqJewPuO1miLpTHQiRgTKCLexL4MeAFVagts7HmNZ2Q==}
    engines: {node: '>=10'}
    dev: true

  /yosay/2.0.2:
    resolution: {integrity: sha512-avX6nz2esp7IMXGag4gu6OyQBsMh/SEn+ZybGu3yKPlOTE6z9qJrzG/0X5vCq/e0rPFy0CUYCze0G5hL310ibA==}
    engines: {node: '>=4'}
    hasBin: true
    dependencies:
      ansi-regex: 2.1.1
      ansi-styles: 3.2.1
      chalk: 1.1.3
      cli-boxes: 1.0.0
      pad-component: 0.0.1
      string-width: 2.1.1
      strip-ansi: 3.0.1
      taketalk: 1.0.0
      wrap-ansi: 2.1.0
    dev: true<|MERGE_RESOLUTION|>--- conflicted
+++ resolved
@@ -1130,17 +1130,10 @@
       eslint: ^6.0.0 || ^7.0.0 || ^8.0.0
     dependencies:
       '@types/json-schema': 7.0.11
-<<<<<<< HEAD
       '@types/semver': 7.3.13
       '@typescript-eslint/scope-manager': 5.43.0
       '@typescript-eslint/types': 5.43.0
       '@typescript-eslint/typescript-estree': 5.43.0_typescript@4.7.4
-=======
-      '@types/semver': 7.3.12
-      '@typescript-eslint/scope-manager': 5.44.0
-      '@typescript-eslint/types': 5.44.0
-      '@typescript-eslint/typescript-estree': 5.44.0_typescript@4.7.4
->>>>>>> 3dcc6bca
       eslint: 8.27.0
       eslint-scope: 5.1.1
       eslint-utils: 3.0.0_eslint@8.27.0
