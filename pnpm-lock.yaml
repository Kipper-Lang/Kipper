--- conflicted
+++ resolved
@@ -5270,16 +5270,12 @@
     dev: true
 
   /promise-inflight/1.0.1:
-<<<<<<< HEAD
     resolution: { integrity: sha1-mEcocL8igTL8vdhoEputEsPAKeM= }
     peerDependencies:
       bluebird: "*"
     peerDependenciesMeta:
       bluebird:
         optional: true
-=======
-    resolution: {integrity: sha1-mEcocL8igTL8vdhoEputEsPAKeM=}
->>>>>>> 24b43b8c
     dev: true
 
   /promise-retry/2.0.1:
