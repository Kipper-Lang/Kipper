--- conflicted
+++ resolved
@@ -43,18 +43,10 @@
 <!-- Detailed changelog that may be copied from `CHANGELOG.md` (Only add the items you've added). -->
 
 <!-- ### Added -->
-<<<<<<< HEAD
-<!-- ### Changed -->
-<!-- ### Removed -->
-
-<!-- Default: -->
-
-=======
 <!-- ### Changed --> 
 <!-- ### Removed -->
 
 <!-- Default: -->
->>>>>>> 24b43b8c
 None.
 
 <!-- Remove any header with no item. -->
