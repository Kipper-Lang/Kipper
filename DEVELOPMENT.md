--- conflicted
+++ resolved
@@ -11,11 +11,7 @@
 
 ### Install PNPM for the monorepo management
 
-<<<<<<< HEAD
 Before working on Kipper, it's important to install pnpm, since Kipper is a monorepo with many child packages in a
-=======
-Before working on Kipper, it's important to install pnpm, since Kipper is a monorepo with many child packages in a 
->>>>>>> 62d9a466
 single branch and repo, and therefore depends on the monorepo tools of pnpm.
 
 For how to install pnpm please refer to the pnpm website, or if you have npm just run:
