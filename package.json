--- conflicted
+++ resolved
@@ -41,11 +41,7 @@
     "watchify": "4.0.0",
     "size-limit": "8.0.0",
     "@size-limit/preset-big-lib": "8.0.0",
-<<<<<<< HEAD
     "source-map-support": "0.5.21"
-=======
-		"source-map-support": "0.5.21"
->>>>>>> 865722f5
   },
   "engines": {
     "node": ">=14.0.0",
