{
  "name": "kipper",
  "description": "The Kipper programming language! 🦊",
  "version": "0.10.0-alpha.0",
  "author": "Luna-Klatzer @Luna-Klatzer",
  "dependencies": {
    "@kipper/core": "workspace:~",
    "@kipper/cli": "workspace:~",
    "antlr4ts": "^0.5.0-alpha.4",
    "tslib": "~2.4.0",
    "typescript": "~4.7.0"
  },
  "devDependencies": {
    "@oclif/config": "1.18.3",
    "@oclif/parser": "3.8.7",
    "@oclif/test": "2.1.0",
    "@types/chai": "4.3.0",
    "@types/mocha": "9.1.1",
    "@types/node": "17.0.35",
    "@typescript-eslint/eslint-plugin": "5.31.0",
    "@typescript-eslint/parser": "5.31.0",
    "ansi-regex": "6.0.1",
    "antlr4ts-cli": "0.5.0-alpha.4",
    "browserify": "17.0.0",
    "chai": "4.3.6",
    "coverage-badge-creator": "1.0.13",
    "eslint": "8.21.0",
    "json-parse-even-better-errors": "2.3.1",
    "minimist": "1.2.6",
    "mkdirp": "1.0.4",
    "mocha": "10.0.0",
    "nyc": "15.1.0",
    "oclif": "3.1.2",
    "prettier": "2.7.1",
    "run-script-os": "1.1.6",
    "ts-mocha": "10.0.0",
    "ts-node": "10.9.1",
    "tsify": "5.0.4",
    "uglify-js": "3.16.3",
    "uuid": "8.3.2",
    "watchify": "4.0.0",
    "size-limit": "8.0.0",
<<<<<<< HEAD
    "@size-limit/preset-big-lib": "8.0.0",
		"source-map-support": "0.5.21"
=======
    "@size-limit/preset-big-lib": "8.0.0"
>>>>>>> 740086d1
  },
  "engines": {
    "node": ">=14.0.0",
    "pnpm": ">=7"
  },
  "homepage": "https://luna-klatzer.github.io/Kipper/",
  "bugs": "https://github.com/Luna-Klatzer/Kipper/issues",
  "repository": {
    "type": "git",
    "url": "https://github.com/Luna-Klatzer/Kipper"
  },
  "keywords": [
    "language",
    "compiler",
    "backend"
  ],
  "files": [
    "LICENSE",
    "CHANGELOG.md"
  ],
  "license": "GPL-3.0",
  "main": "lib/index.js",
  "types": "lib/index.d.ts",
  "oclif": {
    "commands": "./kipper/cli/lib/commands"
  },
  "size-limit": [
    {
      "path": "./kipper/core/kipper-standalone.min.js",
      "limit": "200 kB"
    },
    {
      "path": "./kipper/core/kipper-standalone.js",
      "limit": "400 kB"
    }
  ],
  "scripts": {
    "fastbuild": "pnpm run -r build && tsc",
    "build": "pnpm run fastbuild",
    "prebuild": "pnpm run lint:fix && pnpm run prettier",
    "pretest": "pnpm run build",
    "test": "pnpm run test-no-rebuild",
    "test-no-rebuild": "run-script-os",
    "test-no-rebuild:linux:macos:default": "TS_NODE_PROJECT=./test/tsconfig.json&& nyc -x \"**/parser/**\" --reporter=json-summary --reporter=lcov --extension .ts mocha --forbid-only \"**/*.test.ts\"",
    "test-no-rebuild:windows": "SET TS_NODE_PROJECT=./test/tsconfig.json&& nyc -x \"**/parser/**\" --reporter=json-summary --reporter=lcov --extension .ts mocha --forbid-only \"**/*.test.ts\"",
    "cov-badge": "coverage-badge-creator && pnpm run -r cov-badge",
    "antlr4ts": "pnpm --filter \"@kipper/core\" run antlr4ts",
    "postantlr4ts": "pnpm run build",
    "prettier": "prettier --write .",
    "lint": "pnpm run tslint",
    "lint:fix": "pnpm run tslint:fix",
    "tslint": "eslint ./test/ --ext .ts --config ./.eslintrc && pnpm run -r tslint",
    "tslint:fix": "eslint ./test/ --ext .ts --config ./.eslintrc --fix && pnpm run -r tslint:fix",
    "browserify": "pnpm --filter \"@kipper/core\" run browserify",
    "start": "node ./kipper/cli/bin/run",
    "bump": "run-script-os",
    "bump:linux:macos:default": "./bump.sh",
    "bump:windows": "powershell.exe .\\bump.ps1",
    "size-limit": "size-limit"
  }
}<|MERGE_RESOLUTION|>--- conflicted
+++ resolved
@@ -40,12 +40,8 @@
     "uuid": "8.3.2",
     "watchify": "4.0.0",
     "size-limit": "8.0.0",
-<<<<<<< HEAD
     "@size-limit/preset-big-lib": "8.0.0",
 		"source-map-support": "0.5.21"
-=======
-    "@size-limit/preset-big-lib": "8.0.0"
->>>>>>> 740086d1
   },
   "engines": {
     "node": ">=14.0.0",
