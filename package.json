--- conflicted
+++ resolved
@@ -9,65 +9,35 @@
     "@kipper/core": "workspace:~",
     "@kipper/target-js": "workspace:~",
     "@kipper/target-ts": "workspace:~",
-<<<<<<< HEAD
-    "antlr4ts": "^0.5.0-alpha.4",
-    "tslib": "~2.6.0"
-=======
     "tslib": "~2.6.2"
->>>>>>> ef0300a7
   },
   "devDependencies": {
     "@istanbuljs/nyc-config-typescript": "1.0.2",
     "@oclif/test": "2.5.6",
-<<<<<<< HEAD
-    "@size-limit/preset-big-lib": "8.2.6",
-    "@types/chai": "4.3.0",
-    "@types/mocha": "10.0.7",
-    "@types/node": "20.14.9",
-    "@typescript-eslint/eslint-plugin": "7.15.0",
-    "@typescript-eslint/parser": "7.15.0",
-    "json-parse-even-better-errors": "3.0.2",
-=======
     "@types/chai": "4.3.0",
     "@types/mocha": "10.0.7",
     "@types/node": "18.16.16",
     "@types/semver": "7.5.7",
     "@typescript-eslint/eslint-plugin": "7.16.0",
->>>>>>> ef0300a7
     "ansi-regex": "6.0.1",
     "antlr4ts": "0.5.0-alpha.4",
     "browserify": "17.0.0",
     "chai": "4.3.6",
-<<<<<<< HEAD
-    "coverage-badge-creator": "1.0.19",
-    "typescript": "5.1.3",
-    "eslint": "8.57.0",
-=======
     "coverage-badge-creator": "1.0.17",
     "eslint": "8.57.0",
     "json-parse-even-better-errors": "3.0.0",
->>>>>>> ef0300a7
     "minimist": "1.2.8",
     "mkdirp": "3.0.1",
     "mocha": "10.6.0",
     "nyc": "17.0.0",
-<<<<<<< HEAD
-    "prettier": "3.3.2",
-    "run-script-os": "1.1.6",
-    "size-limit": "8.2.6",
-=======
     "prettier": "2.8.8",
     "run-script-os": "1.1.6",
     "semver": "7.6.0",
->>>>>>> ef0300a7
     "source-map-support": "0.5.21",
     "ts-mocha": "10.0.0",
     "ts-node": "10.9.2",
     "tsify": "5.0.4",
-<<<<<<< HEAD
-=======
     "typescript": "5.1.3",
->>>>>>> ef0300a7
     "uglify-js": "3.18.0",
     "uuid": "10.0.0",
     "watchify": "4.0.0"
