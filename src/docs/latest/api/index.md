--- conflicted
+++ resolved
@@ -2,17 +2,10 @@
 title: Overview
 dropdownTitle: Kipper API
 nav:
-<<<<<<< HEAD
   - index.md
   - compiler-setup.md
   - module/
   - cli/
-=======
-- index.md
-- compiler-setup.md
-- module/
-- cli/
->>>>>>> 3004b198
 ---
 
 # Kipper Compiler API
