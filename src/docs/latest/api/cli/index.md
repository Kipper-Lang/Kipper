---
title: Overview
dropdownTitle: CLI
nav:
<<<<<<< HEAD
  - index.md
=======
- index.md
>>>>>>> 3004b198
---

# Kipper CLI API

The Kipper CLI API describes the functionality of the Kipper CLI, which is provided by the `@kipper/cli` package. This
is besides the [Kipper Module API](../module/index.html) the only way to interact with the Kipper compiler.

Unlike the programmatic API, the CLI can be interacted with using the command line. This is done by calling commands
and passing flags (arguments) to the `kipper` command, which is per default available in your package or globally when
the `@kipper/cli` package is installed.

<div class="important">
<p>
The API docs are a work-in-progress and will be slowly, but surely realised with the development of Kipper.
As such this part of the docs is not fully realised yet, and will be updated in the future.
</p>
<p>
Please go <a href="../compiler-setup.html#configuring-the-kipper-compiler-cli">Compiler Setup</a> for CLI
configuration info.
</p>
</div><|MERGE_RESOLUTION|>--- conflicted
+++ resolved
@@ -2,11 +2,7 @@
 title: Overview
 dropdownTitle: CLI
 nav:
-<<<<<<< HEAD
   - index.md
-=======
-- index.md
->>>>>>> 3004b198
 ---
 
 # Kipper CLI API
