import { promises as fs } from "fs";
import * as path from "path";

/**
 * ParserFile class that is used to represent a class that may be given to the
 * compiler to be parsed. This file is a simple wrapper around a file-read and
 * storing as a string in 'stringContent'
 * @since 0.0.1
 */
export class ParserFile {
  private readonly _absolutePath: string

  private readonly _inputPath: string

  private _stringContent: string

<<<<<<< HEAD
  private readonly _encoding: BufferEncoding;
=======
  private readonly _encoding: BufferEncoding
>>>>>>> dfc2ecde

  /**
   * Parser File Constructor
   * @param {string} fileLocation The relative or absolute path to the file
   * @param {string} encoding The encoding that should be used to read the file
   */
  constructor(fileLocation: string, encoding: BufferEncoding) {
<<<<<<< HEAD
    this._absolutePath = path.resolve(fileLocation);
    this._inputPath = fileLocation;
    this._stringContent = "";
    this._encoding = encoding;
=======
    this._absolutePath = path.resolve(fileLocation)
    this._inputPath = fileLocation
    this._stringContent = ''
    this._encoding = encoding
>>>>>>> dfc2ecde
  }

  /**
   * Reads the content from the file asynchronously and updated the local
   * '_stringContent' private field.
   * @returns {Promise<string>} Returns the string that was read from the file
   */
  async readContent(): Promise<string> {
    let content: string;
    try {
<<<<<<< HEAD
      content = (await fs.readFile(this._absolutePath, this._encoding as BufferEncoding)).toString();
    } catch (error) {
      // TODO! Add some sensible error handling here for the CLI
      throw error;
=======
      content = (await fs.readFile(
        this._absolutePath, this._encoding as BufferEncoding
      )).toString()
    } catch (error) {
      // TODO! Add some sensible error handling here for the CLI
      throw error
>>>>>>> dfc2ecde
    }

    this._stringContent = content.replace(/(\r(\n)?)/gi, "\n");
    return this._stringContent;
  }

  /**
   * Returns the absolute Path of the file
   */
  get absolutePath(): string {
    return this._absolutePath;
  }

  /**
   * Returns the input path that was given as the initializer
   */
  get inputPath(): string {
    return this._inputPath;
  }

  /**
   * Returns the string content of the file
   */
  get stringContent(): string {
    return this._stringContent;
  }

  /**
   * Returns the encoding for this specific file
   */
  get encoding(): BufferEncoding {
<<<<<<< HEAD
    return this._encoding;
=======
    return this._encoding
>>>>>>> dfc2ecde
  }
}<|MERGE_RESOLUTION|>--- conflicted
+++ resolved
@@ -14,11 +14,7 @@
 
   private _stringContent: string
 
-<<<<<<< HEAD
   private readonly _encoding: BufferEncoding;
-=======
-  private readonly _encoding: BufferEncoding
->>>>>>> dfc2ecde
 
   /**
    * Parser File Constructor
@@ -26,17 +22,10 @@
    * @param {string} encoding The encoding that should be used to read the file
    */
   constructor(fileLocation: string, encoding: BufferEncoding) {
-<<<<<<< HEAD
     this._absolutePath = path.resolve(fileLocation);
     this._inputPath = fileLocation;
     this._stringContent = "";
     this._encoding = encoding;
-=======
-    this._absolutePath = path.resolve(fileLocation)
-    this._inputPath = fileLocation
-    this._stringContent = ''
-    this._encoding = encoding
->>>>>>> dfc2ecde
   }
 
   /**
@@ -47,19 +36,10 @@
   async readContent(): Promise<string> {
     let content: string;
     try {
-<<<<<<< HEAD
       content = (await fs.readFile(this._absolutePath, this._encoding as BufferEncoding)).toString();
     } catch (error) {
       // TODO! Add some sensible error handling here for the CLI
       throw error;
-=======
-      content = (await fs.readFile(
-        this._absolutePath, this._encoding as BufferEncoding
-      )).toString()
-    } catch (error) {
-      // TODO! Add some sensible error handling here for the CLI
-      throw error
->>>>>>> dfc2ecde
     }
 
     this._stringContent = content.replace(/(\r(\n)?)/gi, "\n");
@@ -91,10 +71,6 @@
    * Returns the encoding for this specific file
    */
   get encoding(): BufferEncoding {
-<<<<<<< HEAD
     return this._encoding;
-=======
-    return this._encoding
->>>>>>> dfc2ecde
   }
 }