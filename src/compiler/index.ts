<<<<<<< HEAD
/**
 * The main module for the Kipper compiler
 * @author Luna Klatzer
 * @copyright 2021-2022 Luna Klatzer
 * @since 0.0.1
 */

export { KipperCompiler, KipperCompileResult } from "./compiler";
export { KipperErrorListener } from "./error-handler";
export { KipperStreams, KipperParseStream } from "./parse-stream";
export { KipperFileListener } from "./listener";
export { KipperFileContext } from "./file-ctx";
export * as parser from "./parser";
=======
export * from "./compiler";
export * from "./error-handler";
export * as parser from "./parser";
export * from "./parser-file";
>>>>>>> da6b3aee
<|MERGE_RESOLUTION|>--- conflicted
+++ resolved
@@ -1,20 +1,12 @@
-<<<<<<< HEAD
 /**
  * The main module for the Kipper compiler
  * @author Luna Klatzer
  * @copyright 2021-2022 Luna Klatzer
  * @since 0.0.1
  */
-
 export { KipperCompiler, KipperCompileResult } from "./compiler";
 export { KipperErrorListener } from "./error-handler";
 export { KipperStreams, KipperParseStream } from "./parse-stream";
 export { KipperFileListener } from "./listener";
 export { KipperFileContext } from "./file-ctx";
-export * as parser from "./parser";
-=======
-export * from "./compiler";
-export * from "./error-handler";
-export * as parser from "./parser";
-export * from "./parser-file";
->>>>>>> da6b3aee
+export * as parser from "./parser";