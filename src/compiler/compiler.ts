/**
 * Main Compiler file for interacting with the entire Kipper Compiler
 * @author Luna Klatzer
 * @copyright 2021-2022 Luna Klatzer
 * @since 0.0.1
 */

import { CodePointCharStream, CommonTokenStream } from "antlr4ts";
import { KipperErrorListener } from "./error-handler";
import { KipperLexer, KipperParser } from "./parser";
import { CompilationUnitContext } from "./parser/KipperParser";
<<<<<<< HEAD
import { KipperLogger } from "../logger";
import { KipperParseStream, KipperStreams } from "./parse-stream";
import { KipperFileContext } from "./file-ctx";
=======
import { Logger } from "tslog";
>>>>>>> da6b3aee

/**
 * The result of a {@link KipperCompiler} compilation
 * @since 0.0.3
 */
export class KipperCompileResult {
  private readonly _stream: KipperParseStream;

  constructor(stream: KipperParseStream) {
    this._stream = stream;
  }

  /**
   * The stream that was used for the compilation
   */
  get stream(): KipperParseStream {
    return this._stream;
  }
}

/**
 * The main Compiler class that contains the functions for parsing and compiling a file.
 *
 * This class will per default use a {@link KipperLogger} and log events while processing. To define custom behaviour
 * initialise {@link KipperLogger} yourself and overwrite {@link KipperLogger.emitHandler}.
 * @since 0.0.1
 */
export class KipperCompiler {
  /**
   * The private '_errorListener' that actually contains the instance,
   * which is used inside the getter 'errorListener'
   * @private
   */
  private readonly _errorListener: KipperErrorListener<any>;
  private readonly _logger: KipperLogger;

  constructor(logger: KipperLogger = new KipperLogger(() => {})) {
    // using a general error listener for the entire compiler instance
    this._errorListener = new KipperErrorListener<any>();
    this._logger = logger;
  }

  /**
   * Returns the {@link KipperErrorListener} that is responsible for handling antlr4 errors
   */
  get errorListener(): KipperErrorListener<any> {
    return this._errorListener;
  }

  /**
   * Returns the initialised logger for this class
   */
  get logger(): KipperLogger {
    return this._logger;
  }

  /**
   * Parses a file and generates the antlr4 tree ({@link CompilationUnitContext}, using
   * {@link KipperParser.compilationUnit} (the highest item of the tree / entry point to the tree)
   * @param {KipperParseStream} parseInput The {@link KipperParseStream} instance that contains the required string
   * content
   * @returns {CompilationUnitContext} The generated and parsed {@link CompilationUnitContext}
   */
  async parse(parseInput: KipperParseStream): Promise<CompilationUnitContext> {
    this._logger.info(`Parsing '${parseInput.name}'`);

    // Creating the char stream, based on the input
    const inputStream: CodePointCharStream = parseInput.charStream;

    // Create the lexer and parser, which will parse this inputStream
    const lexer = new KipperLexer(inputStream);
    const tokenStream = new CommonTokenStream(lexer);
    const parser = new KipperParser(tokenStream);

    parser.removeErrorListeners(); // removing all error listeners
    parser.addErrorListener(this._errorListener); // adding our own error listener

    // Parse the input, where `compilationUnit` is whatever entry point you defined
    return (() => {
      let result = parser.compilationUnit();
      this._logger.debug(`Finished generation of parse tree for file '${parseInput.name}'`);
      return result;
    })();
  }

  /**
   * Handles the input for a file-based function of the {@link KipperCompiler}
   * @param stream The input, which may be either a {@link String} or {@link KipperParseStream}
   * @param name The encoding to read the file with
   */
  private static _handleStreamInput(stream: string | KipperParseStream, name?: string): KipperParseStream {
    if (stream instanceof KipperParseStream) {
      return stream;
    } else {
      return KipperStreams.fromString(stream, name);
    }
  }

  /**
   * Compiles a file and generates a {@link KipperCompileResult} instance representing the generated code
   * @param stream The input to compile, which may be either a {@link String} or {@link CodePointCharStream}.
   * @param {boolean} preferLogging If set to true, all warnings and errors will be logged rather than errors
   * raised. This option is needed if you want information about warnings.
   * @param streamName The name that should be used to differentiate this specific stream
   * @returns The created {@link KipperCompileResult} instance
   */
  async compile(stream: string | KipperParseStream, preferLogging: boolean = true, streamName?: string): Promise<KipperCompileResult> {
    let inStream: KipperParseStream = KipperCompiler._handleStreamInput(stream);

    this._logger.info(`Starting compilation for '${inStream.name}'`);
    const compilationUnit: CompilationUnitContext = await this.parse(inStream);

    throw new Error("Not implemented");

    return new KipperCompileResult(inStream);
  }

  /**
   * Analyses the syntax of the given file. Any warnings or errors will be logged.
   * @param stream The input to analyse, which may be either a {@link String} or {@link CodePointCharStream}.
   * @param {boolean} preferLogging If set to true, all warnings and errors will be logged rather than errors
   * raised. This option is needed if you want information about warnings.
   * @param streamName The name that should be used to differentiate this specific stream
   */
  async syntaxAnalyse(stream: string | KipperParseStream, preferLogging: boolean = true, streamName?: string) {
    let inStream: KipperParseStream = KipperCompiler._handleStreamInput(stream);

    this._logger.info(`Starting syntax check for '${inStream.name}'`);
    const compilationUnit: CompilationUnitContext = await this.parse(inStream);
  }
}

export class CLIKipperCompiler extends KipperCompiler {
  /**
   * The private '_verbose' boolean that actually contains the value,
   * which is used inside the getter 'verbose'
   * @private
   */
  private readonly _verbose: boolean;

  /**
   * The private '_debug' boolean that actually contains the value,
   * which is used inside the getter 'debug'
   * @private
   */
  private readonly _debug: boolean;

  /**
   * The private '_logger' instance, which contains the 'tslog' {@link Logger}
   * @private
   */
  private readonly _logger: Logger;

  /**
   * Initialises the CLI Kipper Compiler
   * @param verbose If set to true, the compiler will log everything
   * @param debug If set to true, the compiler will log also debug messages (not as verbose)
   */
  constructor(verbose = false, debug = false) {
    super();
    this._verbose = verbose;
    this._debug = debug;
    this._logger = new Logger(
      {
        name: "Kipper-Logger",
        minLevel: verbose ? "silly" : (debug ? "debug" : "info"),
        displayDateTime: false,
        displayFunctionName: false,
        displayRequestId: false,
        displayLoggerName: false,
        displayFilePath: "hidden"
      }
    );
  }

  /**
   * Returns whether the compiler should log content verbose. (Everything is logged)
   */
  get verbose(): boolean {
    return this._verbose;
  }

  /**
   * Returns whether the compiler was set to log debug messages.
   */
  get debug(): boolean {
    return this._debug;
  }

  /**
   * Returns the logger for the current CLI run
   */
  get logger(): Logger {
    return this._logger;
  }

  /**
   * Logs the start of processing
   * @returns {void} Nothing
   * @private
   */
  private async logInit(): Promise<void> {
    this._logger.info(`Starting log output`);
  }

  async syntaxAnalyse(fileLocation: string, encoding: BufferEncoding): Promise<void> {
    await this.logInit();
    await super.syntaxAnalyse(fileLocation, encoding);
  }
}<|MERGE_RESOLUTION|>--- conflicted
+++ resolved
@@ -4,18 +4,12 @@
  * @copyright 2021-2022 Luna Klatzer
  * @since 0.0.1
  */
-
 import { CodePointCharStream, CommonTokenStream } from "antlr4ts";
 import { KipperErrorListener } from "./error-handler";
 import { KipperLexer, KipperParser } from "./parser";
 import { CompilationUnitContext } from "./parser/KipperParser";
-<<<<<<< HEAD
 import { KipperLogger } from "../logger";
 import { KipperParseStream, KipperStreams } from "./parse-stream";
-import { KipperFileContext } from "./file-ctx";
-=======
-import { Logger } from "tslog";
->>>>>>> da6b3aee
 
 /**
  * The result of a {@link KipperCompiler} compilation
@@ -50,6 +44,12 @@
    * @private
    */
   private readonly _errorListener: KipperErrorListener<any>;
+
+  /**
+   * The private '_logger' that actually contains the instance,
+   * which is used inside the getter 'logger'
+   * @private
+   */
   private readonly _logger: KipperLogger;
 
   constructor(logger: KipperLogger = new KipperLogger(() => {})) {
@@ -146,83 +146,4 @@
     this._logger.info(`Starting syntax check for '${inStream.name}'`);
     const compilationUnit: CompilationUnitContext = await this.parse(inStream);
   }
-}
-
-export class CLIKipperCompiler extends KipperCompiler {
-  /**
-   * The private '_verbose' boolean that actually contains the value,
-   * which is used inside the getter 'verbose'
-   * @private
-   */
-  private readonly _verbose: boolean;
-
-  /**
-   * The private '_debug' boolean that actually contains the value,
-   * which is used inside the getter 'debug'
-   * @private
-   */
-  private readonly _debug: boolean;
-
-  /**
-   * The private '_logger' instance, which contains the 'tslog' {@link Logger}
-   * @private
-   */
-  private readonly _logger: Logger;
-
-  /**
-   * Initialises the CLI Kipper Compiler
-   * @param verbose If set to true, the compiler will log everything
-   * @param debug If set to true, the compiler will log also debug messages (not as verbose)
-   */
-  constructor(verbose = false, debug = false) {
-    super();
-    this._verbose = verbose;
-    this._debug = debug;
-    this._logger = new Logger(
-      {
-        name: "Kipper-Logger",
-        minLevel: verbose ? "silly" : (debug ? "debug" : "info"),
-        displayDateTime: false,
-        displayFunctionName: false,
-        displayRequestId: false,
-        displayLoggerName: false,
-        displayFilePath: "hidden"
-      }
-    );
-  }
-
-  /**
-   * Returns whether the compiler should log content verbose. (Everything is logged)
-   */
-  get verbose(): boolean {
-    return this._verbose;
-  }
-
-  /**
-   * Returns whether the compiler was set to log debug messages.
-   */
-  get debug(): boolean {
-    return this._debug;
-  }
-
-  /**
-   * Returns the logger for the current CLI run
-   */
-  get logger(): Logger {
-    return this._logger;
-  }
-
-  /**
-   * Logs the start of processing
-   * @returns {void} Nothing
-   * @private
-   */
-  private async logInit(): Promise<void> {
-    this._logger.info(`Starting log output`);
-  }
-
-  async syntaxAnalyse(fileLocation: string, encoding: BufferEncoding): Promise<void> {
-    await this.logInit();
-    await super.syntaxAnalyse(fileLocation, encoding);
-  }
 }