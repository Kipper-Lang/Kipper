--- conflicted
+++ resolved
@@ -1,4 +1,3 @@
-<<<<<<< HEAD
 /**
  * Errors for the {@link KipperCompiler} that are used throughout this library. All errors inherit from the base
  * {@link KipperError}
@@ -7,23 +6,15 @@
  * @since 0.0.2
  */
 import { CommonToken, InputMismatchException, LexerNoViableAltException, NoViableAltException } from "antlr4ts";
-=======
-import { InputMismatchException, LexerNoViableAltException, NoViableAltException } from "antlr4ts";
->>>>>>> da6b3aee
 import { FailedPredicateException } from "antlr4ts/FailedPredicateException";
 import { RecognitionException } from "antlr4ts/RecognitionException";
 import { Recognizer } from "antlr4ts/Recognizer";
-import { Logger } from "tslog";
-import Command from "@oclif/command";
+import { KipperParser } from "./compiler/parser";
 
 /**
  * The base error for the Kipper module
  */
 export class KipperError extends Error {
-  /**
-   * Initialises the base {@link KipperError}
-   * @param msg The error message that should be logged
-   */
   constructor(msg: string) {
     super(msg);
 
@@ -31,12 +22,6 @@
     Object.setPrototypeOf(this, KipperError.prototype);
   }
 }
-
-/**
- * A CLI Abort Error which should always be caught by the oclif CLI wrapper.
- * This is only used in the {@link CLIKipperCompiler}.
- */
-export class KipperCLIAbortError extends KipperError {}
 
 /**
  * SyntaxError that is used to indicate a syntax error detected by the antlr4 lexer
@@ -62,33 +47,35 @@
 
   /**
    * KipperSyntaxError Constructor
-   * @param msg The error message that should be logged
-   * @param context {unknown} The error context config
+   * @param {Recognizer<KipperParser, any>} recognizer The Antlr4 Parser - should normally always be KipperParser
+   * @param {CommonToken} offendingSymbol The token that caused the error
+   * @param {number} line The line of the element that caused the error
+   * @param {number} column The column of the element that caused the error
+   * @param {string} msg The msg that was generated as the error message in the Parser
+   * @param {RecognitionException} error The error instance that raised the syntax error in the Lexer
    */
   constructor(
+    recognizer: Recognizer<Token, any>,
+    offendingSymbol: Token | undefined,
+    line: number,
+    column: number,
     msg: string,
-    context: {
-      recognizer: Recognizer<Token, any>,
-      offendingSymbol: Token | undefined,
-      line: number,
-      column: number,
-      error:
-        | RecognitionException
-        | NoViableAltException
-        | LexerNoViableAltException
-        | InputMismatchException
-        | FailedPredicateException
-        | undefined
-    }
+    error:
+      | RecognitionException
+      | NoViableAltException
+      | LexerNoViableAltException
+      | InputMismatchException
+      | FailedPredicateException
+      | undefined
   ) {
     super(msg);
 
+    this._recognizer = recognizer;
+    this._offendingSymbol = offendingSymbol;
+    this._line = line;
+    this._column = column;
     this._msg = msg;
-    this._recognizer = context.recognizer;
-    this._offendingSymbol = context.offendingSymbol;
-    this._line = context.line;
-    this._column = context.column;
-    this._error = context.error;
+    this._error = error;
 
     // Set the prototype explicitly.
     Object.setPrototypeOf(this, KipperSyntaxError.prototype);
@@ -141,26 +128,11 @@
     | undefined {
     return this._error;
   }
-}
 
-<<<<<<< HEAD
   /**
    * Reports the syntax error and writes onto the console
    */
   async reportError(): Promise<void> {
-=======
-/**
- * Handles the call of a function from {@link CLIKipperCompiler}
- * @param logger The logger instance to use to log info. Should be acquired from {@link CLIKipperCompiler.logger}
- * @param command The command where the {@link func} should be called
- * @param func The function to call
- * @returns {void} Nothing
- */
-export async function handleCLICall(logger: Logger, command: Command, func: () => Promise<void>): Promise<void> {
-  try {
-    await func();
-  } catch (error) {
-    logger.prettyError(error);
->>>>>>> da6b3aee
+
   }
 }