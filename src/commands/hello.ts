// Simple hello-command - originated as base command to include content for the pre-publish
import { Command } from "@oclif/command";
import { version } from "..";

export default class Hello extends Command {
<<<<<<< HEAD
  static description = "Returns a simple hello from Kipper";
=======
  static description = 'Returns a simple hello from Kipper'
>>>>>>> dfc2ecde

  static examples = [
    `$ kipper hello
Hello from Kipper v0.0.2!
`,
  ]

  async run() {
    this.log(`Hello from Kipper v${version}!`);
  }
}<|MERGE_RESOLUTION|>--- conflicted
+++ resolved
@@ -3,11 +3,7 @@
 import { version } from "..";
 
 export default class Hello extends Command {
-<<<<<<< HEAD
   static description = "Returns a simple hello from Kipper";
-=======
-  static description = 'Returns a simple hello from Kipper'
->>>>>>> dfc2ecde
 
   static examples = [
     `$ kipper hello
