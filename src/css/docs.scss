--- conflicted
+++ resolved
@@ -3,24 +3,9 @@
 @use "./foundation/var" as *;
 @use "./foundation/text" as *;
 
-<<<<<<< HEAD
-#docs-sidebar-nav-wrapper {
-	display: flex;
-	flex-direction: column;
-	border-right: 2px solid $scheme-gray;
-	max-width: 16rem;
-	min-width: 200px;
-	padding: 2em 1.5em;
-}
-
-@media screen and (min-width: $medium-screen-size) {
-	.docs-page-content-wrapper {
-		width: 55vw;
-=======
 @media screen and (min-width: $medium-screen-size) {
 	#docs-page-content-wrapper {
 		width: 50vw;
->>>>>>> 2a0becdd
 		padding: 4vw 4vw 4vw 6vw;
 	}
 
@@ -30,11 +15,7 @@
 }
 
 @media screen and (max-width: $medium-screen-size) {
-<<<<<<< HEAD
-	.docs-page-content-wrapper {
-=======
 	#docs-page-content-wrapper {
->>>>>>> 2a0becdd
 		width: 60vw;
 		padding: 2rem;
 	}
@@ -44,84 +25,6 @@
 	}
 }
 
-<<<<<<< HEAD
-li#docs-sidebar-nav-wrapper > nav#docs-sidebar-nav {
-  #docs-sidebar-nav-head {
-    display: flex;
-    flex-direction: row;
-    justify-content: space-between;
-    padding-bottom: 0.5rem;
-    margin: 0 0 1rem;
-    font-weight: 500;
-    border-bottom: 1px $scheme-dark-primary solid;
-    color: $scheme-dark-primary !important;
-
-    #docs-version-selection {
-      margin-bottom: 0;
-      margin-left: 0;
-      position: relative;
-      z-index: 2;
-
-      & > #docs-version-selector-root-button-wrapper {
-        /* A minimum width to prevent the button from being too small with short versions */
-        min-width: 5rem;
-        display: flex;
-        align-content: center;
-        justify-content: center;
-
-        button {
-          display: flex;
-          flex-direction: row;
-          align-content: center;
-          justify-content: center;
-          column-gap: 0.4rem;
-          padding: 0 0.5rem 0 0.5rem;
-          background-color: white;
-          border: none;
-          cursor: pointer;
-
-          &:hover {
-            color: $scheme-primary;
-            background-color: $scheme-gray;
-          }
-
-          .fa-caret-down::before {
-            display: block;
-            margin-top: 0.7em;
-          }
-        }
-      }
-
-      & > #docs-versions-dropdown {
-        /* Hide the dropdown at first */
-        display: none;
-        visibility: hidden;
-        position: absolute;
-        top: 100%;
-        width: calc(100% - 8px);
-        margin: 4px 0 0 4px;
-        z-index: 2;
-        overflow-y: auto;
-        max-height: 60vh;
-        border-radius: 5px;
-        box-shadow: rgba(0, 0, 0, 0.35) 0 4px 12px;
-
-        &:last-child.docs-version-selector-button-wrapper {
-          /* Remove the border from the last element */
-          border-bottom: none;
-        }
-
-        li.docs-version-selector-button-wrapper {
-          display: flex;
-          align-content: center;
-          justify-content: center;
-          border-bottom: 2px solid $scheme-gray;
-
-          a {
-            /* Similar styles like in the playground button */
-            padding: 0.8rem;
-            color: black;
-=======
 #docs-sidebar-nav-wrapper {
   flex-direction: column;
   border-right: 2px solid $scheme-gray;
@@ -160,157 +63,10 @@
             justify-content: center;
             column-gap: 0.4rem;
             padding: 0 0.5rem 0 0.5rem;
->>>>>>> 2a0becdd
             background-color: white;
             border: none;
             cursor: pointer;
 
-<<<<<<< HEAD
-            /* Styling copied from button styling, similar to the one from the playground select buttons */
-            font-family: inherit;
-            font-size: 100%;
-            line-height: 1.15;
-            margin: 0;
-            box-sizing: border-box;
-
-            /* Ensure the same sizing/layout like with a standard button */
-            display: flex;
-            align-content: center;
-            justify-content: center;
-
-            /* Make the button grow to the size of the parent */
-            flex-grow: 1;
-
-            &:hover {
-              color: $scheme-primary;
-              background-color: $scheme-gray;
-              text-decoration: none;
-            }
-          }
-        }
-      }
-    }
-
-    & h6,
-    & .h6 {
-      margin-top: 0.5rem;
-    }
-
-    & > a,
-    & > a:visited {
-      color: $scheme-dark-primary !important;
-    }
-  }
-
-  ul.docs-sidebar-nav-list {
-    & > li > ul.docs-sidebar-nav-list {
-      /* Nested lists which increase for every level of dropdown nesting */
-      margin-left: 0.75rem;
-    }
-
-    p.sidebar-nav-header-list-item {
-      display: flex;
-      padding: 0.2rem 0;
-      margin: 0;
-      background-color: transparent;
-
-      /* Padding for the left side of the sidebar list item */
-      $left-nav-list-item-padding: 1rem;
-
-      & > button {
-        /* Remove the default button styling */
-        background: transparent none;
-        border: none;
-        cursor: pointer;
-        outline: none;
-      }
-
-      & > a,
-      & > button {
-        &,
-        &:visited,
-        &:active {
-          color: rgba(75, 85, 99);
-          text-decoration: none;
-          cursor: pointer;
-          padding: 0.25rem 1rem 0.25rem calc(1rem + $left-nav-list-item-padding);
-          border-radius: 6px;
-          flex-grow: 1;
-          font-size: 16px;
-        }
-
-        &:hover {
-          text-decoration: none;
-          color: rgb(17, 24, 39);
-          background-color: rgb($scheme-primary-rgb, 0.12);
-        }
-      }
-
-      /* Selected nav header, which is representing a parent directory, where a dropdown can show its contents */
-      &.sidebar-nav-header-dir-item {
-        & > a,
-        & > button {
-          padding: 0.25rem 1rem 0.25rem $left-nav-list-item-padding;
-          text-align: left;
-          line-height: 1.5;
-
-          .fa-caret-down {
-            width: 11px;
-          }
-        }
-
-        & > button {
-          & > i.fa-caret-down {
-            /* Closed dropdown */
-            rotate: -90deg;
-            padding: 0;
-            top: -1px;
-            transition: rotate 0.4s ease 0s;
-          }
-
-          & > span {
-            padding-left: 4.5px;
-          }
-        }
-
-        &.selected-page-sidebar-nav-header > button {
-          & > i.fa-caret-down {
-            /* Rotating the caret so it shows the dropdown is open */
-            rotate: 0deg;
-            position: relative;
-            padding: 0;
-            top: 0;
-          }
-        }
-      }
-
-      &.selected-page-sidebar-nav-header:not(.sidebar-nav-header-dir-item) > a,
-      &.selected-page-sidebar-nav-header:not(.sidebar-nav-header-dir-item) > button {
-        background-color: rgb($scheme-primary-rgb, 0.16); /* Highlight the selected page */
-      }
-
-      & + .docs-sidebar-nav-list {
-        visibility: hidden;
-        display: none;
-
-        &.selected-sidebar-nav-dir {
-          visibility: visible;
-          display: block;
-        }
-      }
-    }
-  }
-}
-.docs-page-content-wrapper {
-  display: flex;
-  flex-direction: column;
-
-  nav#phone-docs-nav {
-    visibility: hidden;
-    display: none;
-  }
-
-=======
             &:hover {
               color: $scheme-primary;
               background-color: $scheme-gray;
@@ -502,7 +258,6 @@
   display: flex;
   flex-direction: column;
 
->>>>>>> 2a0becdd
   section#docs-content {
     flex-grow: 1;
     width: inherit;
@@ -628,27 +383,14 @@
 /* Phone overwrites */
 @media screen and (max-width: $small-screen-size) {
 	#docs-sidebar-nav-wrapper {
-<<<<<<< HEAD
-		width: $phone-sidebar-width;
-		max-width: $phone-sidebar-width;
-		padding: $phone-sidebar-padding;
-		margin: $phone-sidebar-margin;
-		z-index: 1;
-=======
 		width: calc($phone-sidebar-width);
 		max-width: calc($phone-sidebar-width);
 		padding: 0;
 		margin: 0;
->>>>>>> 2a0becdd
 
     /* Hide it per default - should be shown by clicking the menu button */
     visibility: hidden;
     display: none;
-<<<<<<< HEAD
-  }
-
-	.docs-page-content-wrapper {
-=======
 
     #docs-sidebar-std-nav {
       padding: $phone-sidebar-padding;
@@ -748,7 +490,6 @@
   }
 
   #docs-page-content-wrapper {
->>>>>>> 2a0becdd
 		width: $phone-content-width;
 		padding: $phone-docs-padding;
 		margin: $phone-docs-margin;
@@ -758,73 +499,6 @@
 		align-content: center;
 		justify-content: center;
 
-<<<<<<< HEAD
-    & > nav#phone-docs-nav {
-      visibility: visible;
-      display: flex;
-      padding: 0.8rem 1.6rem;
-
-      /* Bottom separation border */
-      border-bottom: 1px solid rgb(var(--scheme-dark-gray-rgb), 0.4);
-
-      ul {
-        display: flex;
-        flex-direction: row;
-        column-gap: 0.5rem;
-        list-style: none;
-        margin: 0;
-        padding: 0;
-
-        @mixin li-item {
-          padding: 0;
-          margin: 0;
-          font-size: 1.2rem;
-          font-weight: 500;
-
-          &, &:active, &:visited {
-            color: unset; /* Should not have the default link color */
-            text-decoration: none;
-          }
-
-          &:hover {
-            text-decoration: none;
-            color: $scheme-primary;
-          }
-        }
-
-        li > ul#phone-docs-nav-path {
-          li a.docs-page-header-path-item,
-          li a.docs-page-header-kipper-version {
-            @include li-item;
-
-            height: 100%;
-            align-content: center;
-            display: flex;
-          }
-
-          :first-child:is(li) > a.docs-page-header-kipper-version {
-            @include li-item;
-
-            &, &:active, &:visited {
-              color: $scheme-dark-gray;
-            }
-
-            &:hover {
-              color: $scheme-primary;
-            }
-          }
-        }
-
-        li#phone-docs-nav-bars-menu {
-          @include li-item;
-          padding-right: 0.5rem;
-          cursor: pointer;
-        }
-      }
-    }
-
-=======
->>>>>>> 2a0becdd
     & > section#docs-content {
       margin: $default-section-margin;
       width: calc($phone-content-width - $default-section-margin * 2);
@@ -854,8 +528,6 @@
         }
       }
 		}
-<<<<<<< HEAD
-=======
 
     &.visible {
       visibility: visible;
@@ -866,6 +538,5 @@
       visibility: hidden;
       display: none;
     }
->>>>>>> 2a0becdd
 	}
 }