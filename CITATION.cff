cff-version: 1.2.0
title: Kipper
message: >-
  If you use this software, please cite it using the
  metadata from this file.
type: software
authors:
  - given-names: Luna
    family-names: Klatzer
    email: edu@lklatzer.com
    affiliation: HTL Leonding
    orcid: 'https://orcid.org/0009-0001-5332-8988'
  - given-names: Lorenz
<<<<<<< HEAD
 	 	family-names: Holzbauer
=======
    family-names: Holzbauer
>>>>>>> 393c994a
    email: l.holzbauer@students.htl-leonding.ac.at
    affiliation: HTL Leonding
  - given-names: Fabian
    family-names: Baitura
    email: f.baitura@students.htl-leonding.ac.at
    affiliation: HTL Leonding
identifiers:
  - type: url
    value: >-
      https://github.com/Kipper-Lang/Kipper/releases/tag/v0.12.0
    description: The GitHub release URL of tag 0.12.0
repository-code: 'https://github.com/Kipper-Lang/Kipper/'
url: 'https://kipper-lang.org'
abstract: >-
  Kipper is a JavaScript-like strongly and strictly typed
  language with Python flavour. It aims to provide
  straightforward, simple, secure and type-safe coding with
  better efficiency and developer satisfaction. It compiles
  to both JavaScript and TypeScript, and can be set up in
  your terminal, Node.js or ES6+ browser.
keywords:
  - compiler
  - transpiler
  - code-generation
  - oop-programming
  - type-safety
license: GPL-3.0-or-later
license-url: 'https://github.com/Kipper-Lang/Kipper/blob/v0.12.0/LICENSE'
version: 0.12.0
date-released: '2024-09-25'<|MERGE_RESOLUTION|>--- conflicted
+++ resolved
@@ -11,11 +11,7 @@
     affiliation: HTL Leonding
     orcid: 'https://orcid.org/0009-0001-5332-8988'
   - given-names: Lorenz
-<<<<<<< HEAD
- 	 	family-names: Holzbauer
-=======
     family-names: Holzbauer
->>>>>>> 393c994a
     email: l.holzbauer@students.htl-leonding.ac.at
     affiliation: HTL Leonding
   - given-names: Fabian
